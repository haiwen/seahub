--- conflicted
+++ resolved
@@ -33,7 +33,6 @@
     class Meta:
         ordering = ['-timestamp']
 
-<<<<<<< HEAD
 class FileContributors(models.Model):        
     """(repo_id, file path, file_id, contributors)"""
 
@@ -45,7 +44,7 @@
 
     # email addresses seperated by comma
     emails = models.TextField()
-=======
+
 class InnerPubMsg(models.Model):
     """
     Model used for leave message on inner pub page.
@@ -146,5 +145,4 @@
                              msg_type='innerpubmsg_reply',
                              detail=msg_id)
         n.save()
-            
->>>>>>> 35137b75
+            