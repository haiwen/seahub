--- conflicted
+++ resolved
@@ -64,9 +64,6 @@
             {% endif %}
         </div>
         <div id="file-view">
-<<<<<<< HEAD
-            <span>文件内容读取中</span><img src="{{ MEDIA_URL }}pdf_full_view/images/loading-icon.gif" alt="加载中..." id="pdf-loading" style="margin-top:20px;" />
-=======
             {% if filetype == 'Text' %}
                 {% ifnotequal file_content None %}
                 <textarea id="docu-view" class="vh">{{ file_content|escape }}</textarea>
@@ -74,7 +71,6 @@
             {% else %}
             <p>文件内容读取中...</p>
             {% endif %}
->>>>>>> 51aa5290
         </div>
     </div>
 
