--- conflicted
+++ resolved
@@ -63,13 +63,8 @@
         <div id="header">
             <div id="header-inner">
                 {% block notice_panel %}{% endblock %}
-<<<<<<< HEAD
-                <a href="http://seafile.com/" id="logo" class="fleft">
-                    <img src="{{ MEDIA_URL }}img/logo.png?t=1366090560" title="Seafile" alt="Seafile logo" />
-=======
                 <a href="{{logo_url}}" id="logo" class="fleft">
                     <img src="{{ MEDIA_URL }}{{ logo_path }}" title="Seafile" alt="Seafile logo" />
->>>>>>> a4d347e8
                 </a>
                 {% block nav %}{% endblock %}
 
