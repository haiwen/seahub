{% extends "myhome_base.html" %}
{% load seahub_tags avatar_tags group_avatar_tags i18n %}
{% load url from future %}

{% block nav_myhome_class %}class="cur"{% endblock %}

{% block left_panel %}
<div class="info-item">
<h3 class="info-item-top">{% trans "My Basic Infos" %}</h3>
<div class="info-item-bottom home-profile ovhd">
    <a href="{{ SITE_ROOT }}profile/" class="no-deco">{% avatar request.user 48 %}</a>
{% if nickname %}
<p class="fleft">{{ nickname }}</p>
{% else %}
<p class="fleft">{% trans "Nickname is empty" %} <a href="{{ SITE_ROOT }}profile/"><img src="{{ MEDIA_URL }}img/edit_12.png" alt="{% trans "Edit" %}" title="{% trans "Edit" %}" /></a></p>
{% endif %}
</div>
</div>

{% if grpmsg_list or grpmsg_reply_list or orgmsg_list %}
<div class="info-item">
<<<<<<< HEAD
<h3 class="info-item-top">{% trans "Reminders..." %}</h3>
<ul class="info-item-bottom">
{% if grpmsg_list %}
<li>
    {% trans "Group" %}
    {% for grp in grpmsg_list %}
    <a href="{% url 'group_info' grp.id %}" class="no-bold">{{ grp.group_name }}</a>
    {% endfor %}
    {% trans "have new message" %}
</li>
{% endif %}
{% if grpmsg_reply_list %}
<li><a href="{{ SITE_ROOT }}group/reply/new/" class="no-bold">{{ grpmsg_reply_list|length }}{% trans "group message has new reply" %}</a></li>
{% endif %}
{% if orgmsg_list %}
<li><a href="{% url 'org_msg' %}" class="no-bold">{{ orgmsg_list|length }}{% trans "org messages" %}</a></li>
{% endif %}
</ul>
=======
    <h3 class="info-item-top">提醒...</h3>
    <ul class="info-item-bottom">
        {% if grpmsg_list %}
        <li>
        群组
        {% for grp in grpmsg_list %}
        <a href="{% url 'group_info' grp.id %}" class="no-bold">{{ grp.group_name }}</a>
        {% endfor %}
        有新留言
        </li>
        {% endif %}
        {% if grpmsg_reply_list %}
        <li><a href="{{ SITE_ROOT }}group/reply/new/" class="no-bold">{{ grpmsg_reply_list|length }}条群组留言有新回复</a></li>
        {% endif %}
        {% if orgmsg_list %}
        <li><a href="{% url 'org_msg' %}" class="no-bold">{{ orgmsg_list|length }}条团体消息</a></li>
        {% endif %}
    </ul>
>>>>>>> 6baebcd9
</div>
{% endif %}

<div class="info-item">
<<<<<<< HEAD
<h3 class="info-item-top">{% trans "Storage Used" %}</h3>
<p class="info-item-bottom">{{ quota_usage|filesizeformat }} {% if quota > 0 %}/ {{ quota|filesizeformat }} {% endif %}</p>
=======
    <h3 class="info-item-top">已用空间</h3>
    <p class="info-item-bottom">{{ quota_usage|filesizeformat }} {% if cloud_mode %}/ 2 GB {% endif %}</p>
>>>>>>> 6baebcd9
</div>

<!-- 我的群组 -->
{% with groups=joined_groups %}
{% include "snippets/my_groups.html" %}
{% endwith %}
{% endblock %}

{% block right_panel %}
<!-- 我拥有的资料库 共享给我的资料库 星标文件 -->
{% include "snippets/my_owned_repos.html" %}

{% if events %}
{% include "snippets/events.html" %}
{% endif %}

{% url 'share_repo' as repo_share_url %}
{% with post_url=repo_share_url %}
{% include "snippets/repo_share_form.html" %}
{% endwith %}

{% include "snippets/repo_create_form.html" %}
{% endblock %}

{% block extra_script %}
<script type="text/javascript">
{% with groups=autocomp_groups %}
{% include "snippets/myhome_extra_script.html" %}
{% endwith %}

{% url 'seahub.views.repo_create' as repo_create_url %}
{% with post_url=repo_create_url %}
{% include "snippets/repo_create_js.html" %}
{% endwith %}

{% if events %}
{% include "snippets/events_js.html" %}
{% endif %}
</script>
{% endblock %}<|MERGE_RESOLUTION|>--- conflicted
+++ resolved
@@ -19,56 +19,30 @@
 
 {% if grpmsg_list or grpmsg_reply_list or orgmsg_list %}
 <div class="info-item">
-<<<<<<< HEAD
-<h3 class="info-item-top">{% trans "Reminders..." %}</h3>
-<ul class="info-item-bottom">
-{% if grpmsg_list %}
-<li>
-    {% trans "Group" %}
-    {% for grp in grpmsg_list %}
-    <a href="{% url 'group_info' grp.id %}" class="no-bold">{{ grp.group_name }}</a>
-    {% endfor %}
-    {% trans "have new message" %}
-</li>
-{% endif %}
-{% if grpmsg_reply_list %}
-<li><a href="{{ SITE_ROOT }}group/reply/new/" class="no-bold">{{ grpmsg_reply_list|length }}{% trans "group message has new reply" %}</a></li>
-{% endif %}
-{% if orgmsg_list %}
-<li><a href="{% url 'org_msg' %}" class="no-bold">{{ orgmsg_list|length }}{% trans "org messages" %}</a></li>
-{% endif %}
-</ul>
-=======
-    <h3 class="info-item-top">提醒...</h3>
+    <h3 class="info-item-top">{% trans "Reminding..." %}</h3>
     <ul class="info-item-bottom">
         {% if grpmsg_list %}
         <li>
-        群组
+        {% trans "Group" %}
         {% for grp in grpmsg_list %}
         <a href="{% url 'group_info' grp.id %}" class="no-bold">{{ grp.group_name }}</a>
         {% endfor %}
-        有新留言
+        {% trans "have new message" %}
         </li>
         {% endif %}
         {% if grpmsg_reply_list %}
-        <li><a href="{{ SITE_ROOT }}group/reply/new/" class="no-bold">{{ grpmsg_reply_list|length }}条群组留言有新回复</a></li>
+        <li><a href="{{ SITE_ROOT }}group/reply/new/" class="no-bold">{{ grpmsg_reply_list|length }}{% trans "group message has new reply" %}</a></li>
         {% endif %}
         {% if orgmsg_list %}
-        <li><a href="{% url 'org_msg' %}" class="no-bold">{{ orgmsg_list|length }}条团体消息</a></li>
+        <li><a href="{% url 'org_msg' %}" class="no-bold">{{ orgmsg_list|length }}{% trans "org messages" %}</a></li>
         {% endif %}
     </ul>
->>>>>>> 6baebcd9
 </div>
 {% endif %}
 
 <div class="info-item">
-<<<<<<< HEAD
-<h3 class="info-item-top">{% trans "Storage Used" %}</h3>
-<p class="info-item-bottom">{{ quota_usage|filesizeformat }} {% if quota > 0 %}/ {{ quota|filesizeformat }} {% endif %}</p>
-=======
-    <h3 class="info-item-top">已用空间</h3>
-    <p class="info-item-bottom">{{ quota_usage|filesizeformat }} {% if cloud_mode %}/ 2 GB {% endif %}</p>
->>>>>>> 6baebcd9
+    <h3 class="info-item-top">{% trans "Storage Used" %}</h3>
+    <p class="info-item-bottom">{{ quota_usage|filesizeformat }} {% if quota > 0 %}/ {{ quota|filesizeformat }} {% endif %}</p>
 </div>
 
 <!-- 我的群组 -->
