--- conflicted
+++ resolved
@@ -17,14 +17,10 @@
 
 {% if not owner %}
 <h3>我的同步目录</h3>
-<<<<<<< HEAD
 {% else %}
 <h3>{{ owner }}的同步目录</h3>
 {% endif %}
-
-=======
 {% if owned_repos %}
->>>>>>> 4cf87d09
 <table class="repo-list default">
     <tr>
         <th>名字</th>
@@ -48,13 +44,10 @@
 
 {% if not owner %}
 <h3>我用过的同步目录</h3>
-<<<<<<< HEAD
 {% else %}
 <h3>{{ owner }}用过的同步目录</h3>
 {% endif %}
-=======
 {% if fetched_repos %}
->>>>>>> 4cf87d09
 <table class="repo-list default">
     <tr>
         <th>名字</th>
