{% extends "myhome_base.html" %}

{% block nav_useradmin_class %}class="cur"{% endblock %}
{% block left_panel %}
<ul>
    <li><a href="{{ SITE_ROOT }}useradmin/add/">添加用户</a></li>
</ul>
{% endblock %}


{% block right_panel %}

<h2>所有用户</h2>
<table class="user-list">
    <tr>
        <th>邮箱</th>
        <th>是否激活</th>
        <th>个人 ID</th>
        <th>角色</th>
        <th>操作</th>
    </tr>

    {% for user in users %}
    <tr>
        <td>{{ user.email }}</td>
        {% if user.is_active %}
        <td>已激活</td>
        {% else %}
        <td><button data="{{ SITE_ROOT }}useradmin/activate/{{ user.id }}/" class="activate">激活</button></td>
        {% endif %}
        {% if user.profile %}
        <td>{{ user.profile.ccnet_user_id }}</td>
        <td>
            {% for role in user.role_list %}
            {{ role }} <button data="{{ SITE_ROOT }}useradmin/{{ user.profile.ccnet_user_id }}/role/remove/?role={{ role }}" class="role-delete-btn">删除</button><br /> 
            {% endfor %}
        </td>
        {% else %}
        <td></td>
        <td></td>
        {% endif %}
        <td>
          {% if user.profile %}
          <button class="add-role-btn" userid="{{ user.profile.ccnet_user_id }}" email="{{ user.email }}">添加角色</button>
          {% endif %}
          <button class="remove-user-btn" userid="{{ user.id }}">删除用户</button>
        </td>
    </tr>
    {% endfor %}
</table>

<div class="hidden">

    <form id="add-role-form" action="" method="post">
        <p><span id="user_email"></span> 的新角色 (即 MyClient 等)：</p>
        <input id="id_role" type="text" name="role" /><br/>
        <input id="id_summit" type="submit" value="Submit" />
    </form>

</div>

<div id="dialog-delete-confirm" class="hide">
    <p><span class="ui-icon ui-icon-alert" style="float:left; margin:0 7px 20px 0;"></span>确认要删除该用户？</p>
    <button class="remove-user-confirm-btn" data="">删除</button>
    <button class="simplemodal-close">取消</button>
</div>

{% endblock %}

{% block extra_script %}
<script type="text/javascript">
    $('.activate').each(function(){
        $(this).click(function(){
            location.href = $(this).attr('data');
        });
    });
<<<<<<< HEAD
=======
    $('.role-delete-btn').each(function(){
        $(this).click(function(){
            location.href = $(this).attr('data');
        });
    });
>>>>>>> ea7949d4
$(function() {

$(".add-role-btn").each(function() {
    $(this).click(function() {
        var url = "{{ SITE_ROOT }}useradmin/" + $(this).attr("userid") + "/role/add/";
        $("#add-role-form").attr('action', url);
        $("#add-role-form #user_email").html($(this).attr("email"));
        $("#add-role-form").modal({appendTo: "#main"});
    });
});

//delete user dialog
var del_user_id = "";
$(".remove-user-btn").each(function() {
    $(this).click(function() {
        del_user_id = $(this).attr("userid");
        $("#dialog-delete-confirm").modal({appendTo: "#main"});
    });
});

$("button.remove-user-confirm-btn").click(function() {
    location.href = "{{ SITE_ROOT }}useradmin/" + del_user_id + "/user/remove/";
});

});
</script>
{% endblock %}<|MERGE_RESOLUTION|>--- conflicted
+++ resolved
@@ -74,14 +74,11 @@
             location.href = $(this).attr('data');
         });
     });
-<<<<<<< HEAD
-=======
     $('.role-delete-btn').each(function(){
         $(this).click(function(){
             location.href = $(this).attr('data');
         });
     });
->>>>>>> ea7949d4
 $(function() {
 
 $(".add-role-btn").each(function() {
