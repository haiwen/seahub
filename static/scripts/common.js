--- conflicted
+++ resolved
@@ -393,13 +393,8 @@
             if ($('.messages').length > 0) {
                 $el = $('.messages').html($con);
             } else {
-<<<<<<< HEAD
-                var html = '<ul class="messages"><li class="' + type + '">' + this.HTMLescape(con) + '</li></ul>';
-                $('#wrapper').append(html);
-=======
                 $el = $('<ul class="messages"></ul>').html($con);
                 $('#main').append($el);
->>>>>>> 1d613f07
             }
 
             hide_pos_top = '-' + ($el.outerHeight() + parseInt(show_pos_top)) + 'px';
