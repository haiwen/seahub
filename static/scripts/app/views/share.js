--- conflicted
+++ resolved
@@ -117,29 +117,7 @@
             var $panel = $('#download-link-share');
             var $loadingTip = this.$('.loading-tip');
             var _this = this;
-<<<<<<< HEAD
-=======
-            var after_op_success = function(data) { // data is [] or [{...}] 
-
-                _this.$('.loading-tip').hide();
-
-                if (data.length == 1) {
-                    var link_data = data[0],
-                        link = link_data.link;
-                    _this.download_link = link; // for 'link send'
-                    _this.download_link_token = link_data.token; // for 'link delete'
-                    _this.$('#download-link').html(link);
-                    _this.$('#direct-dl-link').html(link + '?dl=1');
-                    if (link_data.is_expired) {
-                        _this.$('#send-download-link').addClass('hide');
-                        _this.$('#download-link, #direct-dl-link').append(' <span class="error">(' + gettext('Expired') + ')</span>');
-                    }
-                    _this.$('#download-link-operations').removeClass('hide');
-                } else {
-                    _this.$('#generate-download-link-form').removeClass('hide');
-                }
-            };
->>>>>>> 3d662c3f
+
             // check if downloadLink exists
             $.ajax({
                 url: Common.getUrl({name: 'share_admin_share_links'}),
@@ -156,7 +134,7 @@
                         _this.download_link = link; // for 'link send'
                         _this.download_link_token = link_data.token; // for 'link delete'
                         _this.$('#download-link').html(link);
-                        _this.$('#direct-dl-link').html(link + '?raw=1');
+                        _this.$('#direct-dl-link').html(link + '?dl=1');
                         if (link_data.is_expired) {
                             _this.$('#send-download-link').addClass('hide');
                             _this.$('#download-link, #direct-dl-link').append(' <span class="error">(' + gettext('Expired') + ')</span>');
