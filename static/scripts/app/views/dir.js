define([
    'jquery',
    'jquery.ui.progressbar',
    'jquery.magnific-popup',
    'simplemodal',
    'underscore',
    'backbone',
    'common',
    'file-tree',
    'js.cookie',
    'app/collections/dirents',
    'app/views/dirent',
    'app/views/dirent-grid',
    'app/views/dirent-details',
    'app/views/fileupload',
    'app/views/share',
    'app/views/file-comments',
    'app/views/widgets/dropdown'
    ], function($, progressbar, magnificPopup, simplemodal, _, Backbone, Common,
        FileTree, Cookies, DirentCollection, DirentView, DirentGridView,
        DirentDetailsView, FileUploadView, ShareView, FileCommentsView, DropdownView) {
        'use strict';

        var DirView = Backbone.View.extend({
            el: '.main-panel',

            template: _.template($('#dir-view-tmpl').html()),

            toolbarTemplate: _.template($('#dir-view-toolbar-tmpl').html()),
            toolbar2Template: _.template($('#dir-view-toolbar2-tmpl').html()),

            pathTemplate: _.template($('#dir-view-path-tmpl').html()),

            theadTemplate: _.template($('#dir-view-thead-tmpl').html()), // '<thead>'
            theadMobileTemplate: _.template($('#dir-view-thead-mobile-tmpl').html()),

            newDirTemplate: _.template($("#add-new-dir-form-template").html()),
            newFileTemplate: _.template($("#add-new-file-form-template").html()),
            mvcpTemplate: _.template($("#mvcp-form-template").html()),
            mvProgressTemplate: _.template($("#mv-progress-popup-template").html()),

            topSearchFormTemplate: _.template($('#top-search-form-tmpl').html()),
            repoDecryptFormTemplate: _.template($('#repo-decrypt-form-template').html()),

            initialize: function(options) {
                var view_mode = Cookies.get('view_mode');
                if (view_mode == 'grid') {
                    this.view_mode = 'grid';
                } else {
                    this.view_mode = 'list';
                }

                this.contextOptions = {};

                // for image files
                this.magnificPopupOptions = {
                    type: 'image',
                    tClose: gettext("Close (Esc)"), // Alt text on close button
                    tLoading: gettext("Loading..."), // Text that is displayed during loading. Can contain %curr% and %total% keys
                    gallery: {
                        enabled: true,
                        tPrev: gettext("Previous (Left arrow key)"), // Alt text on left arrow
                        tNext: gettext("Next (Right arrow key)"), // Alt text on right arrow
                        tCounter: gettext("%curr% of %total%") // Markup for "1 of 7" counter
                    },
                    image: {
                        titleSrc: function(item) {
                            var img_name = Common.HTMLescape(item.data.name);
                            var img_link = '<a href="' + item.data.url + '" target="_blank">' + gettext("Open in New Tab") + '</a>';
                            return img_name + '<br />' + img_link;
                        },
                        tError: gettext('<a href="%url%" target="_blank">The image</a> could not be loaded.') // Error message when image could not be loaded
                    }
                };

                this.dir = new DirentCollection();
                this.listenTo(this.dir, 'add', this.addOne);
                this.listenTo(this.dir, 'reset', this.reset);

                this.fileUploadView = new FileUploadView({dirView: this});
                this.direntDetailsView = new DirentDetailsView({dirView: this});
                this.fileCommentsView = new FileCommentsView({dirView: this});

                // hide 'rename form'
                $(document).click(function(e) {
                    var target =  e.target || event.srcElement;
                    var $form = $('#rename-form');
                    if ($form.length && !$form.find('*').is(target)) {
                        var $tr = $form.closest('tr'); // get $tr before $form removed in `.cancel click()`
                        $('.cancel', $form).click();
                    }
                });

                // for 'grid view': click to hide the contextmenu of '.grid-item'
                $(document).click(function(e) {
                    var target =  e.target || event.srcElement;
                    var $popup = $('.grid-item-op');
                    if ($popup.length > 0 &&
                        !$popup.is(target) &&
                        !$popup.find('*').is(target) &&
                        !$popup.closest('.grid-item').is(target) &&
                        !$popup.closest('.grid-item').find('*').is(target)) {
                        $popup.remove();
                    }
                });

            },

            renderMainCon: function() {
                if ($('#dir-view').length) {
                    return;
                }

                this.$mainCon = $('<div class="main-panel-main main-panel-main-with-side" id="dir-view"></div>').html(this.template());
                this.$el.append(this.$mainCon);

                this.$loadingTip = this.$('.loading-tip');
                this.$con = this.$('.js-dir-content');
                this.$error = this.$('.error');

                this.$table = this.$('.repo-file-list');
                this.$tbody = $('tbody', this.$table);
                this.$gridViewContainer = this.$('.grid-view');

                var _this = this;
                $('.cur-view-main-con', this.$mainCon).scroll(function() {
                    _this.getMore();
                });
            },

            // public function
            // show a folder
            // 'category' is sth. like url prefix
            // options: for rendering from group view, currently is { group_name: group_name }
            showDir: function(category, repo_id, path, options) {
                $('#top-search-form').html(this.topSearchFormTemplate({
                    search_repo_id: repo_id
                }));

                this.contextOptions = options;
                this.renderMainCon();

                this.dir.setPath(category, repo_id, path);
                this.dir.dirent_more = false;

                this.renderDir();
            },

            // public function
            // hide the folder view
            hide: function() {
                $('#top-search-form').html(this.topSearchFormTemplate({
                    search_repo_id: ''
                }));

<<<<<<< HEAD
                if (this.$toolbar) { // when an enc lib is not decrypted, no $toolbar
                    this.$toolbar.detach();
                }
                this.$mainCon.detach();
=======
                this.$el.detach();
                this.attached = false;

                this.direntDetailsView.hide();
                this.fileCommentsView.hide();
                this.fileUploadView.closePopup();
>>>>>>> 1d613f07
            },

            /***** private functions *****/
            addOne: function(dirent) {
                var view;
                if (this.view_mode == 'list') {
                    view = new DirentView({model: dirent, dirView: this});
                    this.$tbody.append(view.render().el);
                } else {
                    view = new DirentGridView({model: dirent, dirView: this});
                    this.$gridViewContainer.append(view.render().el);
                }
            },

            // this.view_mode == 'list'
            addListOne: function(dirent) {
                var view = new DirentView({model: dirent, dirView: this});
                this.$tbody.append(view.render().el);
            },

            // 'grid'
            addGridOne: function(dirent) {
                var view = new DirentGridView({model: dirent, dirView: this});
                this.$gridViewContainer.append(view.render().el);
            },

            reset: function() {
                this.renderToolbar();
                this.renderPath();

                this.$con.hide();

                this.$table.hide();
                this.$tbody.empty();
                this.$gridViewContainer.hide().empty();

                this.$con.show();

                if (this.view_mode == 'list') {
                    this.renderThead();
                    Common.updateSortIconByMode({'context': this.$table});
                    this.$table.show();
                } else {
                    this.$gridViewContainer.show();
                }

                // sort
                this.sortDirents();

                this.dir.last_start = 0;
                this.dir.limit = 100;
                this.render_dirents_slice(this.dir.last_start, this.dir.limit);

                this.getThumbnail();
            },

            updateMagnificPopupOptions: function(options) {
                var repo_id = this.dir.repo_id,
                    path = this.dir.path;

                var use_thumbnail = true;
                if (!app.pageOptions.enable_thumbnail || this.dir.encrypted) {
                    use_thumbnail = false;
                }
                var genItem = function(model) {
                    var name = model.get('obj_name');
                    var dirent_path = Common.pathJoin([path, name]);
                    var url_options = {
                        'repo_id': repo_id,
                        'path': Common.encodePath(dirent_path)
                    };

                    var file_ext = name.substr(name.lastIndexOf('.') + 1).toLowerCase();
                    var is_gif = file_ext == 'gif' ? true : false;
                    var item_src;
                    if (use_thumbnail && !is_gif) {
                        item_src = Common.getUrl($.extend(url_options, {
                            'name': 'thumbnail_get',
                            'size': app.pageOptions.thumbnail_size_for_original
                        }));
                    } else {
                        item_src = Common.getUrl($.extend(url_options, {
                            'name': 'view_raw_file'
                        }));
                    }

                    var item = {
                        'name': name,
                        'url': model.getWebUrl(),
                        'src': item_src
                    };
                    return item;
                };

                var _this = this;
                var getItems = function() {
                    var imgs = _this.dir.where({is_img: true});
                    var items = [];
                    $(imgs).each(function(index, model) {
                        var item = genItem(model);
                        items.push(item);
                    });
                    _this.magnificPopupOptions.items = items;
                };

                var addNewItem = function(model) {
                    var item = genItem(model);
                    // add the new item as the first
                    _this.magnificPopupOptions.items.unshift(item);
                };

                var updateItem = function(index, model) {
                    var item = genItem(model);
                    _this.magnificPopupOptions.items[index] = item;
                };

                var deleteItem = function(index) {
                    _this.magnificPopupOptions.items.splice(index, 1);
                };

                var op = options ? options.op : 'get-items';
                switch (op) {
                    case 'get-items':
                        getItems();
                        break;
                    case 'add-new-item':
                        addNewItem(options.model);
                        break;
                    case 'update-item':
                        updateItem(options.index, options.model);
                        break;
                    case 'delete-item':
                        deleteItem(options.index);
                        break;
                }
            },

            // for fileupload
            setFileInput: function() {
                var dir = this.dir;
                if (!dir.user_perm || dir.user_perm != 'rw') {
                    return;
                }
                if (dir.no_quota) {
                    return;
                }

                var $popup = this.fileUploadView.$el;

                if (app.pageOptions.enable_upload_folder) {
                    if ('webkitdirectory' in $('#basic-upload-input')[0]) {
                        this.$("#basic-upload").remove();
                        this.$("#advanced-upload").show();
                        this.upload_dropdown = new DropdownView({
                            el: this.$("#advanced-upload")
                        });
                        $popup.fileupload(
                            'option', {
                                fileInput: this.$('#advanced-upload input[type="file"]'),
                                // set 'replaceFileInput: false' for Firefox(v50)
                                replaceFileInput: navigator.userAgent.indexOf('Firefox') == -1 ? true : false
                            });
                    } else {
                        this.$("#advanced-upload").remove();
                        $popup.fileupload(
                            'option',
                            'fileInput',
                            this.$('#basic-upload-input'));
                    }
                } else {
                    $popup.fileupload(
                        'option',
                        'fileInput',
                        this.$('#basic-upload-input'));
                }
            },

            getThumbnail: function() {
                if (!app.pageOptions.enable_thumbnail || this.dir.encrypted) {
                    return false;
                }

                var items = this.dir.filter(function(dirent) {
                    // 'dirent' is a model
                    return (dirent.get('is_img') || dirent.get('is_video')) && !dirent.get('encoded_thumbnail_src');
                });
                if (items.length == 0) {
                    return ;
                }

                var items_length = items.length,
                    repo_id = this.dir.repo_id,
                    cur_path = this.dir.path,
                    _this = this;
                var thumbnail_size = app.pageOptions.thumbnail_default_size;
                if (this.view_mode == 'grid') {
                    thumbnail_size = app.pageOptions.thumbnail_size_for_grid;
                }
                var get_thumbnail = function(i) {
                    var cur_item = items[i];
                    var cur_item_path = Common.pathJoin([cur_path, cur_item.get('obj_name')]);
                    $.ajax({
                        url: Common.getUrl({name: 'thumbnail_create', repo_id: repo_id}),
                        data: {
                            'path': cur_item_path,
                            'size': thumbnail_size
                        },
                        cache: false,
                        dataType: 'json',
                        success: function(data) {
                            cur_item.set({
                                'encoded_thumbnail_src': data.encoded_thumbnail_src
                            });
                        },
                        complete: function() {
                            // cur path may be changed. e.g., the user enter another directory
                            if (i < items_length - 1 &&
                                _this.dir.repo_id == repo_id &&
                                _this.dir.path == cur_path) {
                                get_thumbnail(++i);
                            }
                        }
                    });
                };
                get_thumbnail(0);
            },

            _showLibDecryptDialog: function() {
                var _this = this;
                var $form = $(this.repoDecryptFormTemplate());
                var decrypt_success = false;
                $form.modal({
                    containerCss: {'padding': '1px'},
                    onClose: function () {
                        $.modal.close();
                        if (!decrypt_success) {
                            app.router.navigate(
                                _this.dir.category + '/', // need to append '/' at end
                                {trigger: true}
                            );
                        }
                    }
                });
                $('#simplemodal-container').css({'height':'auto'});
                $form.submit(function() {
                    var passwd = $.trim($('[name="password"]', $form).val());
                    if (!passwd) {
                        $('.error', $form).html(gettext("Password is required.")).removeClass('hide');
                        return false;
                    }
                    Common.ajaxPost({
                        form: $form,
                        form_id: $form.attr('id'),
                        post_url: Common.getUrl({
                            'name': 'api_v2.1_repo_set_password',
                            'repo_id': _this.dir.repo_id
                        }),
                        post_data: {
                            password: passwd
                        },
                        after_op_success: function() {
                            decrypt_success = true;
                            $.modal.close();
                            _this.renderDir();
                        }
                    });
                    return false;
                });
            },

            renderDir: function() {

                this.$loadingTip.show();
                this.$con.hide();
                this.$error.hide();

                var _this = this;
                var thumbnail_size = app.pageOptions.thumbnail_default_size;
                if (this.view_mode == 'grid') {
                    thumbnail_size = app.pageOptions.thumbnail_size_for_grid;
                }
                var dir = this.dir;
                dir.fetch({
                    cache: false,
                    reset: true,
                    data: {
                        'p': dir.path,
                        'thumbnail_size': thumbnail_size
                    },
                    success: function() {
                    },
                    error: function(collection, response, opts) {
                        var err_msg;
                        if (response.responseText) {
                            if (response.responseJSON.lib_need_decrypt) {
                                _this._showLibDecryptDialog();
                                return;
                            } else {
                                err_msg = response.responseJSON.error;
                            }
                        } else {
                            err_msg = gettext('Please check the network.');
                        }
                        _this.$error.html(err_msg).show();
                    },
                    complete: function() {
                        _this.$loadingTip.hide();
                    }
                });
            },

            renderPath: function() {
                var dir = this.dir;
                var path = dir.path;
                var context = 'my';

                var category_start = dir.category.split('/')[0];
                if (category_start == 'org') {
                    context = 'org';
                } else if (category_start == 'group') {
                    context = 'group';
                } else if (category_start == 'common') {
                    context = 'common';
                }
                var obj = {
                    path: path,
                    repo_name: dir.repo_name,
                    category: dir.category,
                    context: context
                };
                $.extend(obj, this.contextOptions);

                var path_list = path.substr(1).split('/');
                var path_list_encoded = Common.encodePath(path.substr(1)).split('/');
                if (path != '/') {
                    $.extend(obj, {
                       path_list: path_list,
                       path_list_encoded: path_list_encoded,
                       repo_id: dir.repo_id
                    });
                }

                this.$('.dir-path').html(this.pathTemplate(obj));
            },

            renderToolbar: function() {
                var dir = this.dir;
                var data = {
                    user_perm: dir.user_perm,
                    no_quota: dir.no_quota,
                    encrypted: dir.encrypted,
                    mode: this.view_mode,
                    path: dir.path,
                    repo_id: dir.repo_id,
                    is_repo_owner: dir.is_repo_owner,
                    site_root: app.pageOptions.site_root
                };

                if (!$('#dir-view-toolbar').length) {
                    this.$toolbar = $('<div class="cur-view-toolbar d-flex" id="dir-view-toolbar"></div>').html(this.toolbarTemplate(data));
                    this.$('.common-toolbar').before(this.$toolbar);
                } else {
                    this.$toolbar.html(this.toolbarTemplate(data));
                }

                this.$('.dir-toolbar-2').html(this.toolbar2Template(data));

                // for 'upload'
                this.setFileInput();

                if (dir.user_perm == 'rw') {
                    // add new folder/file
                    this.new_dropdown = new DropdownView({
                        el: this.$("#add-new")
                    });
                }
            },

            renderThead: function() {
                var tmpl = $(window).width() < 768 ? this.theadMobileTemplate : this.theadTemplate;
                this.$('thead').html(tmpl());
            },

            render_dirents_slice: function(start, limit) {
                var dir = this.dir;
                var addOne = this.view_mode == 'list' ? this.addListOne : this.addGridOne;
                _.each(dir.slice(start, start + limit), addOne, this);
                if (dir.length > start + limit) {
                    dir.dirent_more = true;
                    dir.last_start = start + limit;
                } else {
                    dir.dirent_more = false;
                }
            },

            // Directory Operations
            events: {
                'click #dir-view-toolbar .basic-upload-btn': 'uploadFile',
                'click #dir-view-toolbar .advanced-upload-file': 'advancedUploadFile',
                'click #dir-view-toolbar .advanced-upload-folder': 'advancedUploadFolder',

                'click #add-new li a': 'closeNewDropdown',
                'click #add-new-dir': 'newDir',
                'click #add-new-file': 'newCommonFile',
                'click #add-new-md-file': 'newMdFile',
                'click #add-new-excel-file': 'newExcelFile',
                'click #add-new-ppt-file': 'newPPTFile',
                'click #add-new-word-file': 'newWordFile',

                'click #share-cur-dir': 'share',
                'click #js-switch-grid-view': 'switchToGridView',
                'click #js-switch-list-view': 'switchToListView',

                'click #mv-dirents': 'mv',
                'click #cp-dirents': 'cp',
                'click #del-dirents': 'del',
                'click #download-dirents': 'download',

                'click #dir-view th.select': 'select',
                'click #dir-view .by-name': 'sortByName',
                'click #dir-view .by-time': 'sortByTime'
                //'scroll #dir-view .cur-view-main-con': 'getMore' // It doesn't work.
            },

            uploadFile: function() {
                this.$('#basic-upload-input').trigger('click');
            },

            advancedUploadFile: function() {
                this.$('#advanced-upload-file-input').trigger('click');
                return false;
            },

            advancedUploadFolder: function() {
                this.$('#advanced-upload-folder-input').trigger('click');
                return false;
            },

            closeNewDropdown: function() {
                this.new_dropdown.hide();
            },

            newDir: function() {
                var form = $(this.newDirTemplate()),
                    form_id = form.attr('id'),
                    dir = this.dir,
                    dirView = this;

                form.modal();
                $('#simplemodal-container').css({'height':'auto'});

                form.submit(function() {
                    var dirent_name = $.trim($('input[name="name"]', form).val());

                    if (!dirent_name) {
                        Common.showFormError(form_id, gettext("It is required."));
                        return false;
                    };

                    if (dirent_name.indexOf('/') != -1) {
                        Common.showFormError(form_id, gettext("Name should not include '/'."));
                        return false;
                    }

                    var post_data = {'operation': 'mkdir'},
                        post_url = Common.getUrl({name: "new_dir", repo_id: dir.repo_id})
                                   + '?p=' + encodeURIComponent(Common.pathJoin([dir.path, dirent_name]));
                    var after_op_success = function(data) {
                        $.modal.close();

                        var new_dirent = dir.add({
                            'is_dir': true,
                            'obj_name': data['obj_name'],
                            'perm': 'rw',
                            'last_modified': new Date().getTime() / 1000,
                            'last_update': gettext("Just now"),
                            'p_dpath': Common.pathJoin([dir.path, data['obj_name']])
                        }, {silent:true});
                        dirView.addNewDir(new_dirent);
                    };

                    Common.ajaxPost({
                        'form': form,
                        'form_id': form_id,
                        'post_url': post_url,
                        'post_data': post_data,
                        'after_op_success': after_op_success
                    });

                    return false;
                });

                return false;
            },

            newFile: function(options) {
                var $form = $(this.newFileTemplate(options)),
                    form_id = $form.attr('id'),
                    $input = $('input[name="name"]', $form),
                    dir = this.dir,
                    dirView = this;

                $form.modal({
                    focus: false,
                    containerCss: {'padding':'20px 25px'}
                });
                $('#simplemodal-container').css({'height':'auto'});

                Common.setCaretPos($input[0], 0);
                $input.focus();

                $form.submit(function() {
                    var dirent_name = $.trim($input.val());

                    if (!dirent_name) {
                        Common.showFormError(form_id, gettext("It is required."));
                        return false;
                    };

                    if (dirent_name.indexOf('/') != -1) {
                        Common.showFormError(form_id, gettext("Name should not include '/'."));
                        return false;
                    }

                    // if it has an extension, make sure it has a name
                    if (dirent_name.lastIndexOf('.') != -1 && dirent_name.substr(0, dirent_name.lastIndexOf('.')).length == 0) {
                        Common.showFormError(form_id, gettext("Only an extension there, please input a name."));
                        return false;
                    }

                    var post_data = { 'operation': 'create' },
                        post_url = Common.getUrl({name: "new_file", repo_id: dir.repo_id})
                                   + '?p=' + encodeURIComponent(Common.pathJoin([dir.path, dirent_name]));
                    var after_op_success = function(data) {
                        $.modal.close();
                        var new_dirent = dir.add({
                            'is_file': true,
                            'is_img': Common.imageCheck(data.obj_name),
                            'obj_name': data.obj_name,
                            'file_size': Common.fileSizeFormat(data.size),
                            'obj_id': data.obj_id,
                            'file_icon': 'file.png',
                            'starred': false,
                            'perm': 'rw',
                            'last_modified': new Date().getTime() / 1000,
                            'last_update': gettext("Just now")
                        }, {silent: true});
                        dirView.addNewFile(new_dirent);
                    };

                    Common.ajaxPost({
                        'form': $form,
                        'form_id': form_id,
                        'post_url': post_url,
                        'post_data': post_data,
                        'after_op_success': after_op_success
                    });

                    return false;
                });
            },

            newCommonFile: function() {
                this.newFile({
                    title: gettext('New File'),
                    initial_file_name: ''
                });
                return false;
            },

            newMdFile: function() {
                this.newFile({
                    title: gettext('New Markdown File'),
                    initial_file_name: '.md'
                });
                return false;
            },

            newExcelFile: function() {
                this.newFile({
                    title: gettext('New Excel File'),
                    initial_file_name: '.xlsx'
                });
                return false;
            },

            newPPTFile: function() {
                this.newFile({
                    title: gettext('New PowerPoint File'),
                    initial_file_name: '.pptx'
                });
                return false;
            },

            newWordFile: function() {
                this.newFile({
                    title: gettext('New Word File'),
                    initial_file_name: '.docx'
                });
                return false;
            },

            addNewFile: function(new_dirent) {
                var view, $el;
                if (this.view_mode == 'list') {
                    view = new DirentView({model: new_dirent, dirView: this});
                    $el = view.render().el;
                    // put the new file as the first file
                    if ($('tr', this.$tbody).length == 0) {
                        this.$tbody.append($el);
                    } else {
                        var dirs = this.dir.where({'is_dir':true});
                        if (dirs.length == 0) {
                            this.$tbody.prepend($el);
                        } else {
                            // put the new file after the last dir
                            $($('tr', this.$tbody)[dirs.length - 1]).after($el);
                        }
                    }
                } else {
                    view = new DirentGridView({model: new_dirent, dirView: this});
                    $el = view.render().el;
                    if ($('.grid-item', this.$gridViewContainer).length == 0) {
                        this.$gridViewContainer.append($el);
                    } else {
                        var dirs = this.dir.where({'is_dir':true});
                        if (dirs.length == 0) {
                            this.$gridViewContainer.prepend($el);
                        } else {
                            // put the new file after the last dir
                            $($('.grid-item', this.$gridViewContainer)[dirs.length - 1]).after($el);
                        }
                    }
                }

                if (new_dirent.get('is_img')) {
                    this.updateMagnificPopupOptions({'op':'add-new-item', 'model':new_dirent});
                }
            },

            addNewDir: function(new_dirent) {
                // put the new dir as the first one
                var view;
                if (this.view_mode == 'list') {
                    view = new DirentView({model: new_dirent, dirView: this});
                    this.$tbody.prepend(view.render().el);
                } else {
                    view = new DirentGridView({model: new_dirent, dirView: this});
                    this.$gridViewContainer.prepend(view.render().el);
                }
            },

            share: function () {
                var dir = this.dir;
                var path = dir.path;
                var options = {
                    'is_repo_owner': dir.is_repo_owner,
                    'is_virtual': dir.is_virtual,
                    'user_perm': dir.user_perm,
                    'repo_id': dir.repo_id,
                    'is_dir': true,
                    'dirent_path': path,
                    'obj_name': path == '/' ? dir.repo_name : path.substr(path.lastIndexOf('/') + 1)
                };
                if (app.pageOptions.is_pro) {
                    options.is_admin = dir.is_admin;
                }
                new ShareView(options);
            },

            switchToGridView: function() {
                if (this.view_mode == 'grid') {
                    return;
                } else {
                    this.view_mode = 'grid';
                    Cookies.set('view_mode', 'grid');
                    this.$('.list-view-icon-btn').removeClass('active');
                    this.$('.grid-view-icon-btn').addClass('active');
                    this.renderDir();
                }
            },

            switchToListView: function() {
                if (this.view_mode == 'list') {
                    return;
                } else {
                    this.view_mode = 'list';
                    Cookies.set('view_mode', 'list');
                    this.$('.grid-view-icon-btn').removeClass('active');
                    this.$('.list-view-icon-btn').addClass('active');
                    this.renderDir();
                }
            },

            sortDirents: function() {
                var sort_mode = app.pageOptions.sort_mode;
                switch(sort_mode) {
                    case 'name_up':
                        this.dir.comparator = function(a, b) {
                            if (a.get('is_dir') && b.get('is_file')) {
                                return -1;
                            }
                            if (a.get('is_file') && b.get('is_dir')) {
                                return 1;
                            }
                            var result = Common.compareTwoWord(a.get('obj_name'), b.get('obj_name'));
                            return result;
                        };
                        break;
                    case 'name_down':
                        this.dir.comparator = function(a, b) {
                            if (a.get('is_dir') && b.get('is_file')) {
                                return -1;
                            }
                            if (a.get('is_file') && b.get('is_dir')) {
                                return 1;
                            }
                            var result = Common.compareTwoWord(a.get('obj_name'), b.get('obj_name'));
                            return -result;
                        };
                        break;
                    case 'time_up':
                        this.dir.comparator = function(a, b) {
                            if (a.get('is_dir') && b.get('is_file')) {
                                return -1;
                            }
                            if (a.get('is_file') && b.get('is_dir')) {
                                return 1;
                            }
                            return a.get('last_modified') < b.get('last_modified') ? -1 : 1;
                        };
                        break;
                    case 'time_down':
                        this.dir.comparator = function(a, b) {
                            if (a.get('is_dir') && b.get('is_file')) {
                                return -1;
                            }
                            if (a.get('is_file') && b.get('is_dir')) {
                                return 1;
                            }
                            return a.get('last_modified') < b.get('last_modified') ? 1 : -1;
                        };
                        break;
                }

                this.dir.sort();

                this.updateMagnificPopupOptions();
            },

            sortByName: function() {
                Common.toggleSortByNameMode();
                Common.updateSortIconByMode({'context': this.$table});
                this.sortDirents();

                this.$tbody.empty();
                this.render_dirents_slice(0, this.dir.limit);
                this.dir.comparator = null;
                return false;
            },

            sortByTime: function () {
                Common.toggleSortByTimeMode();
                Common.updateSortIconByMode({'context': this.$table});
                this.sortDirents();

                this.$tbody.empty();
                this.render_dirents_slice(0, this.dir.limit);
                this.dir.comparator = null;
                return false;
            },

            select: function () {
                var $el = this.$('th [type=checkbox]');

                var dir = this.dir;
                var $all_dirent_checkbox = this.$('[type=checkbox]');
                var $dirents_op = this.$('#multi-dirents-op');

                var $curDirOps = this.$('#cur-dir-ops');

                if ($el.prop('checked')) {
                    $all_dirent_checkbox.prop('checked', true);
                    dir.each(function(model) {
                        model.set({'selected': true}, {silent: true});
                    });
                    $dirents_op.show();
                    $curDirOps.hide();
                } else {
                    $all_dirent_checkbox.prop('checked', false);
                    dir.each(function(model) {
                        model.set({'selected': false}, {silent: true});
                    });
                    $dirents_op.hide();
                    $curDirOps.show();
                }
            },

            download: function () {
                var dirents = this.dir;
                var selected_dirents = dirents.where({'selected':true});
                var selected_names = [];

                // select 1 item, and it is a file
                if (selected_dirents.length == 1 &&
                    selected_dirents[0].get('is_file')) {
                    location.href = selected_dirents[0].getDownloadUrl();
                    return;
                }
                $(selected_dirents).each(function() {
                    selected_names.push(this.get('obj_name'));
                });

                Common.zipDownload(dirents.repo_id, dirents.path, selected_names);
            },

            del: function () {
                var dirents = this.dir;
                var _this = this;

                var del_dirents = function() {
                    $('#confirm-popup').append('<p style="color:red;">' + gettext("Processing...") + '</p>');
                    var selected_dirents = dirents.where({'selected':true}),
                        selected_names = [];
                    $(selected_dirents).each(function() {
                        selected_names.push(this.get('obj_name'));
                    });
                    $.ajax({
                        url: Common.getUrl({
                            name: 'del_dirents',
                            repo_id: dirents.repo_id
                        }) + '?parent_dir=' + encodeURIComponent(dirents.path),
                        type: 'POST',
                        dataType: 'json',
                        beforeSend: Common.prepareCSRFToken,
                        traditional: true,
                        data: {
                            'dirents_names': selected_names
                        },
                        success: function(data) { // data['deleted']: [name,]
                            var del_len = data['deleted'].length,
                                not_del_len = data['undeleted'].length,
                                msg_s, msg_f;

                            if (del_len > 0) {
                                if (del_len == selected_names.length) {
                                    dirents.remove(selected_dirents);
                                    $('th [type=checkbox]', _this.$table).prop('checked', false);
                                    _this.$('#multi-dirents-op').hide();
                                    _this.$('#cur-dir-ops').show();
                                } else {
                                    $(selected_dirents).each(function() {
                                        if (data['deleted'].indexOf(this.get('obj_name')) != -1) {
                                            dirents.remove(this);
                                        }
                                    });
                                }
                                if (del_len == 1) {
                                    msg_s = gettext("Successfully deleted %(name)s.");
                                } else if (del_len == 2) {
                                    msg_s = gettext("Successfully deleted %(name)s and 1 other item.");
                                } else {
                                    msg_s = gettext("Successfully deleted %(name)s and %(amount)s other items.");
                                }
                                msg_s = msg_s.replace('%(name)s', data['deleted'][0]).replace('%(amount)s', del_len - 1);
                                Common.feedback(msg_s, 'success');

                                _this.updateMagnificPopupOptions(); // after Successfully deleting some items
                            }
                            if (not_del_len > 0) {
                                if (not_del_len == 1) {
                                    msg_f = gettext("Failed to delete %(name)s.");
                                } else if (not_del_len == 2) {
                                    msg_f = gettext("Failed to delete %(name)s and 1 other item.");
                                } else {
                                    msg_f = gettext("Failed to delete %(name)s and %(amount)s other items.");
                                }
                                msg_f = msg_f.replace('%(name)s', data['undeleted'][0]).replace('%(amount)s', not_del_len - 1);
                                Common.feedback(msg_f, 'error');
                            }
                            $.modal.close();
                        },
                        error: function(xhr, textStatus, errorThrown) {
                            $.modal.close();
                            Common.ajaxErrorHandler(xhr, textStatus, errorThrown);
                        }
                    });
                };
                Common.showConfirm(gettext("Delete Items"),
                    gettext("Are you sure you want to delete these selected items?"),
                    del_dirents);
            },

            mv: function () {
                this.mvcp({'op':'mv'});
            },
            cp: function () {
                this.mvcp({'op':'cp'});
            },
            mvcp: function (params) {
                var dir = this.dir;
                var op = params.op;

                var title = op == 'mv' ? gettext("Move selected item(s) to:") : gettext("Copy selected item(s) to:");

                var show_cur_repo = true;
                if (dir.user_perm == 'r') {
                    show_cur_repo = false;
                }

                var form = $(this.mvcpTemplate({
                    form_title: title,
                    op_type: op,
                    obj_type: '',
                    obj_name: '',
                    show_cur_repo: show_cur_repo,
                    show_other_repos: !dir.encrypted
                }));
                form.modal({autoResize:true, focus:false});
                $('#simplemodal-container').css({'width':'auto', 'height':'auto'});

                if (show_cur_repo) {
                    FileTree.renderTreeForPath({
                        $form: form,
                        $container: $('#current-repo-dirs'),
                        repo_name: dir.repo_name,
                        repo_id: dir.repo_id,
                        path: dir.path
                    });
                }
                if (!dir.encrypted) {
                    FileTree.prepareOtherReposTree({cur_repo_id: dir.repo_id});
                }

                var _this = this;
                var dirents = this.dir;
                // get models
                var dirs = dirents.where({'is_dir':true, 'selected':true}),
                    files = dirents.where({'is_file':true, 'selected':true});
                var dir_names = [], file_names = [];
                $(dirs).each(function() {
                    dir_names.push(this.get('obj_name'));
                });
                $(files).each(function() {
                    file_names.push(this.get('obj_name'));
                });
                form.submit(function() {
                    var dst_repo = $('[name="dst_repo"]', form).val(),
                        dst_path = $('[name="dst_path"]', form).val(),
                        url_main;
                    var cur_path = dirents.path;
                    var url_obj = {repo_id:dirents.repo_id};

                    if (!$.trim(dst_repo) || !$.trim(dst_path)) {
                        $('.error', form).removeClass('hide');
                        return false;
                    }
                    if (dst_repo == dirents.repo_id && dst_path == cur_path) {
                        $('.error', form).html(gettext("Invalid destination path")).removeClass('hide');
                        return false;
                    }

                    Common.disableButton($('[type="submit"]', form));
                    form.append('<p style="color:red;">' + gettext("Processing...") + '</p>');

                    if (dst_repo == dirents.repo_id) {
                        // when mv/cp in current lib, files/dirs can be handled in batch, and no need to show progress
                        url_obj.name = op == 'mv' ? 'mv_dirents' : 'cp_dirents';
                        $.ajax({
                            url: Common.getUrl(url_obj) + '?parent_dir=' + encodeURIComponent(cur_path),
                            type: 'POST',
                            dataType: 'json',
                            beforeSend: Common.prepareCSRFToken,
                            traditional: true,
                            data: {
                                'file_names': file_names,
                                'dir_names': dir_names,
                                'dst_repo': dst_repo,
                                'dst_path': dst_path
                            },
                            success: function(data) {
                                var success_len = data['success'].length,
                                    msg_s, msg_f,
                                    view_url = data['url'];

                                $.modal.close();
                                if (success_len > 0) {
                                    if (op == 'mv') {
                                        if (success_len == files.length + dirs.length) {
                                            dirents.remove(dirs);
                                            dirents.remove(files);
                                            _this.$('th .checkbox').removeClass('checkbox-checked');
                                            _this.$('#multi-dirents-op').hide();
                                            _this.$('#cur-dir-ops').show();
                                        } else {
                                            $(dirs).each(function() {
                                                if (data['success'].indexOf(this.get('obj_name')) != -1) {
                                                    dirents.remove(this);
                                                }
                                            });
                                            $(files).each(function() {
                                                if (data['success'].indexOf(this.get('obj_name')) != -1) {
                                                    dirents.remove(this);
                                                }
                                            });
                                        }
                                        if (success_len == 1) {
                                            msg_s = gettext("Successfully moved %(name)s.");
                                        } else if (success_len == 2) {
                                            msg_s = gettext("Successfully moved %(name)s and 1 other item.");
                                        } else {
                                            msg_s = gettext("Successfully moved %(name)s and %(amount)s other items.");
                                        }
                                        _this.updateMagnificPopupOptions(); // after moving items in the same library
                                    } else { // cp
                                        if (success_len == 1) {
                                            msg_s = gettext("Successfully copied %(name)s.");
                                        } else if (success_len == 2) {
                                            msg_s = gettext("Successfully copied %(name)s and 1 other item.");
                                        } else {
                                            msg_s = gettext("Successfully copied %(name)s and %(amount)s other items.");
                                        }
                                    }

                                    msg_s = msg_s.replace('%(name)s', data['success'][0]).replace('%(amount)s', success_len - 1);
                                    Common.feedback(msg_s, 'success');
                                }

                                if (data['failed'].length > 0) {
                                    if (op == 'mv') {
                                        if (data['failed'].length > 1) {
                                            msg_f = gettext("Internal error. Failed to move %(name)s and %(amount)s other item(s).");
                                        } else {
                                            msg_f = gettext("Internal error. Failed to move %(name)s.");
                                        }
                                    } else {
                                        if (data['failed'].length > 1) {
                                            msg_f = gettext("Internal error. Failed to copy %(name)s and %(amount)s other item(s).");
                                        } else {
                                            msg_f = gettext("Internal error. Failed to copy %(name)s.");
                                        }
                                    }
                                    msg_f = msg_f.replace('%(name)s', data['failed'][0]).replace('%(amount)s', data['failed'].length - 1);
                                    Common.feedback(msg_f, 'error');
                                }
                            },
                            error: function(xhr, textStatus, errorThrown) {
                                $.modal.close();
                                Common.ajaxErrorHandler(xhr, textStatus, errorThrown);
                            }
                        });
                    } else {
                        // when mv/cp to another lib, files/dirs should be handled one by one, and need to show progress
                        var op_objs = dirents.where({'selected':true}),
                            i = 0,
                            success_num = 0,
                            first_item;
                        // progress popup
                        var mv_progress_popup = $(_this.mvProgressTemplate());
                        var details = $('#mv-details', mv_progress_popup),
                            cancel_btn = $('#cancel-mv', mv_progress_popup),
                            other_info = $('#mv-other-info', mv_progress_popup);

                        var mvcpDirent = function () {
                            var op_obj = op_objs[i],
                                obj_type = op_obj.get('is_dir') ? 'dir':'file',
                                obj_name = op_obj.get('obj_name'),
                                post_url,
                                post_data;

                            post_url = Common.getUrl({'name': 'copy_move_task'});
                            post_data = {
                                'src_repo_id': dirents.repo_id,
                                'src_parent_dir': cur_path,
                                'src_dirent_name': obj_name,
                                'dst_repo_id': dst_repo,
                                'dst_parent_dir': dst_path,
                                'operation': op == 'mv' ? 'move' : 'copy',
                                'dirent_type': obj_type
                            };
                            var after_op_success = function (data) {
                                var det_text = op == 'mv' ? gettext("Moving file %(index)s of %(total)s") : gettext("Copying file %(index)s of %(total)s");
                                details.html(det_text.replace('%(index)s', i + 1).replace('%(total)s', op_objs.length)).removeClass('vh');
                                cancel_btn.removeClass('hide');
                                var req_progress = function () {
                                    var task_id = data['task_id'];
                                    cancel_btn.data('task_id', task_id);
                                    $.ajax({
                                        url: Common.getUrl({name:'query_copy_move_progress'}) + '?task_id=' + encodeURIComponent(task_id),
                                        dataType: 'json',
                                        success: function(data) {
                                            var bar = $('.ui-progressbar-value', $('#mv-progress'));
                                            if (!data['failed'] && !data['canceled'] && !data['successful']) {
                                                setTimeout(req_progress, 1000);
                                            } else {
                                                if (data['successful']) {
                                                    bar.css('width', parseInt((i + 1)/op_objs.length*100, 10) + '%').show();
                                                    if (op == 'mv') {
                                                        dirents.remove(op_obj);
                                                    }
                                                    success_num += 1;
                                                    if (success_num == 1) {
                                                        first_item = obj_name;
                                                    }
                                                    endOrContinue();
                                                } else { // failed or canceled
                                                    if (data['failed']) {
                                                        var error_msg = op == 'mv' ? gettext('Failed to move %(name)s') : gettext('Failed to copy %(name)s');
                                                        cancel_btn.after('<p class="error">' + error_msg.replace('%(name)s', Common.HTMLescape(obj_name)) + '</p>');
                                                        end();
                                                    }
                                                }
                                            }
                                        },
                                        error: function(xhr, textStatus, errorThrown) {
                                            var error;
                                            if (xhr.responseText) {
                                                error = $.parseJSON(xhr.responseText).error;
                                            } else {
                                                error = gettext("Failed. Please check the network.");
                                            }
                                            cancel_btn.after('<p class="error">' + error + '</p>');
                                            end();
                                        }
                                    });
                                }; // 'req_progress' ends
                                if (i == 0) {
                                    $.modal.close();
                                    setTimeout(function () {
                                        mv_progress_popup.modal({containerCss: {
                                            width: 300,
                                            height: 150,
                                            paddingTop: 50
                                        }, focus:false});
                                        $('#mv-progress').progressbar();
                                        req_progress();
                                    }, 100);
                                } else {
                                    req_progress();
                                }
                            }; // 'after_op_success' ends
                            $.ajax({
                                url: post_url,
                                type: 'POST',
                                dataType: 'json',
                                beforeSend: Common.prepareCSRFToken,
                                data: post_data,
                                success: after_op_success,
                                error: function(xhr) {
                                    var err;
                                    if (xhr.responseText) {
                                        err = $.parseJSON(xhr.responseText).error||$.parseJSON(xhr.responseText).error_msg;
                                    } else {
                                        err = gettext("Failed. Please check the network.");
                                    }
                                    if (form.is(':visible')) {
                                        $('.error', form).html(err).show();
                                    } else {
                                        cancel_btn.after('<p class="error">' + err + '</p>');
                                        cancel_btn.hide();
                                    }
                                }
                            });
                        }; // 'mvcpDirent' ends
                        var endOrContinue = function () {
                            if (i == op_objs.length - 1) {
                                setTimeout(function () { $.modal.close(); }, 500);
                                if (op == 'mv') {
                                    _this.updateMagnificPopupOptions();
                                }
                                if (success_num > 0) {
                                    var msg_s;
                                    if (op == 'mv') {
                                        if (success_num == 1) {
                                            msg_s = gettext("Successfully moved %(name)s.");
                                        } else if (success_num == 2) {
                                            msg_s = gettext("Successfully moved %(name)s and 1 other item.");
                                        } else {
                                            msg_s = gettext("Successfully moved %(name)s and %(amount)s other items.");
                                        }
                                    } else { // cp
                                        if (success_num == 1) {
                                            msg_s = gettext("Successfully copied %(name)s.");
                                        } else if (success_num == 2) {
                                            msg_s = gettext("Successfully copied %(name)s and 1 other item.");
                                        } else {
                                            msg_s = gettext("Successfully copied %(name)s and %(amount)s other items.");
                                        }
                                    }
                                    msg_s = msg_s.replace('%(name)s', first_item).replace('%(amount)s', success_num - 1);
                                    setTimeout(function() { Common.feedback(msg_s, 'success'); }, 600);
                                }
                            } else {
                                mvcpDirent(++i);
                            }
                        };
                        var end = function () {
                            setTimeout(function () { $.modal.close(); }, 500);
                            if (op == 'mv') {
                                _this.updateMagnificPopupOptions();
                            }
                        };
                        mvcpDirent();
                        cancel_btn.click(function() {
                            Common.disableButton(cancel_btn);
                            var task_id = $(this).data('task_id');
                            $.ajax({
                                url: Common.getUrl({name: 'copy_move_task'}),
                                type: 'DELETE',
                                dataType: 'json',
                                beforeSend: Common.prepareCSRFToken,
                                data: {'task_id': task_id},
                                success: function(data) {
                                    other_info.html(gettext("Canceled.")).removeClass('hide');
                                    cancel_btn.addClass('hide');
                                    end();
                                },
                                error: function(xhr, textStatus, errorThrown) {
                                    var error;
                                    if (xhr.responseText) {
                                        error = $.parseJSON(xhr.responseText).error;
                                    } else {
                                        error = gettext("Failed. Please check the network.");
                                    }
                                    other_info.html(error).removeClass('hide');
                                    Common.enableButton(cancel_btn);
                                }
                            });
                        });
                    }
                    return false;
                });
            },

            getMore: function () {
                var $el = this.$('.cur-view-main-con')[0];
                if (this.dir.dirent_more &&
                    $el.scrollTop > 0 &&
                    $el.clientHeight + $el.scrollTop == $el.scrollHeight) { // scroll to the bottom
                    this.render_dirents_slice(this.dir.last_start, this.dir.limit);
                    this.getThumbnail();
                }
            }

      });

      return DirView;
});<|MERGE_RESOLUTION|>--- conflicted
+++ resolved
@@ -153,19 +153,12 @@
                     search_repo_id: ''
                 }));
 
-<<<<<<< HEAD
+
                 if (this.$toolbar) { // when an enc lib is not decrypted, no $toolbar
                     this.$toolbar.detach();
                 }
                 this.$mainCon.detach();
-=======
-                this.$el.detach();
-                this.attached = false;
-
-                this.direntDetailsView.hide();
-                this.fileCommentsView.hide();
                 this.fileUploadView.closePopup();
->>>>>>> 1d613f07
             },
 
             /***** private functions *****/
