# encoding: utf-8
import settings
import os
import stat
import simplejson as json
import re
import tempfile
import sys
import urllib
import urllib2
from urllib import quote
from django.core.urlresolvers import reverse
from django.core.mail import send_mail
from django.contrib import messages
from django.contrib.sites.models import Site, RequestSite
from django.db import IntegrityError
from django.db.models import F
from django.http import HttpResponse, HttpResponseBadRequest, Http404, \
    HttpResponseRedirect 
from django.shortcuts import render_to_response, redirect
from django.template import Context, loader, RequestContext
from django.views.decorators.csrf import csrf_protect

from django.core.cache import cache
from django.http import HttpResponse, HttpResponseServerError 

from auth.decorators import login_required
from auth.forms import AuthenticationForm, PasswordResetForm, SetPasswordForm, \
    PasswordChangeForm
from auth.tokens import default_token_generator
from share.models import FileShare
from seaserv import ccnet_rpc, ccnet_threaded_rpc, get_repos, get_emailusers, \
    get_repo, get_commits, get_branches, is_valid_filename, remove_group_user,\
    seafserv_threaded_rpc, seafserv_rpc, get_binding_peerids, \
    get_group_repoids, check_group_staff, get_personal_groups, is_repo_owner, \
    get_group
from pysearpc import SearpcError

from seahub.base.accounts import User
from seahub.base.models import UuidObjidMap
from seahub.contacts.models import Contact
from seahub.contacts.signals import mail_sended
from seahub.notifications.models import UserNotification
from seahub.organizations.utils import access_org_repo
from forms import AddUserForm, FileLinkShareForm, RepoCreateForm
from utils import render_permission_error, render_error, list_to_string, \
    get_httpserver_root, get_ccnetapplet_root, gen_token, \
    calculate_repo_last_modify, valid_previewed_file, \
    check_filename_with_rename, get_accessible_repos, EMPTY_SHA1, \
    get_file_revision_id_size, get_ccnet_server_addr_port, \
    gen_file_get_url, string2list, set_cur_ctx, MAX_INT
from seahub.profile.models import Profile
try:
    from settings import CROCODOC_API_TOKEN
except ImportError:
    CROCODOC_API_TOKEN = None
from settings import FILE_PREVIEW_MAX_SIZE

@login_required
def root(request):
    return HttpResponseRedirect(reverse(myhome))

def validate_owner(request, repo_id):
    """
    Check whether user in the request owns the repo.
    
    """
    ret = is_repo_owner(request.user.username, repo_id)

    return True if ret else False

def is_registered_user(email):
    """
    Check whether user is registerd.

    """
    try:
        user = User.objects.get(email=email)
    except User.DoesNotExist:
        user = None

    return True if user else False

def check_shared_repo(request, repo_id):
    """
    Check whether user has been shared this repo or
    the repo share to the groups user join or
    got token if user is not logged in
    
    """
    # Not logged-in user
    if not request.user.is_authenticated():
        token = request.COOKIES.get('anontoken', None)
        if token:
            return True
        else:
            return False

    # Logged-in user
    repos = seafserv_threaded_rpc.list_share_repos(request.user.username, 'to_email', -1, -1)
    for repo in repos:
        if repo.props.id == repo_id:
            return True

    groups = ccnet_threaded_rpc.get_groups(request.user.username)
    # for every group that user joined...    
    for group in groups:
        # ...get repo ids in that group, and check whether repo ids contains that repo id 
        repo_ids = get_group_repoids(group.props.id)
        if repo_id in repo_ids:
            return True

    return False

def access_to_repo(request, repo_id, repo_ap):
    """
    Check whether user in the request can access to repo, which means user can
    view directory entries on repo page. Only repo owner or person who is shared
    can access to repo.
    NOTE: `repo_ap` may be used in future.

    """
    if validate_owner(request, repo_id) or check_shared_repo(request, repo_id)\
            or access_org_repo(request, repo_id):
        return True
    else:
        return False

def gen_path_link(path, repo_name):
    """
    Generate navigate paths and links in repo page.
    
    """
    if path and path[-1] != '/':
        path += '/'

    paths = []
    links = []
    if path and path != '/':
        paths = path[1:-1].split('/')
        i=1
        for name in paths:
            link = '/' + '/'.join(paths[:i])
            i = i + 1
            links.append(link)
    paths.insert(0, repo_name)
    links.insert(0, '/')
        
    zipped = zip(paths, links)
    
    return zipped
    
def render_repo(request, repo_id, error=''):
    # Check whether user can view repo page
    can_access = access_to_repo(request, repo_id, '')
    if not can_access:
        return render_permission_error(request, '无法访问该同步目录')
    
    repo = get_repo(repo_id)
    if not repo:
        return render_error(request, u'该同步目录不存在')

    # query whether set password if repo is encrypted
    password_set = False
    if repo.props.encrypted:
        try:
            ret = seafserv_rpc.is_passwd_set(repo_id, request.user.username)
            if ret == 1:
                password_set = True
        except SearpcError, e:
            return render_error(request, e.msg)

    # view newest worktree or history worktree
    commit_id = request.GET.get('commit_id', '')
    view_history = True if commit_id else False
    current_commit = seafserv_threaded_rpc.get_commit(commit_id)
    if not current_commit:
        current_commit = get_commits(repo_id, 0, 1)[0]
    
    # query repo infomation
    repo_size = seafserv_threaded_rpc.server_repo_size(repo_id)

    # get repo dirents
    dirs = []
    path = ''
    zipped = []
    dir_list = []
    file_list = []
    if not repo.props.encrypted or password_set:
        path = request.GET.get('p', '/')
        if path[-1] != '/':
            path = path + '/'
        
        if current_commit.root_id == EMPTY_SHA1:
            dirs = []
        else:
            try:
                dirs = seafserv_threaded_rpc.list_dir_by_path(current_commit.id,
                                                     path.encode('utf-8'))
            except SearpcError, e:
                return render_error(request, e.msg)
            for dirent in dirs:
                if stat.S_ISDIR(dirent.props.mode):
                    dir_list.append(dirent)
                else:
                    file_list.append(dirent)
                    try:
                        dirent.file_size = seafserv_threaded_rpc.get_file_size(dirent.obj_id)
                    except:
                        dirent.file_size = 0
            dir_list.sort(lambda x, y : cmp(x.obj_name.lower(),
                                            y.obj_name.lower()))
            file_list.sort(lambda x, y : cmp(x.obj_name.lower(),
                                             y.obj_name.lower()))

    if request.user.is_authenticated() and not view_history:
        try:
            accessible_repos = get_accessible_repos(request, repo)
        except SearpcError, e:
            error_msg = e.msg
            return render_error(request, error_msg)
    else:
         accessible_repos = []   

    # generate path and link
    zipped = gen_path_link(path, repo.name)

    return render_to_response('repo.html', {
            "repo": repo,
            "can_access": can_access,
            "current_commit": current_commit,
            "view_history": view_history,
            "password_set": password_set,
            "repo_size": repo_size,
            "dir_list": dir_list,
            "file_list": file_list,
            "path" : path,
            "zipped" : zipped,
            "error" : error,
            "accessible_repos" : accessible_repos,
            "applet_root": get_ccnetapplet_root()
            }, context_instance=RequestContext(request))

@login_required    
def repo_upload_file(request, repo_id):
    repo = get_repo(repo_id)
    total_space = settings.USER_TOTAL_SPACE
    used_space = seafserv_threaded_rpc.get_user_quota_usage(request.user.username)
    ############ GET ############
    if request.method == 'GET':
        parent_dir  = request.GET.get('p', '/')
        zipped = gen_path_link (parent_dir, repo.name)
        # TODO: per user quota, org user quota
        return render_to_response ('repo_upload_file.html', {
            "repo": repo,
            "parent_dir": parent_dir,
            "used_space": used_space,
            "total_space": total_space,
            "zipped": zipped,
            "max_upload_file_size": settings.MAX_UPLOAD_FILE_SIZE,
            }, context_instance=RequestContext(request))
        
    ############ POST ############
    parent_dir = request.POST.get('parent_dir', '/')
    def render_upload_error(error_msg):
        zipped = gen_path_link (parent_dir, repo.name)
        return render_to_response ('repo_upload_file.html', {
            "error_msg": error_msg,
            "repo": repo,
            "used_space": used_space,
            "total_space": total_space,
            "zipped": zipped,
            "parent_dir": parent_dir,
            "max_upload_file_size": settings.MAX_UPLOAD_FILE_SIZE,
            }, context_instance=RequestContext(request))
        
    try:
        tmp_file = request.FILES['file']
    except:
        error_msg = u'请选择一个文件'
        return render_upload_error(error_msg)

    tmp_file_path = tmp_file.temporary_file_path()
    if not os.access(tmp_file_path, os.F_OK):
        error_msg = u'上传文件失败'
        return render_upload_error(error_msg)

    def remove_tmp_file():
        try:
            os.remove(tmp_file.temporary_file_path())
        except:
            pass

    # rename the file if there is name conflicts
    filename = check_filename_with_rename(repo_id, parent_dir, tmp_file.name)
    if len(filename) > settings.MAX_UPLOAD_FILE_NAME_LEN:
        remove_tmp_file()
        error_msg = u"您上传的文件名称太长"
        return render_error(request, error_msg)

    if tmp_file.size > settings.MAX_UPLOAD_FILE_SIZE:
        error_msg = u"您上传的文件太大"
        remove_tmp_file()
        return render_error(request, error_msg)

    try:
        seafserv_threaded_rpc.post_file (repo_id, tmp_file_path, parent_dir,
                                         filename, request.user.username);
    except SearpcError, e:
        remove_tmp_file()
        error_msg = e.msg
        return render_upload_error(error_msg)
    else:
        remove_tmp_file()
        url = reverse('repo', args=[repo_id]) + ('?p=%s' % parent_dir)
        return HttpResponseRedirect(url)

@login_required
def repo_update_file(request, repo_id):
    repo = get_repo(repo_id)
    total_space = settings.USER_TOTAL_SPACE
    used_space = seafserv_threaded_rpc.get_user_quota_usage(request.user.username)
    ############ GET ############
    if request.method == 'GET':
        target_file  = request.GET.get('p')
        if not target_file:
            return render_error(request)
        zipped = gen_path_link (target_file, repo.name)
        # TODO: per user quota, org user quota
        return render_to_response ('repo_update_file.html', {
            "repo": repo,
            "target_file": target_file,
            "used_space": used_space,
            "total_space": total_space,
            "zipped": zipped,
            "max_upload_file_size": settings.MAX_UPLOAD_FILE_SIZE,
            }, context_instance=RequestContext(request))
        
    ############ POST ############
    target_file = request.POST.get('target_file')
    if not target_file:
        return render_error(request)

    def render_update_file_error(error_msg):
        zipped = gen_path_link (target_file, repo.name)
        return render_to_response ('repo_update.html', {
            "error_msg": error_msg,
            "repo": repo,
            "used_space": used_space,
            "total_space": total_space,
            "zipped": zipped,
            "target_file": target_file,
            "max_upload_file_size": settings.MAX_UPLOAD_FILE_SIZE,
            }, context_instance=RequestContext(request))
        
    try:
        tmp_file = request.FILES['file']
    except:
        error_msg = u'请选择一个文件'
        return render_update_file_error(error_msg)

    tmp_file_path = tmp_file.temporary_file_path()
    if not os.access(tmp_file_path, os.F_OK):
        error_msg = u'上传文件失败'
        return render_update_file_error(error_msg)

    def remove_tmp_file():
        try:
            os.remove(tmp_file.temporary_file_path())
        except:
            pass

    if tmp_file.size > settings.MAX_UPLOAD_FILE_SIZE:
        error_msg = u"您上传的文件太大"
        remove_tmp_file()
        return render_error(request, error_msg)

    parent_dir = os.path.dirname(target_file)
    filename   = os.path.basename(target_file)

    try:
        seafserv_threaded_rpc.put_file (repo_id, tmp_file_path, parent_dir,
                                         filename, request.user.username);
    except SearpcError, e:
        remove_tmp_file()
        error_msg = e.msg
        return render_update_file_error(error_msg)
    else:
        remove_tmp_file()
        url = reverse('repo', args=[repo_id]) + ('?p=%s' % parent_dir)
        return HttpResponseRedirect(url)
    
def get_subdir(request):
    repo_id = request.GET.get('repo_id', '')
    path = request.GET.get('path', '')

    if not (repo_id and path):
        return render_error(request)

    latest_commit = get_commits(repo_id, 0, 1)[0]
    try:
        dirents = seafserv_threaded_rpc.list_dir_by_path(latest_commit.id, path.encode('utf-8'))
    except SearpcError, e:
        return render_error(request, e.msg)

    subdirs = []
    for dirent in dirents:
        if not stat.S_ISDIR(dirent.props.mode):
            continue

        dirent.has_subdir = False
        path_ = os.path.join (path, dirent.obj_name)
        try:
            dirs_ = seafserv_threaded_rpc.list_dir_by_path(latest_commit.id, path_.encode('utf-8'))
        except SearpcError, e:
            return render_error(request, e.msg)

        for dirent_ in dirs_:
            if stat.S_ISDIR(dirent_.props.mode):
                dirent.has_subdir = True
                break

        if dirent.has_subdir:
            subdir = {
                'data': dirent.obj_name,
                'attr': {'repo_id': repo_id },
                'state': 'closed'
                    }
            subdirs.append(subdir)
        else:
            subdirs.append(dirent.obj_name)

    content_type = 'application/json; charset=utf-8'
    return HttpResponse(json.dumps(subdirs),
                            content_type=content_type)
 
def repo(request, repo_id):
    if request.method == 'GET':
        return render_repo(request, repo_id)
    elif request.method == 'POST':
        password = request.POST.get('password', '')
        if not password:
            return render_repo(request, repo_id, u'密码不能为空')

        try:
            seafserv_threaded_rpc.set_passwd(repo_id, request.user.username, password)
        except SearpcError, e:
            if e.msg == 'Bad arguments':
                return render_error(request, u'url 格式不正确')
            elif e.msg == 'Repo is not encrypted':
                return render_repo(request, repo_id)
            elif e.msg == 'Incorrect password':
                return render_repo(request, repo_id, u'密码不正确，请重新输入')
            elif e.msg == 'Internal server error':
                return render_error(request, u'服务器内部故障')
            else:
                return render_error(request, u'未知错误')

        return render_repo(request, repo_id)

@login_required
def repo_history(request, repo_id):
    """
    View repo history
    """
    if not access_to_repo(request, repo_id, ''):
        return render_permission_error(request, u'无法浏览该同步目录修改历史')
    
    repo = get_repo(repo_id)

    password_set = False
    if repo.props.encrypted:
        try:
            ret = seafserv_rpc.is_passwd_set(repo_id, request.user.username)
            if ret == 1:
                password_set = True
        except SearpcError, e:
            return render_error(request, e.msg)

    if repo.props.encrypted and not password_set:
        return HttpResponseRedirect(reverse('repo', args=[repo_id]))

    try:
        current_page = int(request.GET.get('page', '1'))
        per_page= int(request.GET.get('per_page', '25'))
    except ValueError:
        current_page = 1
        per_page = 25

    commits_all = get_commits(repo_id, per_page * (current_page -1),
                              per_page + 1)
    commits = commits_all[:per_page]

    if len(commits_all) == per_page + 1:
        page_next = True
    else:
        page_next = False

    is_owner = False
    if request.user.is_authenticated():
        if validate_owner(request, repo_id):
            is_owner = True

    return render_to_response('repo_history.html', {
            "repo": repo,
            "commits": commits,
            'current_page': current_page,
            'prev_page': current_page-1,
            'next_page': current_page+1,
            'per_page': per_page,
            'page_next': page_next,
            'is_owner': is_owner,
            }, context_instance=RequestContext(request))

def repo_history_revert(request, repo_id):
    """
    Only repo owner can revert repo.
    """
    if not validate_owner(request, repo_id):
        return render_permission_error(request, u'只有同步目录拥有者有权还原目录')
    
    repo = get_repo(repo_id)
    if not repo:
        raise Http404

    password_set = False
    if repo.props.encrypted:
        try:
            ret = seafserv_rpc.is_passwd_set(repo_id, request.user.username)
            if ret == 1:
                password_set = True
        except SearpcError, e:
            return render_error(request, e.msg)

    if repo.props.encrypted and not password_set:
        return HttpResponseRedirect(reverse('repo', args=[repo_id]))

    commit_id = request.GET.get('commit_id', '')
    if not commit_id:
        return render_error(request, u'请指定历史记录 ID')

    res = request.user.username.split('@')
    user_name = res[0]

    try:
        seafserv_threaded_rpc.revert_on_server(repo_id, commit_id, user_name)
    except SearpcError, e:
        if e.msg == 'Bad arguments':
            return render_error(request, u'非法参数')
        elif e.msg == 'No such repo':
            return render_error(request, u'同步目录不存在')
        elif e.msg == "Commit doesn't exist":
            return render_error(request, u'指定的历史记录不存在')
        else:
            return render_error(request, u'未知错误')

    return HttpResponseRedirect(reverse(repo_history, args=[repo_id]))

def get_diff(repo_id, arg1, arg2):
    lists = {'new' : [], 'removed' : [], 'renamed' : [], 'modified' : [], \
                 'newdir' : [], 'deldir' : []}

    diff_result = seafserv_threaded_rpc.get_diff(repo_id, arg1, arg2)
    if not diff_result:
        return lists

    for d in diff_result:
        if d.status == "add":
            lists['new'].append(d.name)
        elif d.status == "del":
            lists['removed'].append(d.name)
        elif d.status == "mov":
            lists['renamed'].append(d.name + " ==> " + d.new_name)
        elif d.status == "mod":
            lists['modified'].append(d.name)
        elif d.status == "newdir":
            lists['newdir'].append(d.name)
        elif d.status == "deldir":
            lists['deldir'].append(d.name)

    return lists

def repo_history_changes(request, repo_id):
    changes = {}
    content_type = 'application/json; charset=utf-8'

    if not access_to_repo(request, repo_id, ''):
        return HttpResponse(json.dumps(changes),
                            content_type=content_type)

    repo = get_repo(repo_id)
    if not repo:
        return HttpResponse(json.dumps(changes),
                            content_type=content_type)

    password_set = False
    if repo.props.encrypted:
        try:
            ret = seafserv_rpc.is_passwd_set(repo_id, request.user.username)
            if ret == 1:
                password_set = True
        except:
            return HttpResponse(json.dumps(changes),
                                content_type=content_type)

    if repo.props.encrypted and not password_set:
        return HttpResponse(json.dumps(changes),
                            content_type=content_type)

    commit_id = request.GET.get('commit_id', '')
    if not commit_id:
        return HttpResponse(json.dumps(changes),
                            content_type=content_type)

    changes = get_diff(repo_id, '', commit_id)

    return HttpResponse(json.dumps(changes),
                        content_type=content_type)
    
@login_required
def modify_token(request, repo_id):
    if not validate_owner(request, repo_id):
        return HttpResponseRedirect(reverse('repo', args=[repo_id]))

    token = request.POST.get('token', '')
    if token:
        seafserv_threaded_rpc.set_repo_token(repo_id, token)

    return HttpResponseRedirect(reverse('repo', args=[repo_id]))

@login_required
def remove_repo(request, repo_id):
    if not validate_owner(request, repo_id) and not request.user.is_staff \
            and not request.user.org['is_staff']:
        err_msg = u'删除同步目录失败, 只有管理员或目录创建者有权删除目录。'
        return render_permission_error(request, err_msg)
    
    seafserv_threaded_rpc.remove_repo(repo_id)
    next = request.GET.get('next', '/')
    return HttpResponseRedirect(next)
    
@login_required
def myhome(request):
    owned_repos = []
    quota_usage = 0
    output_msg = {}

    email = request.user.username
    quota_usage = seafserv_threaded_rpc.get_user_quota_usage(email)

    # Repos that I own
    owned_repos = seafserv_threaded_rpc.list_owned_repos(email)
    calculate_repo_last_modify(owned_repos)
    owned_repos.sort(lambda x, y: cmp(y.latest_modify, x.latest_modify))
    
    # Repos shared with me
    in_repos = seafserv_threaded_rpc.list_share_repos(email,
                                                      'to_email', -1, -1)
    calculate_repo_last_modify(in_repos)
    in_repos.sort(lambda x, y: cmp(y.latest_modify, x.latest_modify))

    # my contacts
    contacts = Contact.objects.filter(user_email=email)

    # user notifications
    grpmsg_list = []
    grpmsg_reply_list = []
    orgmsg_list = []
    notes = UserNotification.objects.filter(to_user=request.user.username)
    for n in notes:
        if n.msg_type == 'group_msg':
            grpmsg_list.append(get_group(n.detail))
        elif n.msg_type == 'grpmsg_reply':
            grpmsg_reply_list.append(n.detail)
        elif n.msg_type == 'org_msg':
            orgmsg_list.append(n.detail)

    # my groups
    groups = get_personal_groups(email)

    groups_manage = []
    groups_join = []
    for group in groups:
        if group.props.creator_name == request.user.username:
            groups_manage.append(group)
        else:
            groups_join.append(group)
    
    # get nickname
    if not Profile.objects.filter(user=request.user.username):
        nickname = ''
    else:
        profile = Profile.objects.filter(user=request.user.username)[0]
        nickname = profile.nickname

    ctx_dict = {'base_template': 'myhome_base.html',
                'org_dict': None}
    set_cur_ctx(request, ctx_dict)
    
    return render_to_response('myhome.html', {
            "myname": email,
            "nickname": nickname,
            "owned_repos": owned_repos,
            "quota_usage": quota_usage,
            "in_repos": in_repos,
            "contacts": contacts,
            "groups": groups,
            "notes": notes,
            "grpmsg_list": grpmsg_list,
            "grpmsg_reply_list": grpmsg_reply_list,
            "orgmsg_list": orgmsg_list,
            "groups_manage": groups_manage,
            "groups_join": groups_join,
            "url": settings.SITE_ROOT + 'repo/create/',
            }, context_instance=RequestContext(request))

@login_required
def ownerhome(request, owner_name):
    owned_repos = []
    quota_usage = 0

    owned_repos = seafserv_threaded_rpc.list_owned_repos(owner_name)
    quota_usage = seafserv_threaded_rpc.get_user_quota_usage(owner_name)

    user_dict = user_info(request, owner_name)
    
    return render_to_response('ownerhome.html', {
            "owned_repos": owned_repos,
            "quota_usage": quota_usage,
            "owner": owner_name,
            "user_dict": user_dict,
            }, context_instance=RequestContext(request))

@login_required
def repo_set_access_property(request, repo_id):
    ap = request.GET.get('ap', '')
    seafserv_threaded_rpc.repo_set_access_property(repo_id, ap)
        
    return HttpResponseRedirect(reverse('repo', args=[repo_id]))

@login_required    
def repo_del_file(request, repo_id):
    parent_dir = request.GET.get("p", "/")
    file_name = request.GET.get("file_name")
    user = request.user.username
    try:
        seafserv_threaded_rpc.del_file(repo_id, parent_dir,file_name, user)
    except:
        pass

    url = reverse('repo', args=[repo_id]) + ('?p=%s' % parent_dir)
    return HttpResponseRedirect(url)

def repo_view_file(request, repo_id):
    """
    Preview file on web, including files in current worktree and history.
    """
    http_server_root = get_httpserver_root()
    path = request.GET.get('p', '/')
    if path[-1] == '/':
        path = path[:-1]
    u_filename = os.path.basename(path)
    filename = urllib2.quote(u_filename.encode('utf-8'))

    commit_id = request.GET.get('commit_id', '')
    view_history = True if commit_id else False
    current_commit = seafserv_threaded_rpc.get_commit(commit_id)
    if not current_commit:
        current_commit = get_commits(repo_id, 0, 1)[0]

    if view_history:
        obj_id = request.GET.get('obj_id', '')
    else:
        try:
            obj_id = seafserv_threaded_rpc.get_file_by_path(repo_id, path)
        except:
            obj_id = None

    if not obj_id:
        return render_error(request, '文件不存在')
    
    repo = get_repo(repo_id)
    if not repo:
        raise Http404

    token = ''        
    if access_to_repo(request, repo_id, ''):
        # Get a token to visit file
        token = gen_token()
        seafserv_rpc.web_save_access_token(token, repo_id, obj_id,
                                           'view', request.user.username)
    else:
        render_permission_error(request, '无法查看该文件')

    # generate path and link
    zipped = gen_path_link(path, repo.name)

    # determin whether file can preview on web
    filetype, fileext = valid_previewed_file(filename)
        
    # raw path
    raw_path = gen_file_get_url(token, filename)
   
    # get file content
    err = ''
    file_content = ''
    if filetype == 'Text' or filetype == 'Markdown':
        err, file_content, encoding = repo_file_get(raw_path)
    
    # file share link
    l = FileShare.objects.filter(repo_id=repo_id).filter(\
        username=request.user.username).filter(path=path)
    fileshare = l[0] if len(l) > 0 else None

    http_or_https = request.is_secure() and 'https' or 'http'
    domain = RequestSite(request).domain
    if fileshare:
        file_shared_link = '%s://%s%sf/%s/' % (http_or_https, domain,
                                               settings.SITE_ROOT,
                                               fileshare.token)
    else:
        file_shared_link = ''

    # my constacts
    contacts = Contact.objects.filter(user_email=request.user.username)

    # my groups
    groups = get_personal_groups(request.user.username)
    
    return render_to_response('repo_view_file.html', {
            'repo': repo,
            'obj_id': obj_id,
            'u_filename': u_filename,
            'file_name': filename,
            'path': path,
            'zipped': zipped,
            'view_history': view_history,
            'current_commit': current_commit,
            'token': token,
            'filetype': filetype,
            'fileext': fileext,
            'raw_path': raw_path,
            'fileshare': fileshare,
            'protocol': http_or_https,
            'domain': domain,
            'file_shared_link': file_shared_link,
            'contacts': contacts,
            'err': err,
            'file_content': file_content,
<<<<<<< HEAD
            "applet_root": get_ccnetapplet_root(),
=======
            'groups': groups,
>>>>>>> acf221ae
            }, context_instance=RequestContext(request))

def repo_file_get(raw_path):
    err = ''
    file_content = ''
    encoding = ''
    try:
        file_response = urllib2.urlopen(raw_path)
        if long(file_response.headers['Content-Length']) > FILE_PREVIEW_MAX_SIZE:
            err = '文件超过10M，无法在线查看。'
            return err, '', ''
        else:
            content = file_response.read()
    except urllib2.HTTPError, e:
        err = 'HTTPError: 无法在线打开该文件'
        return err, '', ''
    except urllib2.URLError as e:
        err = 'URLError: 无法在线打开该文件'
        return err, '', ''
    else:
        try:
            u_content = content.decode('utf-8')
            encoding = 'utf-8'
        except:
            # XXX: file in windows is encoded in gbk
            u_content = content.decode('gbk')
            encoding = 'gbk'
        file_content = u_content
    return err, file_content, encoding


def pdf_full_view(request):
    repo_id = request.GET.get('repo_id', '')
    obj_id = request.GET.get('obj_id', '')
    file_name = request.GET.get('file_name', '')

    token = gen_token()
    seafserv_rpc.web_save_access_token(token, repo_id, obj_id,
                                           'view', request.user.username)
    file_src = gen_file_get_url(token, file_name)
    return render_to_response('pdf_full_view.html', {
            'file_src': file_src,
                }, context_instance=RequestContext(request))

def update_file_after_edit(request, repo_id):
    content_type = 'application/json; charset=utf-8'
    def error_json(error_msg=u"内部错误"):
        return HttpResponse(json.dumps({'error': error_msg}),
                            status=400,
                            content_type=content_type)
    def ok_json():
        return HttpResponse(json.dumps({'status': 'ok'}),
                            content_type=content_type)
        
    content = request.POST.get('content')
    encoding = request.POST.get('encoding')
    path = request.GET.get('p')
    if content is None or not path:
        return error_json(u"参数错误")

    if encoding not in ["gbk", "utf-8"]:
        return error_json(u"参数错误")

    content = content.encode(encoding)

    # first dump the file content to a tmp file, then update the file
    fd, tmpfile = tempfile.mkstemp()
    def remove_tmp_file():
        try:
            os.remove(tmpfile_name)
        except:
            pass

    try:
        bytesWritten = os.write(fd, content)
    except:
        bytesWritten = -1
    finally:
        os.close(fd)

    if bytesWritten != len(content):
        remove_tmp_file()
        return error_json()

    parent_dir = os.path.dirname(path).encode('utf-8')
    filename = os.path.basename(path).encode('utf-8')
    try:
        seafserv_threaded_rpc.put_file (repo_id, tmpfile, parent_dir,
                                 filename, request.user.username);
        remove_tmp_file()
        return ok_json()
    except SearpcError, e:
        remove_tmp_file()
        return error_json(str(e))


@login_required
def repo_file_edit(request, repo_id):

    if request.method == 'POST':
        return update_file_after_edit(request, repo_id)

    path = request.GET.get('p', '/')
    if path[-1] == '/':
        path = path[:-1]
    u_filename = os.path.basename(path)
    filename = urllib2.quote(u_filename.encode('utf-8'))

    repo = get_repo(repo_id)
    if not repo:
        raise Http404

    try:
        obj_id = seafserv_threaded_rpc.get_file_by_path(repo_id, path)
    except:
        obj_id = None
    if not obj_id:
        return render_error(request, '文件不存在')

    token = ''        
    if access_to_repo(request, repo_id, ''):
        token = gen_token()
        seafserv_rpc.web_save_access_token(token, repo_id, obj_id,
                                           'view', request.user.username)
    else:
        render_permission_error(request, '无法查看该文件')

    # generate path and link
    zipped = gen_path_link(path, repo.name)

    filetype, fileext = valid_previewed_file(filename)

    # get file content
    raw_path = gen_file_get_url(token, filename)
    err, file_content, encoding = repo_file_get(raw_path)

    return render_to_response('repo_edit_file.html', {
        'repo':repo,
        'u_filename':u_filename,
        'path':path,
        'zipped':zipped,
        'fileext':fileext,
        'err':err,
        'file_content':file_content,
        'encoding': encoding,
                }, context_instance=RequestContext(request))


def repo_access_file(request, repo_id, obj_id):
    repo = get_repo(repo_id)
    if not repo:
        raise Http404

    password_set = False
    if repo.props.encrypted:
        try:
            ret = seafserv_rpc.is_passwd_set(repo_id, request.user.username)
            if ret == 1:
                password_set = True
        except SearpcError, e:
            return render_error(request, e.msg)

    if repo.props.encrypted and not password_set:
        return HttpResponseRedirect(reverse('repo', args=[repo_id]))

    op = request.GET.get('op', 'view')
    file_name = request.GET.get('file_name', '')

    if op == 'del':
        return repo_del_file(request, repo_id)

    # If vistor's file shared token in url params matches the token in db,
    # then we know the vistor is from file shared link.
    share_token = request.GET.get('t', '')
    path = '/' + file_name
    if FileShare.objects.filter(token=share_token).filter(path=path) > 0:
        from_shared_link = True
    else:
        from_shared_link = False

    token = ''        
    if access_to_repo(request, repo_id, '') or from_shared_link:
        # Get a token to access file
        token = gen_token()
        seafserv_rpc.web_save_access_token(token, repo_id, obj_id,
                                           op, request.user.username)
    else:
        render_permission_error(request, '无法访问文件')

    redirect_url = gen_file_get_url(token, file_name)
    return HttpResponseRedirect(redirect_url)
 
@login_required
def repo_download(request):
    repo_id = request.GET.get('repo_id', '')

    repo = seafserv_threaded_rpc.get_repo(repo_id)    
    repo_name = repo.props.name
    quote_repo_name = quote(repo_name.encode('utf-8'))
    encrypted = repo.props.encrypted
    if encrypted:
        enc = '1'
    else:
        enc = ''
    relay_id = ccnet_rpc.get_session_info().id
    if not relay_id:
        return render_to_response('error.html', {
                "error_msg": u"下载失败：无法取得中继"
                }, context_instance=RequestContext(request))

    try:
        token = seafserv_threaded_rpc.get_repo_token_nonnull \
                (repo_id, request.user.username)
    except Exception, e:
        return render_error(request, str(e))

    addr, port = get_ccnet_server_addr_port ()

    if not (addr and port):
        return render_error(request, u"服务器设置错误")

    ccnet_applet_root = get_ccnetapplet_root()
    email = urllib2.quote(request.user.username)

    url = ccnet_applet_root + "/repo/download/"
    
    url += "?relay_id=%s&relay_addr=%s&relay_port=%s" % (relay_id, addr, port)
    url += "&email=%s&token=%s" % (email, token)
    url += "&repo_id=%s&repo_name=%s&encrypted=%s" % (repo_id, quote_repo_name, enc)

    return HttpResponseRedirect(url)

@login_required    
def file_move(request):
    src_repo_id = request.POST.get('src_repo')
    src_path    = request.POST.get('src_path')
    dst_repo_id = request.POST.get('dst_repo')
    dst_path    = request.POST.get('dst_path')
    obj_name    = request.POST.get('obj_name')
    obj_type    = request.POST.get('obj_type') # dir or file
    op          = request.POST.get('operation')

    if not (src_repo_id and src_path and dst_repo_id \
            and dst_path and obj_name and obj_type and op):
        return render_error(request)

    # do nothing when dst is the same as src
    if src_repo_id == dst_repo_id and src_path == dst_path:
        url = reverse('repo', args=[src_repo_id]) + ('?p=%s' % src_path)
        return HttpResponseRedirect(url)

    # Error when moving/copying a dir to its subdir
    if obj_type == 'dir':
        src_dir = os.path.join(src_path, obj_name)
        if dst_path.startswith(src_dir):
            error_msg = u"不能把目录 %s %s到它的子目录 %s" \
                        % (src_dir, u"复制" if op == 'cp' else u"移动", dst_path)
            return render_error(request, error_msg)

    new_obj_name = check_filename_with_rename(dst_repo_id, dst_path, obj_name)

    try:
        if op == 'cp':
            seafserv_threaded_rpc.copy_file (src_repo_id, src_path, obj_name,
                                             dst_repo_id, dst_path, new_obj_name,
                                             request.user.username)
        elif op == 'mv':
            seafserv_threaded_rpc.move_file (src_repo_id, src_path, obj_name,
                                             dst_repo_id, dst_path, new_obj_name,
                                             request.user.username)
    except Exception, e:
        return render_error(request, str(e))

    url = reverse('repo', args=[src_repo_id]) + ('?p=%s' % src_path)

    return HttpResponseRedirect(url)

        

def seafile_access_check(request):
    repo_id = request.GET.get('repo_id', '')
    applet_root = get_ccnetapplet_root()
    
    return render_to_response(
        'seafile_access_check.html', {
            'repo_id': repo_id,
            'applet_root': applet_root,
        },
        context_instance=RequestContext(request))

@login_required
def repo_remove_share(request):
    """
    If repo is shared from one person to another person, only these two peson
    can remove share.
    If repo is shared from one person to a group, then only the one share the
    repo and group staff can remove share.
    """
    repo_id = request.GET.get('repo_id', '')
    group_id = request.GET.get('gid')
    from_email = request.GET.get('from', '')
    
    # if request params don't have 'gid', then remove repos that share to
    # to other person; else, remove repos that share to groups
    if not group_id:
        to_email = request.GET.get('to', '')
        if request.user.username != from_email and \
                request.user.username != to_email:
            return render_permission_error(request, u'取消共享失败')
        seafserv_threaded_rpc.remove_share(repo_id, from_email, to_email)
    else:
        try:
            group_id_int = int(group_id)
        except:
            return render_error(request, u'group id 不是有效参数')

        if not check_group_staff(group_id_int, request.user) \
                and request.user.username != from_email: 
            return render_permission_error(request, u'取消共享失败')        
        from seahub.group.views import group_unshare_repo
        group_unshare_repo(request, repo_id, group_id_int, from_email)

    referer = request.META.get('HTTP_REFERER', None)
    if not referer:
        referer = 'share_admin'
        return HttpResponseRedirect(reverse(referer))
    else:
        return HttpResponseRedirect(referer)
    
@login_required
def mypeers(request):
    cid = get_user_cid(request.user)

@login_required
def sys_seafadmin(request):
    if not request.user.is_staff:
        raise Http404

    # Make sure page request is an int. If not, deliver first page.
    try:
        current_page = int(request.GET.get('page', '1'))
        per_page= int(request.GET.get('per_page', '25'))
    except ValueError:
        current_page = 1
        per_page = 25

    repos_all = seafserv_threaded_rpc.get_repo_list(per_page *
                                                    (current_page -1),
                                                    per_page + 1)
        
    repos = repos_all[:per_page]

    if len(repos_all) == per_page + 1:
        page_next = True
    else:
        page_next = False

    for repo in repos:
        try:
            repo.owner = seafserv_threaded_rpc.get_repo_owner(repo.props.id)
        except:
            repo.owner = None
            
    return render_to_response(
        'sys_seafadmin.html', {
            'repos': repos,
            'current_page': current_page,
            'prev_page': current_page-1,
            'next_page': current_page+1,
            'per_page': per_page,
            'page_next': page_next,
        },
        context_instance=RequestContext(request))

@login_required
def sys_useradmin(request):
    if not request.user.is_staff:
        raise Http404

    # Make sure page request is an int. If not, deliver first page.
    try:
        current_page = int(request.GET.get('page', '1'))
        per_page= int(request.GET.get('per_page', '25'))
    except ValueError:
        current_page = 1
        per_page = 25
    users_plus_one = get_emailusers(per_page * (current_page - 1), per_page + 1)
    if len(users_plus_one) == per_page + 1:
        page_next = True
    else:
        page_next = False

    users = users_plus_one[:per_page]
    for user in users:
        if user.props.id == request.user.id:
            user.is_self = True
            
    return render_to_response(
        'sys_useradmin.html', {
            'users': users,
            'current_page': current_page,
            'prev_page': current_page-1,
            'next_page': current_page+1,
            'per_page': per_page,
            'page_next': page_next,
        },
        context_instance=RequestContext(request))

@login_required
def user_info(request, email):
    if request.user.username == email:
        return HttpResponseRedirect(reverse(myhome))
    
    if not request.user.is_staff:
        return render_permission_error(request, u'权限不足：无法查看该用户信息')

    owned_repos = []
    quota_usage = 0

    owned_repos = seafserv_threaded_rpc.list_owned_repos(email)
    quota_usage = seafserv_threaded_rpc.get_user_quota_usage(email)

    # Repos that are share to user
    in_repos = seafserv_threaded_rpc.list_share_repos(email, 'to_email',
                                                      -1, -1)

    return render_to_response(
        'userinfo.html', {
            'owned_repos': owned_repos,
            'quota_usage': quota_usage,
            "in_repos": in_repos,
            'email': email
            },
        context_instance=RequestContext(request))

@login_required
def user_remove(request, user_id):
    """Remove user, also remove group relationship."""
    
    if not request.user.is_staff:
        raise Http404

    try:
        user = User.objects.get(id=int(user_id))
        user.delete()
    except User.DoesNotExist:
        pass
    
    return HttpResponseRedirect(reverse('sys_useradmin'))

@login_required
def activate_user(request, user_id):
    if not request.user.is_staff:
        raise Http404

    try:
        user = User.objects.get(id=int(user_id))
        user.is_active = True
        user.save()
    except User.DoesNotExist:
        pass

    return HttpResponseRedirect(reverse('useradmin'))

def send_user_add_mail(request, email, password):
    """ Send email when add new user """
    
    use_https = request.is_secure()
    domain = RequestSite(request).domain
    
    t = loader.get_template('user_add_email.html')
    c = {
        'user': request.user.username,
        'org': request.user.org,
        'email': email,
        'password': password,
        'domain': domain,
        'protocol': use_https and 'https' or 'http',
        }
    try:
        send_mail(u'SeaCloud注册信息', t.render(Context(c)),
                  None, [email], fail_silently=False)
        messages.add_message(request, messages.INFO, email)
    except:
        messages.add_message(request, messages.ERROR, email)

@login_required
def user_add(request):
    """Add a user"""

    if not request.user.is_staff and not request.user.org['is_staff']:
        raise Http404

    base_template = 'org_admin_base.html' if request.user.org else 'admin_base.html'
    
    if request.method == 'POST':
        form = AddUserForm(request.POST)
        if form.is_valid():
            email = form.cleaned_data['email']
            password = form.cleaned_data['password1']

            user = User(email=email, raw_password=password)
            user.is_active = True
            user.save()
            
            if request.user.org:
                org_id = request.user.org['org_id']
                url_prefix = request.user.org['url_prefix']
                ccnet_threaded_rpc.add_org_user(org_id, email, 0)
                if hasattr(settings, 'EMAIL_HOST'):
                    send_user_add_mail(request, email, password)
                    
                return HttpResponseRedirect(reverse('org_useradmin',
                                                    args=[url_prefix]))
            else:
                if hasattr(settings, 'EMAIL_HOST'):
                    send_user_add_mail(request, email, password)
                
                return HttpResponseRedirect(reverse('sys_useradmin', args=[]))
    else:
        form = AddUserForm()
    
    return render_to_response("add_user_form.html",  {
            'form': form,
            'base_template': base_template,
            }, context_instance=RequestContext(request))


def sys_group_admin(request):
    if not request.user.is_staff:
        raise Http404

    # Make sure page request is an int. If not, deliver first page.
    try:
        current_page = int(request.GET.get('page', '1'))
        per_page= int(request.GET.get('per_page', '25'))
    except ValueError:
        current_page = 1
        per_page = 25

    groups_plus_one = ccnet_threaded_rpc.get_all_groups(per_page * (current_page -1),
                                               per_page +1)
        
    groups = groups_plus_one[:per_page]

    if len(groups_plus_one) == per_page + 1:
        page_next = True
    else:
        page_next = False

    return render_to_response('sys_group_admin.html', {
            'groups': groups,
            'current_page': current_page,
            'prev_page': current_page-1,
            'next_page': current_page+1,
            'per_page': per_page,
            'page_next': page_next,
            }, context_instance=RequestContext(request))

def sys_org_admin(request):
    if not request.user.is_staff:
        raise Http404

    try:
        orgs = ccnet_threaded_rpc.get_all_orgs(0, MAX_INT)
    except:
        orgs = []

    return render_to_response('sys_org_admin.html', {
            'orgs': orgs,
            }, context_instance=RequestContext(request))

def org_remove(request, org_id):
    if not request.user.is_staff:
        raise Http404

    try:
        org_id_int = int(org_id)
    except ValueError:
        return HttpResponseRedirect(reverse('sys_org_admin'))

    # Remove repos in that org
    seafserv_threaded_rpc.remove_org_repo_by_org_id(org_id_int)
    
    # TODO: Remove repos in org's groups
    
    ccnet_threaded_rpc.remove_org(org_id_int)
    
    return HttpResponseRedirect(reverse('sys_org_admin'))

@login_required
def org_info(request):
    if not request.user.org:
        raise Http404

    org = request.user.org
    
    org_members = ccnet_threaded_rpc.get_org_emailusers(org.url_prefix, 0, MAX_INT)
    for member in org_members:
        member.short_username = member.email.split('@')[0]

    groups = ccnet_threaded_rpc.get_org_groups(org.org_id, 0, MAX_INT)
    
    return render_to_response('org_info.html', {
            'org': org,
            'org_users': org_members,
            'groups': groups,
            }, context_instance=RequestContext(request))

@login_required    
def file_upload_progress(request):
    """
    Return JSON object with information about the progress of an upload.
    """
    progress_id = None
    if 'X-Progress-ID' in request.GET:
        progress_id = request.GET['X-Progress-ID']
    elif 'X-Progress-ID' in request.META:
        progress_id = request.META['X-Progress-ID']

    if progress_id:
        cache_key = "%s_%s" % (request.user.username, progress_id)
        data = cache.get(cache_key)
        return HttpResponse(json.dumps(data))
    else:
        return HttpResponseServerError('Server Error: You must provide X-Progress-ID header or query param.')

@login_required
def file_upload_progress_page(request):
    '''
    As iframe in repo_upload_file.html, for solving problem in chrome.

    '''
    uuid = request.GET.get('uuid', '')

    return render_to_response('file_upload_progress_page.html', {
        'uuid': uuid,
            }, context_instance=RequestContext(request))

@login_required        
def repo_new_dir(request):        
    repo_id         = request.POST.get("repo_id")
    parent_dir      = request.POST.get("parent_dir")
    new_dir_name    = request.POST.get("new_dir_name")
    user            = request.user.username

    if not new_dir_name:
        error_msg = u"请输入新目录名"
        return render_error(request, error_msg)

    if not (repo_id and parent_dir and user):
        return render_error(request)

    if len(new_dir_name) > settings.MAX_UPLOAD_FILE_NAME_LEN:
        error_msg = u"您输入的目录名称过长"
        return render_error (request, error_msg)

    try:
        if not is_valid_filename(new_dir_name):
            error_msg = (u"您输入的目录名称 %s 包含非法字符" % new_dir_name)
            return render_error (request, error_msg)
    except SearpcError,e:
            return render_error (request, e.msg)

    new_dir_name = check_filename_with_rename(repo_id, parent_dir, new_dir_name)

    try:
        seafserv_threaded_rpc.post_dir(repo_id, parent_dir, new_dir_name, user)
    except Exception, e:
        return render_error(request, str(e))
        
    url = reverse('repo', args=[repo_id]) + ('?p=%s' % parent_dir)
    return HttpResponseRedirect(url)

@login_required    
def repo_rename_file(request):
    repo_id         = request.POST.get("repo_id")
    parent_dir      = request.POST.get("parent_dir")
    oldname         = request.POST.get("oldname")
    newname         = request.POST.get("newname")
    user            = request.user.username

    if not newname:
        error_msg = u"新文件名不能为空"
        return render_error(request, error_msg)

    if len(newname) > settings.MAX_UPLOAD_FILE_NAME_LEN:
        error_msg = u"新文件名太长"
        return render_error(request, error_msg)

    if not (repo_id and parent_dir and oldname):
        return render_error(request)

    try:
        seafserv_threaded_rpc.rename_file (repo_id, parent_dir,
                                           oldname, newname, user)
    except Exception, e:
        return render_error(request, str(e))

    url = reverse('repo', args=[repo_id]) + ('?p=%s' % parent_dir)
    return HttpResponseRedirect(url)

@login_required    
def validate_filename(request):
    repo_id     = request.GET.get('repo_id')
    filename    = request.GET.get('filename')

    if not (repo_id and filename):
        return render_error(request)

    result = {'ret':'yes'}

    try:
        ret = is_valid_filename(filename);
    except SearpcError:
        result['ret'] = 'error'
    else:
        result['ret'] = 'yes' if ret == 1 else 'no'

    content_type = 'application/json; charset=utf-8'
    return HttpResponse(json.dumps(result), content_type=content_type)

@login_required    
def repo_create(request):
    '''
    Handle ajax post.
    
    '''
    if not request.is_ajax() or request.method != 'POST':
        return Http404

    result = {}
    content_type = 'application/json; charset=utf-8'
    
    form = RepoCreateForm(request.POST)
    if form.is_valid():
        repo_name = form.cleaned_data['repo_name']
        repo_desc = form.cleaned_data['repo_desc']
        encrypted = form.cleaned_data['encryption']
        passwd = form.cleaned_data['passwd']
        passwd_again = form.cleaned_data['passwd_again']
        user = request.user.username
        
        try:
            repo_id = seafserv_threaded_rpc.create_repo(repo_name, repo_desc,
                                                        user, passwd)
        except:
            repo_id = None
        if not repo_id:
            result['error'] = u"创建目录失败"
        else:
            result['success'] = True
        return HttpResponse(json.dumps(result), content_type=content_type)
    else:
        return HttpResponseBadRequest(json.dumps(form.errors),
                                      content_type=content_type)

def render_file_revisions (request, repo_id):
    """List all history versions of a file."""
    path = request.GET.get('p', '/')
    if path[-1] == '/':
        path = path[:-1]
    u_filename = os.path.basename(path)
    filename = urllib2.quote(u_filename.encode('utf-8'))

    if not path:
        return render_error(request)

    repo = get_repo(repo_id)
    if not repo:
        error_msg = u"同步目录不存在"
        return render_error(request, error_msg)

    try:
        commits = seafserv_threaded_rpc.list_file_revisions(repo_id, path)
    except SearpcError, e:
        return render_error(request, e.msg)

    if not commits:
        return render_error(request)
        
    # Check whether use is repo owner
    if validate_owner(request, repo_id):
        is_owner = True
    else:
        is_owner = False

    try:
        current_commit = get_commits(repo_id, 0, 1)[0]
        current_file_id = get_file_revision_id_size (current_commit.id, path)[0]
        for commit in commits:
            file_id, file_size = get_file_revision_id_size (commit.id, path)
            if not file_id or file_size is None:
                # do not use no file_size, since it's ok to have file_size = 0
                return render_error(request)
            commit.revision_file_size = file_size
            if file_id == current_file_id:
                commit.is_current_version = True
            else:
                commit.is_current_version = False
    except Exception, e:
        return render_error(request, str(e))

    zipped = gen_path_link(path, repo.name)

    return render_to_response('file_revisions.html', {
        'repo': repo,
        'path': path,
        'u_filename': u_filename,
        'zipped': zipped,
        'commits': commits,
        'is_owner': is_owner,
        }, context_instance=RequestContext(request))

@login_required        
def file_revisions(request, repo_id):
    if request.method != 'GET':
        return render_error(request)

    op = request.GET.get('op')
    if not op:
        return render_file_revisions(request, repo_id)
    elif op != 'revert' and op != 'download' and op != 'view':
        return render_error(request)

    commit_id   = request.GET.get('commit')
    path        = request.GET.get('p')

    if not (commit_id and path):
        return render_error(request)

    if op == 'revert':
        try:
            seafserv_threaded_rpc.revert_file (repo_id, commit_id,
                                               path, request.user.username)
        except Exception, e:
            return render_error(request, str(e))
        else:
            parent_dir = os.path.dirname(path)
            url = reverse('repo', args=[repo_id]) + ('?p=%s' % parent_dir)
            return HttpResponseRedirect(url)

    elif op == 'download':
        def handle_download():
            parent_dir = os.path.dirname(path)
            file_name  = os.path.basename(path)
            seafdir = seafserv_threaded_rpc.list_dir_by_path (commit_id, \
                                        parent_dir.encode('utf-8'))
            if not seafdir:
                return render_error(request)

            # for ...  else ...
            for dirent in seafdir:
                if dirent.obj_name == file_name:
                    break
            else:
                return render_error(request)

            url = reverse('repo_access_file', args=[repo_id, dirent.obj_id])
            url += '?file_name=%s&op=download' % file_name
            return HttpResponseRedirect(url)

        try:
            return handle_download()
        except Exception, e:
            return render_error(request, str(e))
    elif op == 'view':
        seafile_id = get_file_revision_id_size (commit_id, path)[0]
        if not seafile_id:
            return render_error(request)
        file_name = os.path.basename(path)
        url = reverse(repo_view_file, args=[repo_id])
        url += '?obj_id=%s&commit_id=%s&p=%s' % (seafile_id, commit_id, path)
        return HttpResponseRedirect(url)

@login_required
def get_shared_link(request):
    """
    Handle ajax request to generate file shared link.
    """
    if not request.is_ajax():
        raise Http404
    
    content_type = 'application/json; charset=utf-8'
    
    repo_id = request.GET.get('repo_id')
    obj_id = request.GET.get('obj_id')
    path = request.GET.get('p', '/')
    if path[-1] == '/':
        path = path[:-1]

    l = FileShare.objects.filter(repo_id=repo_id).filter(\
        username=request.user.username).filter(path=path)
    if len(l) > 0:
        fileshare = l[0]
        token = fileshare.token
    else:
        token = gen_token(max_length=10)
        
        fs = FileShare()
        fs.username = request.user.username
        fs.repo_id = repo_id
        fs.path = path
        fs.token = token

        try:
            fs.save()
        except IntegrityError, e:
            err = '获取分享链接失败，请重新获取'
            data = json.dumps([{'error': err}])
            return HttpResponse(data, status=500, content_type=content_type)
    
    data = json.dumps([{'token': token}])
    return HttpResponse(data, status=200, content_type=content_type)

def view_shared_file(request, token):
    """
    Preview file via shared link.
    """
    assert token is not None    # Checked by URLconf

    try:
        fileshare = FileShare.objects.get(token=token)
    except FileShare.DoesNotExist:
        raise Http404

    username = fileshare.username
    repo_id = fileshare.repo_id
    path = fileshare.path

    http_server_root = get_httpserver_root()
    if path[-1] == '/':
        path = path[:-1]
    filename = os.path.basename(path)
    quote_filename = urllib2.quote(filename.encode('utf-8'))

    try:
        obj_id = seafserv_threaded_rpc.get_file_by_path(repo_id, path)
    except:
        obj_id = None

    if not obj_id:
        return render_error(request, '文件不存在')
    
    repo = get_repo(repo_id)
    if not repo:
        raise Http404

    access_token = gen_token()
    seafserv_rpc.web_save_access_token(access_token, repo.id, obj_id,
                                       'view', '')
    
    filetype, fileext = valid_previewed_file(filename)
    
    # Raw path
    raw_path = gen_file_get_url(access_token, quote_filename)

    # get file content
    err = ''
    file_content = ''
    if filetype == 'Text' or filetype == 'Markdown':
        err, file_content, encoding = repo_file_get(raw_path)
    
    # Increase file shared link view_cnt, this operation should be atomic
    fileshare = FileShare.objects.get(token=token)
    fileshare.view_cnt = F('view_cnt') + 1
    fileshare.save()
    
    return render_to_response('view_shared_file.html', {
            'repo': repo,
            'obj_id': obj_id,
            'path': path,
            'file_name': filename,
            'shared_token': token,
            'access_token': access_token,
            'filetype': filetype,
            'fileext': fileext,
            'raw_path': raw_path,
            'username': username,
            'err': err,
            'file_content': file_content,
            }, context_instance=RequestContext(request))

@login_required
def remove_shared_link(request):
    """
    Handle request to remove file shared link.
    """
    token = request.GET.get('t', '')
    
    if not request.is_ajax():
        FileShare.objects.filter(token=token).delete()
        return HttpResponseRedirect(reverse('share_admin'))

    content_type = 'application/json; charset=utf-8'
    
    FileShare.objects.filter(token=token).delete()

    msg = '删除成功'
    data = json.dumps([{'msg': msg}])
    return HttpResponse(data, status=200, content_type=content_type)
    
@login_required
def send_shared_link(request):
    """
    Handle ajax post request to share file shared link.
    """
    if not request.is_ajax() and not request.method == 'POST':
        raise Http404

    content_type = 'application/json; charset=utf-8'
    
    form = FileLinkShareForm(request.POST)
    if not form.is_valid():
        err = '发送失败'
        data = json.dumps([{'error':err}])
        return HttpResponse(data, status=400, content_type=content_type)

    email = form.cleaned_data['email']
    file_shared_link = form.cleaned_data['file_shared_link']

    t = loader.get_template('shared_link_email.html')
    to_email_list = string2list(email)
    for to_email in to_email_list:
        # Add email to contacts
        mail_sended.send(sender=None, user=request.user.username,
                         email=to_email)

        c = {
            'email': request.user.username,
            'to_email': to_email,
            'file_shared_link': file_shared_link,
            }
        
        try:
            send_mail('您的好友通过SeaCloud分享了一个文件给您',
                      t.render(Context(c)), None, [to_email],
                      fail_silently=False)
        except:
            err = '发送失败'
            data = json.dumps([{'error':err}])
            return HttpResponse(data, status=500, content_type=content_type)
            
    msg = '发送成功。'
    data = json.dumps([{'msg': msg}])
    return HttpResponse(data, status=200, content_type=content_type)

def crocodoc_upload(request):
    """
    Handle ajax request to upload document to crocodoc.com.
    """
    if not request.is_ajax():
        raise Http404
    
    content_type = 'application/json; charset=utf-8'
    raw_path = request.GET.get('raw_path', '')

    # Fetch obj_id according token, if this obj_id already has uuid,
    # send uuid; else, upload file.
    obj_id = seafserv_rpc.web_query_access_token(raw_path.split('/files/')[1][:5]).obj_id
    if not obj_id:
        # Should nerver reach here.
        data = json.dumps([{'error': '缺少obj_id'}])
        return HttpResponse(data, status=500, content_type=content_type)
    try:
        uo = UuidObjidMap.objects.get(obj_id=obj_id)
    except UuidObjidMap.DoesNotExist:
        uo = None
    if uo:
        data = json.dumps([{'uuid': uo.uuid, 'obj_id': obj_id}])
        return HttpResponse(data, status=200, content_type=content_type)
        
    curl = "https://crocodoc.com/api/v2/document/upload"
    data = {'token': CROCODOC_API_TOKEN,
            'url': raw_path}
    try:
        f = urllib2.urlopen(url=curl, data=urllib.urlencode(data))
    except urllib2.URLError, e:
        data = json.dumps([{'error': e.msg}])
        return HttpResponse(data, status=500, content_type=content_type)
    else:
        ret = f.read()
        ret_dict = json.loads(ret)
        if ret_dict.has_key('error'):
            data = json.dumps([{'error': ret_dict['error']}])
            return HttpResponse(data, status=500, content_type=content_type)
        else:
            data = json.dumps([{'uuid': ret_dict['uuid'], 'obj_id': obj_id}])
            return HttpResponse(data, status=200, content_type=content_type)
    
def crocodoc_status(request):
    """
    Handle ajax request to get status of the document from crocodoc.com.
    """
    if not request.is_ajax():
        raise Http404
    
    content_type = 'application/json; charset=utf-8'
    uuids = request.GET.get('uuids', '')
    obj_id = request.GET.get('obj_id', '')
    
    curl = 'https://crocodoc.com/api/v2/document/status?token=%s&uuids=%s' % (
        CROCODOC_API_TOKEN, uuids
        )
    
    f = urllib2.urlopen(url=curl)
    ret = f.read()
    ret_list = json.loads(ret)
    ret_dict = ret_list[0]
    if ret_dict.has_key('error'):
        # Delete obj_id-uuid in db
        UuidObjidMap.objects.filter(obj_id=obj_id).delete()
        
        data = json.dumps([{'error': '文档转换出错：' + ret_dict['error']}])
        return HttpResponse(data, status=500, content_type=content_type)
        
    viewable = ret_dict['viewable'] # TODO: this may used in large file preview
    status = ret_dict['status']
    if status == 'QUEUED':
        data = json.dumps([{'status': status}])
        return HttpResponse(data, status=200, content_type=content_type)
    elif status == 'PROCESSING':
        data = json.dumps([{'status': status}])
        return HttpResponse(data, status=200, content_type=content_type)
    elif status == 'DONE':
        # Cache obj_id and uuid in db
        uo = UuidObjidMap(uuid=uuids, obj_id=obj_id)
        try:
            uo.save()
        except IntegrityError, e:
            pass
        
        data = json.dumps([{'status': status}])
        return HttpResponse(data, status=200, content_type=content_type)
    elif status == 'ERROR':
        # Delete obj_id-uuid in db
        UuidObjidMap.objects.filter(obj_id=obj_id).delete()

        err_msg = '文档转换出错:' + ret_dict['error'] if ret_dict.has_key('error') \
            else '文档转换出错'
        data = json.dumps([{'error': err_msg}])
        return HttpResponse(data, status=500, content_type=content_type)

def crocodoc_session(request):
    """
    Handle ajax reqeust to create session.
    Session expires 60 minutes after it's generated.
    """
    if not request.is_ajax():
        raise Http404
    
    content_type = 'application/json; charset=utf-8'
    uuid = request.GET.get('uuid', '')
    
    curl = 'https://crocodoc.com/api/v2/session/create'
    data = {'token': CROCODOC_API_TOKEN,
            'uuid': uuid,
            'editable': 'true',
            'user': '1337,备注',
            'downloadable': 'true',
            }
    f = urllib2.urlopen(url=curl, data=urllib.urlencode(data))
    ret = f.read()
    ret_dict = json.loads(ret)
    session = ret_dict['session']
    doc_src = 'https://crocodoc.com/view/%s' % session

    data = json.dumps([{'doc_src': doc_src}])
    return HttpResponse(data, status=200, content_type=content_type)<|MERGE_RESOLUTION|>--- conflicted
+++ resolved
@@ -847,11 +847,8 @@
             'contacts': contacts,
             'err': err,
             'file_content': file_content,
-<<<<<<< HEAD
             "applet_root": get_ccnetapplet_root(),
-=======
             'groups': groups,
->>>>>>> acf221ae
             }, context_instance=RequestContext(request))
 
 def repo_file_get(raw_path):
