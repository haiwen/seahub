# encoding: utf-8
import settings
import os
import stat
import simplejson as json
import re
import tempfile
import sys
import urllib
import urllib2
from urllib import quote
from django.core.cache import cache
from django.core.urlresolvers import reverse
from django.core.mail import send_mail
from django.contrib import messages
from django.contrib.sites.models import Site, RequestSite
from django.db import IntegrityError
from django.db.models import F
from django.http import HttpResponse, HttpResponseBadRequest, Http404, \
    HttpResponseRedirect
from django.shortcuts import render_to_response, redirect
from django.template import Context, loader, RequestContext
from django.template.loader import render_to_string
from django.utils.hashcompat import md5_constructor
from django.views.decorators.csrf import csrf_protect
from django.views.generic.base import TemplateView, TemplateResponseMixin
from django.views.generic.edit import BaseFormView, FormMixin

from auth.decorators import login_required
from auth import login as auth_login
from auth import authenticate
from auth.forms import AuthenticationForm, PasswordResetForm, SetPasswordForm, \
    PasswordChangeForm
from auth.tokens import default_token_generator
from share.models import FileShare
from seaserv import ccnet_rpc, ccnet_threaded_rpc, get_repos, get_emailusers, \
    get_repo, get_commits, get_branches, is_valid_filename, remove_group_user,\
    seafserv_threaded_rpc, seafserv_rpc, get_binding_peerids, is_repo_owner, \
    check_group_staff, get_personal_groups_by_user, is_inner_pub_repo, \
    del_org_group_repo, get_personal_groups, \
    get_group, get_shared_groups_by_repo, is_group_user, check_permission, \
    list_personal_shared_repos, is_org_group, get_org_id_by_group, is_org_repo,\
    list_inner_pub_repos, get_org_groups_by_repo, is_org_repo_owner, \
    get_org_repo_owner, is_passwd_set, get_file_size, \
    get_related_users_by_repo, get_related_users_by_org_repo, HtmlDiff
from pysearpc import SearpcError

from signals import repo_created, repo_deleted

from base.accounts import User
from base.decorators import sys_staff_required, ctx_switch_required
from base.mixins import LoginRequiredMixin, CtxSwitchRequiredMixin
from base.models import UuidObjidMap, FileComment, InnerPubMsg, InnerPubMsgReply
from contacts.models import Contact
from contacts.signals import mail_sended
from group.forms import MessageForm, MessageReplyForm
from group.models import GroupMessage, MessageAttachment
from group.signals import grpmsg_added
from notifications.models import UserNotification
from profile.models import Profile
from forms import AddUserForm, FileLinkShareForm, RepoCreateForm, \
    RepoNewDirForm, RepoNewFileForm, FileCommentForm, RepoRenameFileForm, \
    RepoPassowrdForm, SharedRepoCreateForm, SetUserQuotaForm
from utils import render_permission_error, render_error, list_to_string, \
    get_httpserver_root, get_ccnetapplet_root, gen_token, \
    calculate_repo_last_modify, valid_previewed_file, \
    check_filename_with_rename, get_accessible_repos, EMPTY_SHA1, \
    get_file_revision_id_size, get_ccnet_server_addr_port, \
    gen_file_get_url, string2list, MAX_INT, \
    gen_file_upload_url, check_and_get_org_by_repo, \
    get_file_contributors, EVENTS_ENABLED, get_user_events, \
    get_starred_files, star_file, unstar_file, is_file_starred
try:
    from settings import DOCUMENT_CONVERTOR_ROOT
    if DOCUMENT_CONVERTOR_ROOT[-1:] != '/':
        DOCUMENT_CONVERTOR_ROOT += '/'
except ImportError:
    DOCUMENT_CONVERTOR_ROOT = None
from settings import FILE_PREVIEW_MAX_SIZE, INIT_PASSWD

@login_required
def root(request):
    return HttpResponseRedirect(reverse(myhome))

def validate_owner(request, repo_id):
    """
    Check whether user in the request owns the repo.
    
    """
    ret = is_repo_owner(request.user.username, repo_id)

    return True if ret else False

def is_registered_user(email):
    """
    Check whether user is registerd.

    """
    try:
        user = User.objects.get(email=email)
    except User.DoesNotExist:
        user = None

    return True if user else False

def access_to_repo(request, repo_id, repo_ap=None):
    """
    Check whether user in the request can access to repo, which means user can
    view directory entries on repo page. Only repo owner or person who is shared
    can access to repo.
    NOTE: `repo_ap` may be used in future.

    """
    if not request.user.is_authenticated():
        token = request.COOKIES.get('anontoken', None)
        return True if token else False
    else:
        return True if check_permission(repo_id, request.user.username) else False

def get_user_permission(request, repo_id):
    if request.user.is_authenticated():
        return check_permission(repo_id, request.user.username)
    else:
        token = request.COOKIES.get('anontoken', None)
        return 'r' if token else ''
        
def gen_path_link(path, repo_name):
    """
    Generate navigate paths and links in repo page.
    
    """
    if path and path[-1] != '/':
        path += '/'

    paths = []
    links = []
    if path and path != '/':
        paths = path[1:-1].split('/')
        i=1
        for name in paths:
            link = '/' + '/'.join(paths[:i])
            i = i + 1
            links.append(link)
    if repo_name:
        paths.insert(0, repo_name)
        links.insert(0, '/')
        
    zipped = zip(paths, links)
    
    return zipped

def get_repo_dirents(commit, path):
    dir_list = []
    file_list = []
    if commit.root_id == EMPTY_SHA1:
        return ([], [])
    else:
        try:
            dirs = seafserv_threaded_rpc.list_dir_by_path(commit.id, path.encode('utf-8'))
        except SearpcError, e:
            raise Http404
            # return render_error(self.request, e.msg)
        for dirent in dirs:
            if stat.S_ISDIR(dirent.props.mode):
                dir_list.append(dirent)
            else:
                file_list.append(dirent)
                dirent.file_size = get_file_size(dirent.obj_id)

        dir_list.sort(lambda x, y : cmp(x.obj_name.lower(),
                                        y.obj_name.lower()))
        file_list.sort(lambda x, y : cmp(x.obj_name.lower(),
                                         y.obj_name.lower()))
        return (file_list, dir_list)

class RepoMixin(object):
    def get_repo_id(self):
        return self.kwargs.get('repo_id', '')

    def get_path(self):
        path = self.request.GET.get('p', '/')
        if path[-1] != '/':
            path = path + '/'
        return path
    
    def get_user(self):
        return self.request.user

    def get_repo(self, repo_id):
        repo = get_repo(repo_id)
        if not repo:
            raise Http404
        return repo

    def get_repo_size(self):
        repo_size = seafserv_threaded_rpc.server_repo_size(self.repo.id)
        return repo_size

    def is_password_set(self):
        if self.repo.encrypted:
            return is_passwd_set(self.repo.id, self.user.username)
        return False

    def get_nav_path(self):
        zipped = gen_path_link(self.path, self.repo.name)
        return zipped

    def get_applet_root(self):
        return get_ccnetapplet_root()

    def get_current_commit(self):
        # Get newest commit by default, subclasses can override this method.
        current_commit = get_commits(self.repo.id, 0, 1)[0]
        return current_commit

    def get_success_url(self):
        next = self.request.GET.get('next', '')
        if next:
            return next
        return reverse('repo', args=[self.repo_id])

    def prepare_property(self):
        # NOTE: order is important.
        self.repo_id = self.get_repo_id()
        self.user = self.get_user()
        self.path = self.get_path()
        self.repo = self.get_repo(self.repo_id)
        self.repo_size = self.get_repo_size()        
        # self.can_access = access_to_repo(self.request, self.repo_id)
        self.user_perm = get_user_permission(self.request, self.repo_id)
        self.current_commit = self.get_current_commit()
        self.password_set = self.is_password_set()

        if self.repo.encrypt and not self.password_set:
            # Repo is encrypt and password is not set, then no need to
            # query following informations.
            self.file_list, self.dir_list = [], []
            self.zipped = None
            self.applet_root = None
        else:
            self.file_list, self.dir_list = get_repo_dirents(self.current_commit, self.path)
            self.zipped = self.get_nav_path()
            self.applet_root = self.get_applet_root()
        
    def get(self, request, *args, **kwargs):
        self.prepare_property()
        return super(RepoMixin, self).get(request, *args, **kwargs)

    def post(self, request, *args, **kwargs):
        self.prepare_property()
        return super(RepoMixin, self).post(request, *args, **kwargs)
        
class RepoView(CtxSwitchRequiredMixin, RepoMixin, TemplateResponseMixin,
               BaseFormView):
    """
    View to show repo page and handle post request to decrypt repo.
    """
    form_class = RepoPassowrdForm

    def get_template_names(self):
        if self.repo.encrypted and not self.password_set:
            template_name = 'decrypt_repo_form.html'
        else:
            template_name = 'repo.html'
        return template_name

    def get_accessible_repos(self):
        if self.user.is_authenticated():
            accessible_repos = get_accessible_repos(self.request, self.repo)
        else:
             accessible_repos = []   
        return accessible_repos
    
    def get_repo_shared_groups(self):
        if self.user.org:
            org_id = self.user.org['org_id']
            repo_shared_groups = get_org_groups_by_repo(org_id, self.repo_id)
        else:
            repo_shared_groups = get_shared_groups_by_repo(self.repo_id)

        # Filter out groups that user is joined.
        groups = [ x for x in repo_shared_groups if \
                       is_group_user(x.id, self.user.username)]
        return groups

    def is_starred_dir(self):
        org_id = -1
        if self.request.user.org:
            org_id = self.request.user.org['org_id']
        args = (self.request.user.username, self.repo.id, self.path.encode('utf-8'), org_id)
        print args
        return is_file_starred(*args)

    def get_context_data(self, **kwargs):
        kwargs['repo'] = self.repo
        # kwargs['can_access'] = self.can_access
        kwargs['user_perm'] = self.user_perm
        kwargs['current_commit'] = self.get_current_commit()
        kwargs['password_set'] = self.password_set
        kwargs['repo_size'] = self.repo_size
        kwargs['dir_list'] = self.dir_list
        kwargs['file_list'] = self.file_list
        kwargs['path'] = self.path
        kwargs['zipped'] = self.zipped
        kwargs['accessible_repos'] = self.get_accessible_repos()
        kwargs['applet_root'] = self.applet_root
        kwargs['groups'] = self.get_repo_shared_groups()
        kwargs['is_starred'] = self.is_starred_dir()
        if len(kwargs['groups']) > 1:
            ctx = {}
            ctx['groups'] = kwargs['groups']
            repogrp_str = render_to_string("snippets/repo_group_list.html", ctx)
            kwargs['repo_group_str'] = repogrp_str
        else:
            kwargs['repo_group_str'] = ''
        return kwargs

class RepoHistoryView(LoginRequiredMixin, CtxSwitchRequiredMixin, RepoMixin,
                      TemplateView):
    """
    View to show repo page in history.
    """
    def get_template_names(self):
        if self.repo.encrypted and not self.password_set:
            template_name = 'decrypt_repo_form.html'
        else:
            template_name = 'repo_history_view.html'            
        return template_name
    
    def get_current_commit(self):
        commit_id = self.request.GET.get('commit_id', '')
        if not commit_id:
            return HttpResponseRedirect(reverse('repo', args=[repo_id]))
        current_commit = seafserv_threaded_rpc.get_commit(commit_id)
        if not current_commit:
            current_commit = get_commits(repo_id, 0, 1)[0]
        return current_commit

    def get_context_data(self, **kwargs):
        kwargs['repo'] = self.repo
        # kwargs['can_access'] = self.can_access
        kwargs['user_perm'] = self.user_perm
        kwargs['current_commit'] = self.get_current_commit()
        kwargs['password_set'] = self.password_set
        kwargs['repo_size'] = self.repo_size
        kwargs['dir_list'] = self.dir_list
        kwargs['file_list'] = self.file_list
        kwargs['path'] = self.path
        kwargs['zipped'] = self.zipped
        return kwargs

def render_recycle_root(request, repo_id):
    repo = get_repo(repo_id)
    if not repo:
        raise Http404

    try:
        deleted_entries = seafserv_threaded_rpc.get_deleted(repo_id)
    except:
        deleted_entries = []

    dir_list = []
    file_list = []
    for dirent in deleted_entries:
        if stat.S_ISDIR(dirent.mode):
            dir_list.append(dirent)
        else:
            file_list.append(dirent)

    dir_list.sort(lambda x, y : cmp(x.obj_name.lower(),
                                    y.obj_name.lower()))
    file_list.sort(lambda x, y : cmp(x.obj_name.lower(),
                                     y.obj_name.lower()))

    return render_to_response('repo_recycle_view.html', {
            'show_recycle_root': True,
            'repo': repo,
            'dir_list': dir_list,
            'file_list': file_list,
            }, context_instance=RequestContext(request))

def render_recycle_dir(request, repo_id, commit_id):
    basedir = request.GET.get('base', '')
    path = request.GET.get('p', '')
    if not basedir or not path:
        return render_recycle_root(request, repo_id)

    if basedir[0] != '/':
        basedir = '/' + basedir
    if path[-1] != '/':
        path += '/'

    repo = get_repo(repo_id)
    if not repo:
        raise Http404

    commit = seafserv_threaded_rpc.get_commit(commit_id)
    if not commit:
        raise Http404

    zipped = gen_path_link(path, '')
    file_list, dir_list = get_repo_dirents(commit, basedir + path)

    return render_to_response('repo_recycle_view.html', {
            'show_recycle_root': False,
            'repo': repo,
            'zipped': zipped,
            'dir_list': dir_list,
            'file_list': file_list,
            'commit_id': commit_id,
            'basedir': basedir,
            'path': path,
            }, context_instance=RequestContext(request))

@login_required
@ctx_switch_required
def repo_recycle_view(request, repo_id):
    if get_user_permission(request, repo_id) != 'rw':
        return render_permission_error(request, '无法查看文件回收站')

    commit_id = request.GET.get('commit_id', '')
    if not commit_id:
        return render_recycle_root(request, repo_id)
    else:
        return render_recycle_dir(request, repo_id, commit_id)

@login_required
@ctx_switch_required
def repo_upload_file(request, repo_id):
    repo = get_repo(repo_id)
    
    if request.method == 'GET':
        parent_dir  = request.GET.get('p', '/')
        zipped = gen_path_link (parent_dir, repo.name)

        if get_user_permission(request, repo_id) == 'rw':
            token = seafserv_rpc.web_get_access_token(repo_id,
                                                      'dummy',
                                                      'upload',
                                                      request.user.username)
        else:
            return render_permission_error(request, u'无法访问该资料库')

        no_quota = False
        if seafserv_threaded_rpc.check_quota(repo_id) < 0:
            no_quota = True

        upload_url = gen_file_upload_url(token, 'upload')
        httpserver_root = get_httpserver_root()

        return render_to_response ('repo_upload_file.html', {
            "repo": repo,
            "upload_url": upload_url,
            "httpserver_root": httpserver_root,
            "parent_dir": parent_dir,
            "zipped": zipped,
            "max_upload_file_size": settings.MAX_UPLOAD_FILE_SIZE,
            "no_quota": no_quota,
            }, context_instance=RequestContext(request))

@login_required
@ctx_switch_required
def repo_update_file(request, repo_id):
    repo = get_repo(repo_id)

    if request.method == 'GET':
        target_file  = request.GET.get('p')
        if not target_file:
            return render_error(request, u'非法链接')
        zipped = gen_path_link (target_file, repo.name)

        if get_user_permission(request, repo_id) == 'rw':
            token = seafserv_rpc.web_get_access_token(repo_id,
                                                      'dummy',
                                                      'update',
                                                      request.user.username)
        else:
            return render_permission_error(request, u'无法访问该资料库')

        no_quota = False
        if seafserv_threaded_rpc.check_quota(repo_id) < 0:
            no_quota = True

        update_url = gen_file_upload_url(token, 'update')
        httpserver_root = get_httpserver_root()

        return render_to_response ('repo_update_file.html', {
            "repo": repo,
            "update_url": update_url,
            "httpserver_root": httpserver_root,
            "target_file": target_file,
            "zipped": zipped,
            "max_upload_file_size": settings.MAX_UPLOAD_FILE_SIZE,
            "no_quota": no_quota,
            }, context_instance=RequestContext(request))

def upload_error_msg (code):
    err_msg = u'服务器内部错误'
    if (code == 0):
        err_msg = u'上传的文件名包含非法字符'
    elif (code == 1):
        err_msg = u'已存在同名的文件'
    elif (code == 2):
        err_msg = u'文件不存在'
    elif (code == 3):
        err_msg = u'文件大小超过限制'
    elif (code == 4):
        err_msg = u'该资料库所有者的空间已用完，无法上传'
    elif (code == 5):
        err_msg = u'文件传输出错'
    return err_msg

@ctx_switch_required
def upload_file_error(request, repo_id):
    if request.method == 'GET':
        repo = get_repo(repo_id)
        parent_dir = request.GET.get('p')
        filename = request.GET.get('fn')
        err = request.GET.get('err')
        if not parent_dir or not filename or not err:
            return render_error(request, u'非法链接')

        zipped = gen_path_link (parent_dir, repo.name)

        code = int(err)
        err_msg = upload_error_msg(code)

        return render_to_response('upload_file_error.html', {
                'repo': repo,
                'zipped': zipped,
                'filename': filename,
                'err_msg': err_msg,
                }, context_instance=RequestContext(request))

@ctx_switch_required    
def update_file_error(request, repo_id):
    if request.method == 'GET':
        repo = get_repo(repo_id)
        target_file = request.GET.get('p')
        err = request.GET.get('err')
        if not target_file or not err:
            return render_error(request, u'非法链接')

        zipped = gen_path_link (target_file, repo.name)

        code = int(err)
        err_msg = upload_error_msg(code)

        return render_to_response('update_file_error.html', {
                'repo': repo,
                'zipped': zipped,
                'err_msg': err_msg,
                }, context_instance=RequestContext(request))
    
def get_subdir(request):
    repo_id = request.GET.get('repo_id', '')
    path = request.GET.get('path', '')

    if not (repo_id and path):
        return render_error(request)

    latest_commit = get_commits(repo_id, 0, 1)[0]
    try:
        dirents = seafserv_threaded_rpc.list_dir_by_path(latest_commit.id, path.encode('utf-8'))
    except SearpcError, e:
        return render_error(request, e.msg)

    subdirs = []
    for dirent in dirents:
        if not stat.S_ISDIR(dirent.props.mode):
            continue

        dirent.has_subdir = False
        path_ = os.path.join (path, dirent.obj_name)
        try:
            dirs_ = seafserv_threaded_rpc.list_dir_by_path(latest_commit.id, path_.encode('utf-8'))
        except SearpcError, e:
            return render_error(request, e.msg)

        for dirent_ in dirs_:
            if stat.S_ISDIR(dirent_.props.mode):
                dirent.has_subdir = True
                break

        if dirent.has_subdir:
            subdir = {
                'data': dirent.obj_name,
                'attr': {'repo_id': repo_id },
                'state': 'closed'
                    }
            subdirs.append(subdir)
        else:
            subdirs.append(dirent.obj_name)

    content_type = 'application/json; charset=utf-8'
    return HttpResponse(json.dumps(subdirs),
                            content_type=content_type)

@login_required
@ctx_switch_required
def repo_history(request, repo_id):
    """
    View repo history.
    """
    if not access_to_repo(request, repo_id, ''):
        return render_permission_error(request, u'无法浏览该资料库修改历史')

    repo = get_repo(repo_id)

    password_set = False
    if repo.props.encrypted:
        try:
            ret = seafserv_rpc.is_passwd_set(repo_id, request.user.username)
            if ret == 1:
                password_set = True
        except SearpcError, e:
            return render_error(request, e.msg)

    if repo.props.encrypted and not password_set:
        return HttpResponseRedirect(reverse('repo', args=[repo_id]))

    try:
        current_page = int(request.GET.get('page', '1'))
        per_page= int(request.GET.get('per_page', '25'))
    except ValueError:
        current_page = 1
        per_page = 25

    commits_all = get_commits(repo_id, per_page * (current_page -1),
                              per_page + 1)
    commits = commits_all[:per_page]

    if len(commits_all) == per_page + 1:
        page_next = True
    else:
        page_next = False

    return render_to_response('repo_history.html', {
            "repo": repo,
            "commits": commits,
            'current_page': current_page,
            'prev_page': current_page-1,
            'next_page': current_page+1,
            'per_page': per_page,
            'page_next': page_next,
            }, context_instance=RequestContext(request))

@login_required
@ctx_switch_required
def repo_view_snapshot(request, repo_id):
    if not access_to_repo(request, repo_id, ''):
        return render_permission_error(request, u'无法查看该资料库镜像')

    repo = get_repo(repo_id)

    password_set = False
    if repo.props.encrypted:
        try:
            ret = seafserv_rpc.is_passwd_set(repo_id, request.user.username)
            if ret == 1:
                password_set = True
        except SearpcError, e:
            return render_error(request, e.msg)

    if repo.props.encrypted and not password_set:
        return HttpResponseRedirect(reverse('repo', args=[repo_id]))

    try:
        current_page = int(request.GET.get('page', '1'))
        per_page= int(request.GET.get('per_page', '25'))
    except ValueError:
        current_page = 1
        per_page = 25

    # don't show the current commit
    commits_all = get_commits(repo_id, per_page * (current_page -1) + 1,
                              per_page + 2)
    commits = commits_all[:per_page]

    if len(commits_all) == per_page + 1:
        page_next = True
    else:
        page_next = False

    return render_to_response('repo_view_snapshot.html', {
            "repo": repo,
            "commits": commits,
            'current_page': current_page,
            'prev_page': current_page-1,
            'next_page': current_page+1,
            'per_page': per_page,
            'page_next': page_next,
            }, context_instance=RequestContext(request))

@login_required
def repo_history_revert(request, repo_id):
    repo = get_repo(repo_id)
    if not repo:
        raise Http404

    if not access_to_repo(request, repo_id):
        return render_permission_error(request, u'您没有权限进行还原操作')

    password_set = False
    if repo.props.encrypted:
        try:
            ret = seafserv_rpc.is_passwd_set(repo_id, request.user.username)
            if ret == 1:
                password_set = True
        except SearpcError, e:
            return render_error(request, e.msg)

    if repo.props.encrypted and not password_set:
        return HttpResponseRedirect(reverse('repo', args=[repo_id]))

    commit_id = request.GET.get('commit_id', '')
    if not commit_id:
        return render_error(request, u'请指定历史记录 ID')

    try:
        seafserv_threaded_rpc.revert_on_server(repo_id, commit_id, request.user.username)
    except SearpcError, e:
        if e.msg == 'Bad arguments':
            return render_error(request, u'非法参数')
        elif e.msg == 'No such repo':
            return render_error(request, u'资料库不存在')
        elif e.msg == "Commit doesn't exist":
            return render_error(request, u'指定的历史记录不存在')
        else:
            return render_error(request, u'未知错误')

    return HttpResponseRedirect(reverse(repo_history, args=[repo_id]))

def fpath_to_link(repo_id, path, is_dir=False):
    """Translate file path of a repo to its view link"""
    if is_dir:
        url = reverse("repo", args=[repo_id])
    else:
        url = reverse("repo_view_file", args=[repo_id])

    href = url + '?p=/%s' % urllib2.quote(path.encode('utf-8'))

    return '<a href="%s">%s</a>' % (href, path)

def get_diff(repo_id, arg1, arg2):
    lists = {'new' : [], 'removed' : [], 'renamed' : [], 'modified' : [], \
                 'newdir' : [], 'deldir' : []}

    diff_result = seafserv_threaded_rpc.get_diff(repo_id, arg1, arg2)
    if not diff_result:
        return lists

    for d in diff_result:
        if d.status == "add":
            lists['new'].append(fpath_to_link(repo_id, d.name))
        elif d.status == "del":
            lists['removed'].append(d.name)
        elif d.status == "mov":
            lists['renamed'].append(d.name + " ==> " + fpath_to_link(repo_id, d.new_name))
        elif d.status == "mod":
            lists['modified'].append(fpath_to_link(repo_id, d.name))
        elif d.status == "newdir":
            lists['newdir'].append(fpath_to_link(repo_id, d.name, is_dir=True))
        elif d.status == "deldir":
            lists['deldir'].append(d.name)

    return lists

def repo_history_changes(request, repo_id):
    changes = {}
    content_type = 'application/json; charset=utf-8'

    if not access_to_repo(request, repo_id, ''):
        return HttpResponse(json.dumps(changes),
                            content_type=content_type)

    repo = get_repo(repo_id)
    if not repo:
        return HttpResponse(json.dumps(changes),
                            content_type=content_type)

    password_set = False
    if repo.props.encrypted:
        try:
            ret = seafserv_rpc.is_passwd_set(repo_id, request.user.username)
            if ret == 1:
                password_set = True
        except:
            return HttpResponse(json.dumps(changes),
                                content_type=content_type)

    if repo.props.encrypted and not password_set:
        return HttpResponse(json.dumps(changes),
                            content_type=content_type)

    commit_id = request.GET.get('commit_id', '')
    if not commit_id:
        return HttpResponse(json.dumps(changes),
                            content_type=content_type)

    changes = get_diff(repo_id, '', commit_id)

    return HttpResponse(json.dumps(changes),
                        content_type=content_type)

@login_required
def modify_token(request, repo_id):
    if not validate_owner(request, repo_id):
        return HttpResponseRedirect(reverse('repo', args=[repo_id]))

    token = request.POST.get('token', '')
    if token:
        seafserv_threaded_rpc.set_repo_token(repo_id, token)

    return HttpResponseRedirect(reverse('repo', args=[repo_id]))

@login_required
def remove_repo(request, repo_id):
    repo = get_repo(repo_id)
    if not repo:
        return render_error(request, u"该资料库不存在")
        
    user = request.user.username
    org, base_template = check_and_get_org_by_repo(repo_id, user)
    if org:
        # Remove repo in org context, only repo owner or org staff can
        # perform this operation.
        if request.user.is_staff or org.is_staff or \
                is_org_repo_owner(org.org_id, repo_id, user):
            # Must get related useres before remove the repo
            usernames = get_related_users_by_org_repo(org.org_id, repo_id)
            seafserv_threaded_rpc.remove_repo(repo_id)
            repo_deleted.send(sender=None,
                              org_id=org.org_id,
                              usernames=usernames,
                              repo_owner=user,
                              repo_id=repo_id,
                              repo_name=repo.name,
                          )
        else:
            err_msg = u'删除资料库失败, 只有团体管理员或资料库创建者有权删除资料库。'
            return render_permission_error(request, err_msg)
    else:
        # Remove repo in personal context, only repo owner or site staff can
        # perform this operation.
        if validate_owner(request, repo_id) or request.user.is_staff:
            usernames = get_related_users_by_repo(repo_id)
            seafserv_threaded_rpc.remove_repo(repo_id)
            repo_deleted.send(sender=None,
                              org_id=-1,
                              usernames=usernames,
                              repo_owner=user,
                              repo_id=repo_id,
                              repo_name=repo.name,
                          )
        else:
            err_msg = u'删除资料库失败, 只有管理员或资料库创建者有权删除资料库。'
            return render_permission_error(request, err_msg)

    next = request.META.get('HTTP_REFERER', None)
    if not next:
        next = settings.SITE_ROOT
    return HttpResponseRedirect(next)
    
@login_required
def myhome(request):
    owned_repos = []
    quota_usage = 0

    email = request.user.username
    quota = seafserv_threaded_rpc.get_user_quota(email)
    quota_usage = seafserv_threaded_rpc.get_user_quota_usage(email)

    # Personal repos that I own
    owned_repos = seafserv_threaded_rpc.list_owned_repos(email)
    calculate_repo_last_modify(owned_repos)
    owned_repos.sort(lambda x, y: cmp(y.latest_modify, x.latest_modify))
    
    # Personal repos others shared to me
    in_repos = list_personal_shared_repos(email,'to_email', -1, -1)
    
    # user notifications
    grpmsg_list = []
    grpmsg_reply_list = []
    orgmsg_list = []
    notes = UserNotification.objects.filter(to_user=request.user.username)
    for n in notes:
        if n.msg_type == 'group_msg':
            grp = get_group(n.detail)
            if not grp:
                continue
            grpmsg_list.append(grp)
        elif n.msg_type == 'grpmsg_reply':
            grpmsg_reply_list.append(n.detail)
        elif n.msg_type == 'org_join_msg':
            orgmsg_list.append(n.detail)

    # Get all personal groups I joined.
    joined_groups = get_personal_groups_by_user(request.user.username)

    # get nickname
    if not Profile.objects.filter(user=request.user.username):
        nickname = ''
    else:
        profile = Profile.objects.filter(user=request.user.username)[0]
        nickname = profile.nickname

    if request.cloud_mode:
        allow_public_share = False
        # In cloud mode, list joined groups and registered contacts for
        # autocompletion.
        autocomp_groups = joined_groups
        contacts = [ c for c in Contact.objects.filter(user_email=email) \
                         if is_registered_user(c.contact_email) ]
    else:
        allow_public_share = True
        # List all personal groups and all registered users for autocompletion.
        autocomp_groups = get_personal_groups(-1, -1)
        contacts = []
        for u in get_emailusers(-1, -1):
            if u.email == request.user.username:
                continue
            u.contact_email = u.email
            contacts.append(u)

    # events
    if EVENTS_ENABLED:
        events = get_user_events(request.user.username)
    else:
        events = None

    starred_files = get_starred_files(request.user.username)

    return render_to_response('myhome.html', {
            "nickname": nickname,
            "owned_repos": owned_repos,
            "quota": quota,
            "quota_usage": quota_usage,
            "in_repos": in_repos,
            "contacts": contacts,
            "joined_groups": joined_groups,
            "autocomp_groups": autocomp_groups,
            "notes": notes,
            "grpmsg_list": grpmsg_list,
            "grpmsg_reply_list": grpmsg_reply_list,
            "orgmsg_list": orgmsg_list,
            "create_shared_repo": False,
            "allow_public_share": allow_public_share,
            "events": events,
            "starred_files": starred_files,
            }, context_instance=RequestContext(request))

@login_required
def public_home(request):
    """
    Show public home page when CLOUD_MODE is False.
    """
    # if request.method == 'POST':
    #     form = MessageForm(request.POST)

    #     if form.is_valid():
    #         msg = InnerPubMsg()
    #         msg.from_email = request.user.username
    #         msg.message = form.cleaned_data['message']
    #         msg.save()

    #         return HttpResponseRedirect(reverse('public_home'))
    # else:
    #     form = MessageForm()
        
    public_repos = list_inner_pub_repos(request.user.username)

    # """inner pub messages"""
    # # Make sure page request is an int. If not, deliver first page.
    # try:
    #     current_page = int(request.GET.get('page', '1'))
    #     per_page= int(request.GET.get('per_page', '15'))
    # except ValueError:
    #     current_page = 1
    #     per_page = 15

    # msgs_plus_one = InnerPubMsg.objects.all()[per_page*(current_page-1) :
    #                                               per_page*current_page+1]
    # if len(msgs_plus_one) == per_page + 1:
    #     page_next = True
    # else:
    #     page_next = False
    # innerpub_msgs = msgs_plus_one[:per_page]

    # msg_replies = InnerPubMsgReply.objects.filter(reply_to__in=innerpub_msgs)
    # reply_to_list = [ r.reply_to_id for r in msg_replies ]
    # for msg in innerpub_msgs:
    #     msg.reply_cnt = reply_to_list.count(msg.id)

    # # remove user notifications
    # UserNotification.objects.filter(to_user=request.user.username,
    #                                 msg_type='innerpub_msg').delete()

    return render_to_response('public_home.html', {
            'public_repos': public_repos,
            'create_shared_repo': True,
            # 'form': form,
            # 'innerpub_msgs': innerpub_msgs,
            # 'current_page': current_page,
            # 'prev_page': current_page-1,
            # 'next_page': current_page+1,
            # 'per_page': per_page,
            # 'page_next': page_next,
            }, context_instance=RequestContext(request))

@login_required
def innerpub_msg_reply(request, msg_id):
    """Show inner pub message replies, and process message reply in ajax"""
    
    content_type = 'application/json; charset=utf-8'
    if request.is_ajax():
        ctx = {}
        if request.method == 'POST':
            form = MessageReplyForm(request.POST)

            # TODO: invalid form
            if form.is_valid():
                msg = form.cleaned_data['message']
                try:
                    innerpub_msg = InnerPubMsg.objects.get(id=msg_id)
                except InnerPubMsg.DoesNotExist:
                    return HttpResponseBadRequest(content_type=content_type)
            
                msg_reply = InnerPubMsgReply()
                msg_reply.reply_to = innerpub_msg
                msg_reply.from_email = request.user.username
                msg_reply.message = msg
                msg_reply.save()

                ctx['reply'] = msg_reply
                html = render_to_string("group/group_reply_new.html", ctx)

        else:
            try:
                msg = InnerPubMsg.objects.get(id=msg_id)
            except InnerPubMsg.DoesNotExist:
                raise HttpResponse(status=400)

            replies = InnerPubMsgReply.objects.filter(reply_to=msg)
            ctx['replies'] = replies
            html = render_to_string("group/group_reply_list.html", ctx)

        serialized_data = json.dumps({"html": html})
        return HttpResponse(serialized_data, content_type=content_type)
    else:
        return HttpResponseBadRequest(content_type=content_type)

@login_required
def innerpub_msg_reply_new(request):
    notes = UserNotification.objects.filter(to_user=request.user.username)
    innerpub_reply_list = [ n.detail for n in notes if \
                              n.msg_type == 'innerpubmsg_reply']

    innerpub_msgs = []
    for msg_id in innerpub_reply_list:
        try:
            m = InnerPubMsg.objects.get(id=msg_id)
        except InnerPubMsg.DoesNotExist:
            continue
        else:
            m.reply_list = InnerPubMsgReply.objects.filter(reply_to=m)
            m.reply_cnt = m.reply_list.count()
            innerpub_msgs.append(m)

    # remove new innerpub msg reply notification
    UserNotification.objects.filter(to_user=request.user.username,
                                    msg_type='innerpubmsg_reply').delete()
            
    return render_to_response("new_innerpubmsg_reply.html", {
            'innerpub_msgs': innerpub_msgs,
            }, context_instance=RequestContext(request))
    
@login_required    
def public_repo_create(request):
    '''
    Handle ajax post to create public repo.
    
    '''
    if not request.is_ajax() or request.method != 'POST':
        return Http404

    result = {}
    content_type = 'application/json; charset=utf-8'
    
    form = SharedRepoCreateForm(request.POST)
    if form.is_valid():
        repo_name = form.cleaned_data['repo_name']
        repo_desc = form.cleaned_data['repo_desc']
        permission = form.cleaned_data['permission']
        passwd = form.cleaned_data['passwd']
        user = request.user.username

        try:
            # create a repo 
            repo_id = seafserv_threaded_rpc.create_repo(repo_name, repo_desc,
                                                        user, passwd)
            # set this repo as inner pub
            seafserv_threaded_rpc.set_inner_pub_repo(repo_id, permission)
        except:
            repo_id = None
        if not repo_id:
            result['error'] = u"创建失败"
        else:
            result['success'] = True
            repo_created.send(sender=None,
                              org_id=-1,
                              creator=user,
                              repo_id=repo_id,
                              repo_name=repo_name)

        return HttpResponse(json.dumps(result), content_type=content_type)
    else:
        return HttpResponseBadRequest(json.dumps(form.errors),
                                      content_type=content_type)

@login_required
def unset_inner_pub_repo(request, repo_id):
    try:
        seafserv_threaded_rpc.unset_inner_pub_repo(repo_id)
    except SearpcError:
        pass

    messages.add_message(request, messages.INFO, '操作成功')

    return HttpResponseRedirect(reverse('share_admin'))

@login_required
def ownerhome(request, owner_name):
    owned_repos = []
    quota_usage = 0

    owned_repos = seafserv_threaded_rpc.list_owned_repos(owner_name)
    quota_usage = seafserv_threaded_rpc.get_user_quota_usage(owner_name)

    user_dict = user_info(request, owner_name)
    
    return render_to_response('ownerhome.html', {
            "owned_repos": owned_repos,
            "quota_usage": quota_usage,
            "owner": owner_name,
            "user_dict": user_dict,
            }, context_instance=RequestContext(request))

@login_required
def repo_set_access_property(request, repo_id):
    ap = request.GET.get('ap', '')
    seafserv_threaded_rpc.repo_set_access_property(repo_id, ap)
        
    return HttpResponseRedirect(reverse('repo', args=[repo_id]))

@login_required    
def repo_del_file(request, repo_id):
    if get_user_permission(request, repo_id) != 'rw':
        return render_permission_error(request, '无法删除该文件')

    parent_dir = request.GET.get("p", "/")
    file_name = request.GET.get("file_name")
    user = request.user.username
    try:
        seafserv_threaded_rpc.del_file(repo_id, parent_dir,file_name, user)
        messages.add_message(request, messages.INFO, u'%s 删除成功。' % file_name)
    except:
        messages.add_message(request, messages.ERROR, u'内部错误。%s 删除失败。' % file_name)

    url = reverse('repo', args=[repo_id]) + ('?p=%s' % urllib2.quote(parent_dir.encode('utf-8')))
    return HttpResponseRedirect(url)

@ctx_switch_required
def repo_view_file(request, repo_id):
    """
    Preview file on web, including files in current worktree and history.
    """
    http_server_root = get_httpserver_root()
    path = request.GET.get('p', '/')
    u_filename = os.path.basename(path)
    filename = urllib2.quote(u_filename.encode('utf-8'))
    comment_open = request.GET.get('comment_open', '')
    page_from = request.GET.get('from', '')

    commit_id = request.GET.get('commit_id', '')
    view_history = True if commit_id else False
    current_commit = seafserv_threaded_rpc.get_commit(commit_id)
    if not current_commit:
        current_commit = get_commits(repo_id, 0, 1)[0]

    basedir = ''
    if page_from == 'recycle':
        basedir = request.GET.get('base', '')
        if not basedir:
            raise Http404

    if view_history:
        obj_id = request.GET.get('obj_id', '')
    else:
        try:
            obj_id = seafserv_threaded_rpc.get_file_by_path(repo_id, path)
        except:
            obj_id = None

    if not obj_id:
        return render_error(request, '文件不存在')
    
    repo = get_repo(repo_id)
    if not repo:
        raise Http404

    if repo.encrypted and not is_passwd_set(repo_id, request.user.username):
        # Redirect uesr to decrypt repo page.
        return render_to_response('decrypt_repo_form.html', {
                'repo': repo,
                'next': request.get_full_path(),
                }, context_instance=RequestContext(request))
    permission = get_user_permission(request, repo_id)
    if permission:
        # Get a token to visit file
        token = seafserv_rpc.web_get_access_token(repo_id,
                                                  obj_id,
                                                  'view',
                                                  request.user.username)
    else:
        return render_permission_error(request, '无法查看该文件')

    read_only = True if permission == 'r' else False

    # generate path and link
    if page_from == 'recycle':
        zipped = gen_path_link(path, '')
    else:
        zipped = gen_path_link(path, repo.name)

    # determin whether file can preview on web
    filetype, fileext = valid_previewed_file(filename)
        
    # raw path
    raw_path = gen_file_get_url(token, filename)
   
    # get file content
    err = ''
    file_content = ''
    swf_exists = False
    pdf_use_flash = False
    if filetype == 'Text' or filetype == 'Markdown':
        err, file_content, encoding, newline_mode = repo_file_get(raw_path)
    elif filetype == 'Document':
        err, swf_exists = flash_prepare(raw_path, obj_id, fileext)
    elif filetype == 'PDF':
        pdf_use_flash = use_flash_for_pdf(request)
        if pdf_use_flash:
            err, swf_exists = flash_prepare(raw_path, obj_id, 'pdf')

    if view_history:
        return render_to_response('repo_view_file.html', {
                'repo': repo,
                'obj_id': obj_id,
                'u_filename': u_filename,
                'file_name': filename,
                'path': path,
                'zipped': zipped,
                'view_history': view_history,
                'current_commit': current_commit,
                'token': token,
                'filetype': filetype,
                'fileext': fileext,
                'raw_path': raw_path,
                'err': err,
                'file_content': file_content,
                'swf_exists': swf_exists,
                'pdf_use_flash': pdf_use_flash,
                'DOCUMENT_CONVERTOR_ROOT': DOCUMENT_CONVERTOR_ROOT,
                'page_from': page_from,
                'basedir': basedir,
                }, context_instance=RequestContext(request))
    
    # file share link
    l = FileShare.objects.filter(repo_id=repo_id).filter(\
        username=request.user.username).filter(path=path)
    fileshare = l[0] if len(l) > 0 else None

    http_or_https = request.is_secure() and 'https' or 'http'
    domain = RequestSite(request).domain
    if fileshare:
        file_shared_link = '%s://%s%sf/%s/' % (http_or_https, domain,
                                               settings.SITE_ROOT,
                                               fileshare.token)
    else:
        file_shared_link = ''

    # my constacts
    contacts = Contact.objects.filter(user_email=request.user.username)

        
    # Get groups this repo is shared.    
    if request.user.org:
        org_id = request.user.org['org_id']
        repo_shared_groups = get_org_groups_by_repo(org_id, repo_id)
    else:
        repo_shared_groups = get_shared_groups_by_repo(repo_id)

    # Filter out groups that user in joined.
    groups = [ x for x in repo_shared_groups if \
                   is_group_user(x.id, request.user.username)]

    """file comments"""
    # Make sure page request is an int. If not, deliver first page.
            
    file_path_hash = md5_constructor(urllib2.quote(path.encode('utf-8'))).hexdigest()[:12]            
    comments = FileComment.objects.filter(file_path_hash=file_path_hash, repo_id=repo_id)

    contributors, last_modified, last_commit_id = get_file_contributors(repo_id, path.encode('utf-8'), file_path_hash, obj_id)
    latest_contributor = contributors[0]

    if len(groups) > 1:
        ctx = {}
        ctx['groups'] = groups
        repogrp_str = render_to_string("snippets/repo_group_list.html", ctx)
    else:
        repogrp_str = '' 

    is_starred = False
    if page_from != 'recycle':
        org_id = -1
        if request.user.org:
            org_id = request.user.org['org_id']
        is_starred = is_file_starred(request.user.username, repo.id, path.encode('utf-8'), org_id)

    return render_to_response('repo_view_file.html', {
            'repo': repo,
            'obj_id': obj_id,
            'u_filename': u_filename,
            'file_name': filename,
            'path': path,
            'zipped': zipped,
            'view_history': view_history,
            'current_commit': current_commit,
            'token': token,
            'filetype': filetype,
            'fileext': fileext,
            'raw_path': raw_path,
            'fileshare': fileshare,
            'protocol': http_or_https,
            'domain': domain,
            'file_shared_link': file_shared_link,
            'contacts': contacts,
            'err': err,
            'file_content': file_content,
            "applet_root": get_ccnetapplet_root(),
            'groups': groups,
            'comments': comments,
            'comment_open':comment_open,
            'swf_exists': swf_exists,
            'pdf_use_flash': pdf_use_flash,
            'DOCUMENT_CONVERTOR_ROOT': DOCUMENT_CONVERTOR_ROOT,
            'contributors': contributors,
            'latest_contributor': latest_contributor,
            'last_modified': last_modified,
            'last_commit_id': last_commit_id,
            'read_only': read_only,
            'page_from': page_from,
            'repo_group_str': repogrp_str,
            'is_starred': is_starred,
            }, context_instance=RequestContext(request))

def file_comment(request):
    if request.method == 'POST':
        # handle post request to leave comment on a file
        content_type = 'application/json; charset=utf-8'
        path = request.GET.get('p', '');
        
        f = FileCommentForm(request.POST)
        if f.is_valid():
            repo_id = f.cleaned_data['repo_id']
            file_path = f.cleaned_data['file_path']
            file_path_hash = md5_constructor(file_path).hexdigest()[:12]
            message = f.cleaned_data['message']
            fc = FileComment(repo_id=repo_id, file_path=file_path,
                             file_path_hash=file_path_hash,
                             from_email=request.user.username, message=message)
            fc.save()

            # Get repo groups
            org, base_template = check_and_get_org_by_repo(repo_id,
                                                           request.user.username)
            if org:
                repo_shared_groups = get_org_groups_by_repo(org.org_id,
                                                            repo_id)
            else:
                repo_shared_groups = get_shared_groups_by_repo(repo_id)

            for group in repo_shared_groups:
                # save group message, and length should be less than 500
                gm = GroupMessage(group_id=group.id,
                                  from_email=request.user.username,
                                  message=message[:500])
                gm.save()
                # send signal
                grpmsg_added.send(sender=GroupMessage, group_id=group.id,
                                  from_email=request.user.username)

                # save attachment
                ma = MessageAttachment(group_message=gm, repo_id=repo_id,
                                       attach_type='file', path=path,
                                       src='filecomment')
                ma.save()

            comments = FileComment.objects.filter(file_path_hash=file_path_hash,
                                                  repo_id=repo_id)
            html = render_to_string("file_comments.html", {
                    'comments':comments})
            return HttpResponse(json.dumps({'html': html}),
                                content_type=content_type)
    
   
def repo_file_get(raw_path):
    err = ''
    file_content = ''
    encoding = ''
    newline_mode = ''
    try:
        file_response = urllib2.urlopen(raw_path)
        if long(file_response.headers['Content-Length']) > FILE_PREVIEW_MAX_SIZE:
            err = '文件超过10M，无法在线查看。'
            return err, '', '', ''
        else:
            content = file_response.read()
    except urllib2.HTTPError, e:
        err = 'HTTPError: 无法在线打开该文件'
        return err, '', '', ''
    except urllib2.URLError as e:
        err = 'URLError: 无法在线打开该文件'
        return err, '', '', ''
    else:
        try:
            u_content = content.decode('utf-8')
            encoding = 'utf-8'
        except UnicodeDecodeError:
            # XXX: file in windows is encoded in gbk
            try:
                u_content = content.decode('gbk')
                encoding = 'gbk'
            except UnicodeDecodeError:
                err = u'文件编码无法识别'
                return err, '', '', ''

        file_content = u_content

    # detect newline mode for ace editor
    if '\r\n' in u_content:
        newline_mode = 'windows'
    elif '\n' in u_content:
        newline_mode = 'unix'
    else:
        newline_mode = 'windows'
    return err, file_content, encoding, newline_mode


def pdf_full_view(request):
    repo_id = request.GET.get('repo_id', '')
    obj_id = request.GET.get('obj_id', '')
    file_name = request.GET.get('file_name', '')

    token = seafserv_rpc.web_get_access_token(repo_id, obj_id,
                                              'view', request.user.username)
    file_src = gen_file_get_url(token, file_name)
    return render_to_response('pdf_full_view.html', {
            'file_src': file_src,
                }, context_instance=RequestContext(request))

def update_file_after_edit(request, repo_id):
    content_type = 'application/json; charset=utf-8'
    def error_json(error_msg=u"内部错误"):
        return HttpResponse(json.dumps({'error': error_msg}),
                            status=400,
                            content_type=content_type)
    def ok_json():
        return HttpResponse(json.dumps({'status': 'ok'}),
                            content_type=content_type)

    if get_user_permission(request, repo_id) != 'rw':
        return error_json('Permission denied')
        
    content = request.POST.get('content')
    encoding = request.POST.get('encoding')
    path = request.GET.get('p')
    if content is None or not path:
        return error_json(u"参数错误")

    if encoding not in ["gbk", "utf-8"]:
        return error_json(u"参数错误")

    content = content.encode(encoding)

    # first dump the file content to a tmp file, then update the file
    fd, tmpfile = tempfile.mkstemp()
    def remove_tmp_file():
        try:
            os.remove(tmpfile)
        except:
            pass

    try:
        bytesWritten = os.write(fd, content)
    except:
        bytesWritten = -1
    finally:
        os.close(fd)

    if bytesWritten != len(content):
        remove_tmp_file()
        return error_json()

    parent_dir = os.path.dirname(path).encode('utf-8')
    filename = os.path.basename(path).encode('utf-8')
    try:
        seafserv_threaded_rpc.put_file (repo_id, tmpfile, parent_dir,
                                 filename, request.user.username)
        remove_tmp_file()
        return ok_json()
    except SearpcError, e:
        remove_tmp_file()
        return error_json(str(e))


@login_required
@ctx_switch_required
def repo_file_edit(request, repo_id):
    if request.method == 'POST':
        return update_file_after_edit(request, repo_id)

    if get_user_permission(request, repo_id) != 'rw':
        return render_permission_error(request, '无法编辑该文件')

    path = request.GET.get('p', '/')
    if path[-1] == '/':
        path = path[:-1]
    u_filename = os.path.basename(path)
    filename = urllib2.quote(u_filename.encode('utf-8'))

    repo = get_repo(repo_id)
    if not repo:
        raise Http404

    try:
        obj_id = seafserv_threaded_rpc.get_file_by_path(repo_id, path)
    except:
        obj_id = None
    if not obj_id:
        return render_error(request, '文件不存在')

    if access_to_repo(request, repo_id, ''):
        token = seafserv_rpc.web_get_access_token(repo_id, obj_id,
                                                  'view', request.user.username)
    else:
        return render_permission_error(request, '无法查看该文件')

    # generate path and link
    zipped = gen_path_link(path, repo.name)

    filetype, fileext = valid_previewed_file(filename)

    # get file content
    raw_path = gen_file_get_url(token, filename)
    err, file_content, encoding, newline_mode = repo_file_get(raw_path)

    return render_to_response('repo_edit_file.html', {
        'repo':repo,
        'u_filename':u_filename,
        'path':path,
        'zipped':zipped,
        'filetype':filetype,
        'fileext':fileext,
        'err':err,
        'file_content':file_content,
        'encoding': encoding,
        'newline_mode': newline_mode,
    }, context_instance=RequestContext(request))


def repo_access_file(request, repo_id, obj_id):
    repo = get_repo(repo_id)
    if not repo:
        raise Http404

    password_set = False
    if repo.props.encrypted:
        try:
            ret = seafserv_rpc.is_passwd_set(repo_id, request.user.username)
            if ret == 1:
                password_set = True
        except SearpcError, e:
            return render_error(request, e.msg)

    if repo.props.encrypted and not password_set:
        return HttpResponseRedirect(reverse('repo', args=[repo_id]))

    op = request.GET.get('op', 'view')
    file_name = request.GET.get('file_name', '')

    if op == 'del':
        return repo_del_file(request, repo_id)

    # If vistor's file shared token in url params matches the token in db,
    # then we know the vistor is from file shared link.
    share_token = request.GET.get('t', '')
    path = '/' + file_name
    if FileShare.objects.filter(token=share_token).filter(path=path) > 0:
        from_shared_link = True
    else:
        from_shared_link = False

    if access_to_repo(request, repo_id, '') or from_shared_link:
        # Get a token to access file
        token = seafserv_rpc.web_get_access_token(repo_id, obj_id,
                                                  op, request.user.username)
    else:
        return render_permission_error(request, '无法访问文件')

    redirect_url = gen_file_get_url(token, file_name)
    return HttpResponseRedirect(redirect_url)
 
@login_required
def repo_download(request):
    repo_id = request.GET.get('repo_id', '')

    repo = seafserv_threaded_rpc.get_repo(repo_id)    
    repo_name = repo.props.name
    quote_repo_name = quote(repo_name.encode('utf-8'))
    encrypted = repo.props.encrypted
    if encrypted:
        enc = '1'
    else:
        enc = ''
    relay_id = ccnet_rpc.get_session_info().id
    if not relay_id:
        return render_to_response('error.html', {
                "error_msg": u"下载失败：无法取得中继"
                }, context_instance=RequestContext(request))

    try:
        token = seafserv_threaded_rpc.get_repo_token_nonnull \
                (repo_id, request.user.username)
    except Exception, e:
        return render_error(request, str(e))

    addr, port = get_ccnet_server_addr_port ()

    if not (addr and port):
        return render_error(request, u"服务器设置错误")

    ccnet_applet_root = get_ccnetapplet_root()
    email = urllib2.quote(request.user.username)

    url = ccnet_applet_root + "/repo/download/"
    
    url += "?relay_id=%s&relay_addr=%s&relay_port=%s" % (relay_id, addr, port)
    url += "&email=%s&token=%s" % (email, token)
    url += "&repo_id=%s&repo_name=%s&encrypted=%s" % (repo_id, quote_repo_name, enc)

    return HttpResponseRedirect(url)

@login_required    
def file_move(request):
    src_repo_id = request.POST.get('src_repo')
    src_path    = request.POST.get('src_path')
    dst_repo_id = request.POST.get('dst_repo')
    dst_path    = request.POST.get('dst_path')
    obj_name    = request.POST.get('obj_name')
    obj_type    = request.POST.get('obj_type') # dir or file
    op          = request.POST.get('operation')

    if not (src_repo_id and src_path and dst_repo_id \
            and dst_path and obj_name and obj_type and op):
        return render_error(request)

    # do nothing when dst is the same as src
    if src_repo_id == dst_repo_id and src_path == dst_path:
        url = reverse('repo', args=[src_repo_id]) + ('?p=%s' % urllib2.quote(src_path.encode('utf-8')))
        return HttpResponseRedirect(url)

    # Error when moving/copying a dir to its subdir
    if obj_type == 'dir':
        src_dir = os.path.join(src_path, obj_name)
        if dst_path.startswith(src_dir):
            error_msg = u"不能把目录 %s %s到它的子目录 %s中" \
                        % (src_dir, u"复制" if op == 'cp' else u"移动", dst_path)
            #return render_error(request, error_msg)
            messages.add_message(request, messages.ERROR, error_msg)
            url = reverse('repo', args=[src_repo_id]) + ('?p=%s' % urllib2.quote(src_path.encode('utf-8')))
            return HttpResponseRedirect(url)

    new_obj_name = check_filename_with_rename(dst_repo_id, dst_path, obj_name)

    try:
        msg_url = reverse('repo', args=[dst_repo_id]) + u'?p=' + urllib2.quote(dst_path.encode('utf-8'))
        if op == 'cp':
            seafserv_threaded_rpc.copy_file (src_repo_id, src_path, obj_name,
                                             dst_repo_id, dst_path, new_obj_name,
                                             request.user.username)
            messages.add_message(request, messages.INFO, u'%s 复制成功：<a href="%s">查看</a>' % (obj_name, msg_url))
        elif op == 'mv':
            seafserv_threaded_rpc.move_file (src_repo_id, src_path, obj_name,
                                             dst_repo_id, dst_path, new_obj_name,
                                             request.user.username)
            messages.add_message(request, messages.INFO, u'%s 移动成功：<a href="%s">查看</a>' % (obj_name, msg_url))
    except Exception, e:
        return render_error(request, str(e))

    url = reverse('repo', args=[src_repo_id]) + ('?p=%s' % urllib2.quote(src_path.encode('utf-8')))

    return HttpResponseRedirect(url)

        

def seafile_access_check(request):
    repo_id = request.GET.get('repo_id', '')
    applet_root = get_ccnetapplet_root()
    
    return render_to_response(
        'seafile_access_check.html', {
            'repo_id': repo_id,
            'applet_root': applet_root,
        },
        context_instance=RequestContext(request))

@login_required
def repo_remove_share(request):
    """
    If repo is shared from one person to another person, only these two peson
    can remove share.
    If repo is shared from one person to a group, then only the one share the
    repo and group staff can remove share.
    """
    repo_id = request.GET.get('repo_id', '')
    group_id = request.GET.get('gid')
    from_email = request.GET.get('from', '')
    
    # if request params don't have 'gid', then remove repos that share to
    # to other person; else, remove repos that share to groups
    if not group_id:
        to_email = request.GET.get('to', '')
        if request.user.username != from_email and \
                request.user.username != to_email:
            return render_permission_error(request, u'取消共享失败')
        seafserv_threaded_rpc.remove_share(repo_id, from_email, to_email)
    else:
        try:
            group_id_int = int(group_id)
        except:
            return render_error(request, u'group id 不是有效参数')

        if not check_group_staff(group_id_int, request.user) \
                and request.user.username != from_email: 
            return render_permission_error(request, u'取消共享失败')

        if is_org_group(group_id_int):
            org_id = get_org_id_by_group(group_id_int)
            del_org_group_repo(repo_id, org_id, group_id_int)
        else:
            from group.views import group_unshare_repo
            group_unshare_repo(request, repo_id, group_id_int, from_email)

    messages.add_message(request, messages.INFO, '操作成功')
        
    next = request.META.get('HTTP_REFERER', None)
    if not next:
        next = settings.SITE_ROOT

    return HttpResponseRedirect(next)
    
@login_required
@sys_staff_required
def sys_seafadmin(request):
    # Make sure page request is an int. If not, deliver first page.
    try:
        current_page = int(request.GET.get('page', '1'))
        per_page= int(request.GET.get('per_page', '25'))
    except ValueError:
        current_page = 1
        per_page = 25

    repos_all = seafserv_threaded_rpc.get_repo_list(per_page *
                                                    (current_page -1),
                                                    per_page + 1)
        
    repos = repos_all[:per_page]

    if len(repos_all) == per_page + 1:
        page_next = True
    else:
        page_next = False

    for repo in repos:
        if is_org_repo(repo.id):
            repo.owner = get_org_repo_owner(repo.id)
        else:
            try:
                repo.owner = seafserv_threaded_rpc.get_repo_owner(repo.id)
            except:
                repo.owner = None
            
    return render_to_response(
        'sys_seafadmin.html', {
            'repos': repos,
            'current_page': current_page,
            'prev_page': current_page-1,
            'next_page': current_page+1,
            'per_page': per_page,
            'page_next': page_next,
        },
        context_instance=RequestContext(request))

@login_required
@sys_staff_required
def sys_useradmin(request):
    # Make sure page request is an int. If not, deliver first page.
    try:
        current_page = int(request.GET.get('page', '1'))
        per_page= int(request.GET.get('per_page', '25'))
    except ValueError:
        current_page = 1
        per_page = 25
    users_plus_one = get_emailusers(per_page * (current_page - 1), per_page + 1)
    if len(users_plus_one) == per_page + 1:
        page_next = True
    else:
        page_next = False

    users = users_plus_one[:per_page]
    for user in users:
        if user.props.id == request.user.id:
            user.is_self = True
            
    return render_to_response(
        'sys_useradmin.html', {
            'users': users,
            'current_page': current_page,
            'prev_page': current_page-1,
            'next_page': current_page+1,
            'per_page': per_page,
            'page_next': page_next,
        },
        context_instance=RequestContext(request))

@login_required
@sys_staff_required
def user_info(request, email):
    if request.method == 'POST':
        result = {}
        content_type = 'application/json; charset=utf-8'

        f = SetUserQuotaForm(request.POST)
        if f.is_valid():
            email = f.cleaned_data['email']
            quota_mb = f.cleaned_data['quota']
            quota = quota_mb * (1 << 20)

            try:
                seafserv_threaded_rpc.set_user_quota(email, quota)
            except:
                result['error'] = u'内部错误，设置失败'
                return HttpResponse(json.dumps(result), content_type=content_type)

            result['success'] = True
            return HttpResponse(json.dumps(result), content_type=content_type)
        else:
            result['error'] = str(f.errors.values()[0])
            return HttpResponse(json.dumps(result), content_type=content_type)

    owned_repos = []

    owned_repos = seafserv_threaded_rpc.list_owned_repos(email)
    quota = seafserv_threaded_rpc.get_user_quota(email)
    quota_usage = seafserv_threaded_rpc.get_user_quota_usage(email)

    # Repos that are share to user
    in_repos = seafserv_threaded_rpc.list_share_repos(email, 'to_email',
                                                      -1, -1)

    return render_to_response(
        'userinfo.html', {
            'owned_repos': owned_repos,
            'quota': quota,
            'quota_usage': quota_usage,
            "in_repos": in_repos,
            'email': email
            }, context_instance=RequestContext(request))

@login_required
@sys_staff_required
def user_remove(request, user_id):
    """Remove user, also remove group relationship."""
    try:
        user = User.objects.get(id=int(user_id))
        user.delete()
    except User.DoesNotExist:
        pass
    
    return HttpResponseRedirect(reverse('sys_useradmin'))

@login_required
@sys_staff_required
def activate_user(request, user_id):
    try:
        user = User.objects.get(id=int(user_id))
        user.is_active = True
        user.save()
    except User.DoesNotExist:
        pass

    return HttpResponseRedirect(reverse('sys_useradmin'))

def send_user_reset_email(request, email, password):
    """
    Send email when reset user password.
    """
    use_https = request.is_secure()
    domain = RequestSite(request).domain
    
    t = loader.get_template('user_reset_email.html')
    c = {
        'email': email,
        'password': password,
        }
    try:
        send_mail(u'密码重置', t.render(Context(c)),
                  None, [email], fail_silently=False)
        messages.add_message(request, messages.INFO, '通知邮件已成功。')
    except:
        messages.add_message(request, messages.ERROR, '邮件发送失败。')

@login_required
@sys_staff_required
def user_reset(request, user_id):
    """Reset password for user."""
    try:
        user = User.objects.get(id=int(user_id))
        user.set_password(INIT_PASSWD)
        user.save()

        messages.add_message(request, messages.INFO, u'密码重置成功。')

        if hasattr(settings, 'EMAIL_HOST'):
            send_user_reset_email(request, user.email, INIT_PASSWD)
    except User.DoesNotExist:
        msg  =u'密码重置失败，用户不存在。'
        messages.add_message(request, messages.ERROR, msg)

    return HttpResponseRedirect(reverse('sys_useradmin'))
    
def send_user_add_mail(request, email, password):
    """Send email when add new user."""
    
    use_https = request.is_secure()
    domain = RequestSite(request).domain
    
    t = loader.get_template('user_add_email.html')
    c = {
        'user': request.user.username,
        'org': request.user.org,
        'email': email,
        'password': password,
        'domain': domain,
        'protocol': use_https and 'https' or 'http',
        }
    try:
        send_mail(u'SeaCloud注册信息', t.render(Context(c)),
                  None, [email], fail_silently=False)
        messages.add_message(request, messages.INFO, '邮件发送成功。')
    except:
        messages.add_message(request, messages.ERROR, '邮件发送失败。')

@login_required
def user_add(request):
    """Add a user"""

    if not request.user.is_staff and not request.user.org['is_staff']:
        raise Http404

    base_template = 'org_admin_base.html' if request.user.org else 'admin_base.html'
    
    if request.method == 'POST':
        form = AddUserForm(request.POST)
        if form.is_valid():
            email = form.cleaned_data['email']
            password = form.cleaned_data['password1']

            user = User.objects.create_user(email, password,
                                            is_staff=False,
                                            is_active=True)
            
            if request.user.org:
                org_id = request.user.org['org_id']
                url_prefix = request.user.org['url_prefix']
                ccnet_threaded_rpc.add_org_user(org_id, email, 0)
                if hasattr(settings, 'EMAIL_HOST'):
                    send_user_add_mail(request, email, password)
                    
                return HttpResponseRedirect(reverse('org_useradmin',
                                                    args=[url_prefix]))
            else:
                if hasattr(settings, 'EMAIL_HOST'):
                    send_user_add_mail(request, email, password)
                
                return HttpResponseRedirect(reverse('sys_useradmin', args=[]))
    else:
        form = AddUserForm()
    
    return render_to_response("add_user_form.html",  {
            'form': form,
            'base_template': base_template,
            }, context_instance=RequestContext(request))


@login_required
@sys_staff_required
def sys_group_admin(request):
    # Make sure page request is an int. If not, deliver first page.
    try:
        current_page = int(request.GET.get('page', '1'))
        per_page= int(request.GET.get('per_page', '25'))
    except ValueError:
        current_page = 1
        per_page = 25

    groups_plus_one = ccnet_threaded_rpc.get_all_groups(per_page * (current_page -1),
                                               per_page +1)
        
    groups = groups_plus_one[:per_page]

    if len(groups_plus_one) == per_page + 1:
        page_next = True
    else:
        page_next = False

    return render_to_response('sys_group_admin.html', {
            'groups': groups,
            'current_page': current_page,
            'prev_page': current_page-1,
            'next_page': current_page+1,
            'per_page': per_page,
            'page_next': page_next,
            }, context_instance=RequestContext(request))

@login_required
@sys_staff_required
def sys_org_admin(request):
    try:
        orgs = ccnet_threaded_rpc.get_all_orgs(0, MAX_INT)
    except:
        orgs = []

    return render_to_response('sys_org_admin.html', {
            'orgs': orgs,
            }, context_instance=RequestContext(request))

@login_required
@sys_staff_required
def org_remove(request, org_id):
    try:
        org_id_int = int(org_id)
    except ValueError:
        return HttpResponseRedirect(reverse('sys_org_admin'))

    # Remove repos in that org
    seafserv_threaded_rpc.remove_org_repo_by_org_id(org_id_int)
    
    # TODO: Remove repos in org's groups
    
    ccnet_threaded_rpc.remove_org(org_id_int)
    
    return HttpResponseRedirect(reverse('sys_org_admin'))

@login_required
def file_upload_progress_page(request):
    '''
    As iframe in repo_upload_file.html, for solving problem in chrome.

    '''
    uuid = request.GET.get('uuid', '')
    httpserver_root = get_httpserver_root()

    return render_to_response('file_upload_progress_page.html', {
        'uuid': uuid,
        'httpserver_root': httpserver_root,
            }, context_instance=RequestContext(request))

@login_required        
def repo_new_dir(request):        
    result = {}
    content_type = 'application/json; charset=utf-8'
    
    form = RepoNewDirForm(request.POST)
    if form.is_valid():
        repo_id       = form.cleaned_data["repo_id"]
        parent_dir    = form.cleaned_data["parent_dir"]
        new_dir_name = form.cleaned_data["new_dir_name"]
        user          = request.user.username
    else:
        result['error'] = str(form.errors.values()[0])
        return HttpResponse(json.dumps(result), content_type=content_type)

    if get_user_permission(request, repo_id) != 'rw':
        result['error'] = 'Permission denied'
        return HttpResponse(json.dumps(result), content_type=content_type)

    new_dir_name = check_filename_with_rename(repo_id, parent_dir, new_dir_name)

    try:
        seafserv_threaded_rpc.post_dir(repo_id, parent_dir, new_dir_name, user)
    except Exception, e:
        result['error'] = str(e)
        return HttpResponse(json.dumps(result), content_type=content_type)
        
    url = reverse('repo', args=[repo_id]) + \
        ('?p=%s' % urllib2.quote(parent_dir.encode('utf-8')))
    return HttpResponse(json.dumps({'success': True}),
                        content_type=content_type)
    
@login_required        
def repo_new_file(request):        
    result = {}
    content_type = 'application/json; charset=utf-8'

    form = RepoNewFileForm(request.POST)
    if form.is_valid():
        repo_id       = form.cleaned_data["repo_id"]
        parent_dir    = form.cleaned_data["parent_dir"]
        new_file_name = form.cleaned_data["new_file_name"]
        user          = request.user.username
    else:
        result['error'] = str(form.errors.values()[0])
        return HttpResponse(json.dumps(result), content_type=content_type)

    if get_user_permission(request, repo_id) != 'rw':
        result['error'] = 'Permission denied'
        return HttpResponse(json.dumps(result), content_type=content_type)
        
    new_file_name = check_filename_with_rename(repo_id, parent_dir,
                                               new_file_name)

    try:
        seafserv_threaded_rpc.post_empty_file(repo_id, parent_dir,
                                              new_file_name, user)
    except Exception, e:
        result['error'] = str(e)
        return HttpResponse(json.dumps(result), content_type=content_type)
        
    url = reverse('repo', args=[repo_id]) + \
        ('?p=%s' % urllib2.quote(parent_dir.encode('utf-8')))
    return HttpResponse(json.dumps({'success': True}),
                        content_type=content_type)

@login_required    
def repo_rename_file(request):
    result = {}
    content_type = 'application/json; charset=utf-8'

    form = RepoRenameFileForm(request.POST)
    if form.is_valid():
        repo_id       = form.cleaned_data["repo_id"]
        parent_dir    = form.cleaned_data["parent_dir"]
        oldname       = form.cleaned_data["oldname"]
        newname       = form.cleaned_data["newname"]
        user          = request.user.username
    else:
        result['error'] = str(form.errors.values()[0])
        return HttpResponse(json.dumps(result), content_type=content_type)

    if get_user_permission(request, repo_id) != 'rw':
        result['error'] = 'Permission denied'
        return HttpResponse(json.dumps(result), content_type=content_type)

    if newname == oldname:
        return HttpResponse(json.dumps({'success': True}),
                            content_type=content_type)

    newname = check_filename_with_rename(repo_id, parent_dir, newname)

    try:
        seafserv_threaded_rpc.rename_file (repo_id, parent_dir,
                                           oldname, newname, user)
        messages.add_message(request, messages.INFO, u'%s 已重命名为 %s。' % \
                                 (oldname, newname))
    except Exception, e:
        result['error'] = str(e)
        return HttpResponse(json.dumps(result), content_type=content_type)

    url = reverse('repo', args=[repo_id]) + \
        ('?p=%s' % urllib2.quote(parent_dir.encode('utf-8')))
    return HttpResponse(json.dumps({'success': True}),
                        content_type=content_type)

@login_required    
def validate_filename(request):
    repo_id     = request.GET.get('repo_id')
    filename    = request.GET.get('filename')

    if not (repo_id and filename):
        return render_error(request)

    result = {'ret':'yes'}

    try:
        ret = is_valid_filename(filename)
    except SearpcError:
        result['ret'] = 'error'
    else:
        result['ret'] = 'yes' if ret == 1 else 'no'

    content_type = 'application/json; charset=utf-8'
    return HttpResponse(json.dumps(result), content_type=content_type)

@login_required    
def repo_create(request):
    '''
    Handle ajax post.
    
    '''
    if not request.is_ajax() or request.method != 'POST':
        return Http404

    result = {}
    content_type = 'application/json; charset=utf-8'
    
    form = RepoCreateForm(request.POST)
    if form.is_valid():
        repo_name = form.cleaned_data['repo_name']
        repo_desc = form.cleaned_data['repo_desc']
        passwd = form.cleaned_data['passwd']
        user = request.user.username
        
        try:
            repo_id = seafserv_threaded_rpc.create_repo(repo_name, repo_desc,
                                                        user, passwd)
        except:
            repo_id = None
        if not repo_id:
            result['error'] = u"创建目录失败"
        else:
            result['success'] = True
            repo_created.send(sender=None,
                              org_id=-1,
                              creator=user,
                              repo_id=repo_id,
                              repo_name=repo_name)
        return HttpResponse(json.dumps(result), content_type=content_type)
    else:
        return HttpResponseBadRequest(json.dumps(form.errors),
                                      content_type=content_type)

def render_file_revisions (request, repo_id):
    """List all history versions of a file."""
    path = request.GET.get('p', '/')
    if path[-1] == '/':
        path = path[:-1]
    u_filename = os.path.basename(path)
    filename = urllib2.quote(u_filename.encode('utf-8'))

    if not path:
        return render_error(request)

    repo = get_repo(repo_id)
    if not repo:
        error_msg = u"资料库不存在"
        return render_error(request, error_msg)

    try:
        commits = seafserv_threaded_rpc.list_file_revisions(repo_id, path, 0)
    except SearpcError, e:
        return render_error(request, e.msg)

    if not commits:
        return render_error(request)
        
    # Check whether use is repo owner
    if validate_owner(request, repo_id):
        is_owner = True
    else:
        is_owner = False

    try:
        current_commit = get_commits(repo_id, 0, 1)[0]
        current_file_id = get_file_revision_id_size (current_commit.id, path)[0]
        for commit in commits:
            file_id, file_size = get_file_revision_id_size (commit.id, path)
            if not file_id or file_size is None:
                # do not use no file_size, since it's ok to have file_size = 0
                return render_error(request)
            commit.revision_file_size = file_size
            commit.file_id = file_id
            if file_id == current_file_id:
                commit.is_current_version = True
            else:
                commit.is_current_version = False
    except Exception, e:
        return render_error(request, str(e))

    zipped = gen_path_link(path, repo.name)

    return render_to_response('file_revisions.html', {
        'repo': repo,
        'path': path,
        'u_filename': u_filename,
        'zipped': zipped,
        'commits': commits,
        'is_owner': is_owner,
        }, context_instance=RequestContext(request))

@login_required
def repo_revert_file (request, repo_id):
    commit_id = request.GET.get('commit')
    path      = request.GET.get('p')
    from_page = request.GET.get('from')

    if not (commit_id and path and from_page):
        return render_error(request, u"参数错误")

    try:
        ret = seafserv_threaded_rpc.revert_file (repo_id, commit_id,
                            path.encode('utf-8'), request.user.username)
    except Exception, e:
        return render_error(request, str(e))
    else:
        if from_page == 'repo_history':
            # When revert file from repo history, we redirect to repo history
            url = reverse('repo', args=[repo_id]) + u'?commit_id=%s&history=y' % commit_id
        elif from_page == 'recycle':
            # When revert from recycle page, redirect to recycle page.
            url = reverse('repo_recycle_view', args=[repo_id])
        else:
            # When revert file from file history, we redirect to parent dir of this file
            parent_dir = os.path.dirname(path)
            url = reverse('repo', args=[repo_id]) + ('?p=%s' % urllib2.quote(parent_dir.encode('utf-8')))

        if ret == 1:
            root_url = reverse('repo', args=[repo_id]) + u'?p=/'
            msg = u'%s 已还原到<a href="%s">根目录</a>下' % (path.lstrip('/'), root_url)
            messages.add_message(request, messages.INFO, msg)
        else:
            file_view_url = reverse('repo_view_file', args=[repo_id]) + u'?p=' + urllib2.quote(path.encode('utf-8'))
            msg = u'<a href="%s">%s</a> 已经还原' % (file_view_url, path.lstrip('/'))
            messages.add_message(request, messages.INFO, msg)
        return HttpResponseRedirect(url)

@login_required
def repo_revert_dir (request, repo_id):
    commit_id = request.GET.get('commit')
    path      = request.GET.get('p')

    if not (commit_id and path):
        return render_error(request, u"参数错误")

    try:
        ret = seafserv_threaded_rpc.revert_dir (repo_id, commit_id,
                            path.encode('utf-8'), request.user.username)
    except Exception, e:
        return render_error(request, str(e))
    else:
        url = reverse('repo_recycle_view', args=[repo_id])

        if ret == 1:
            root_url = reverse('repo', args=[repo_id]) + u'?p=/'
            msg = u'%s 已还原到<a href="%s">根目录</a>下' % (path.lstrip('/'), root_url)
            messages.add_message(request, messages.INFO, msg)
        else:
            dir_view_url = reverse('repo', args=[repo_id]) + u'?p=' + urllib2.quote(path.encode('utf-8'))
            msg = u'<a href="%s">%s</a> 已经还原' % (dir_view_url, path.lstrip('/'))
            messages.add_message(request, messages.INFO, msg)
        return HttpResponseRedirect(url)

@login_required
@ctx_switch_required
def file_revisions(request, repo_id):
    if request.method != 'GET':
        return render_error(request)

    op = request.GET.get('op')
    if not op:
        return render_file_revisions(request, repo_id)
    elif op != 'download':
        return render_error(request)

    commit_id  = request.GET.get('commit')
    path = request.GET.get('p')

    if not (commit_id and path):
        return render_error(request)

    if op == 'download':
        def handle_download():
            parent_dir = os.path.dirname(path)
            file_name  = os.path.basename(path)
            seafdir = seafserv_threaded_rpc.list_dir_by_path (commit_id, \
                                        parent_dir.encode('utf-8'))
            if not seafdir:
                return render_error(request)

            # for ...  else ...
            for dirent in seafdir:
                if dirent.obj_name == file_name:
                    break
            else:
                return render_error(request)

            url = reverse('repo_access_file', args=[repo_id, dirent.obj_id])
            url += '?file_name=%s&op=download' % urllib2.quote(file_name.encode('utf-8'))
            return HttpResponseRedirect(url)

        try:
            return handle_download()
        except Exception, e:
            return render_error(request, str(e))

@login_required
def get_shared_link(request):
    """
    Handle ajax request to generate file shared link.
    """
    if not request.is_ajax():
        raise Http404
    
    content_type = 'application/json; charset=utf-8'
    
    repo_id = request.GET.get('repo_id')
    obj_id = request.GET.get('obj_id')
    path = request.GET.get('p', '/')
    if path[-1] == '/':
        path = path[:-1]

    l = FileShare.objects.filter(repo_id=repo_id).filter(\
        username=request.user.username).filter(path=path)
    if len(l) > 0:
        fileshare = l[0]
        token = fileshare.token
    else:
        token = gen_token(max_length=10)
        
        fs = FileShare()
        fs.username = request.user.username
        fs.repo_id = repo_id
        fs.path = path
        fs.token = token

        try:
            fs.save()
        except IntegrityError, e:
            err = '获取分享链接失败，请重新获取'
            data = json.dumps([{'error': err}])
            return HttpResponse(data, status=500, content_type=content_type)
    
    data = json.dumps([{'token': token}])
    return HttpResponse(data, status=200, content_type=content_type)

def view_shared_file(request, token):
    """
    Preview file via shared link.
    """
    assert token is not None    # Checked by URLconf

    try:
        fileshare = FileShare.objects.get(token=token)
    except FileShare.DoesNotExist:
        raise Http404

    username = fileshare.username
    repo_id = fileshare.repo_id
    path = fileshare.path

    http_server_root = get_httpserver_root()
    if path[-1] == '/':
        path = path[:-1]
    filename = os.path.basename(path)
    quote_filename = urllib2.quote(filename.encode('utf-8'))

    try:
        obj_id = seafserv_threaded_rpc.get_file_by_path(repo_id, path)
    except:
        obj_id = None

    if not obj_id:
        return render_error(request, '文件不存在')
    
    repo = get_repo(repo_id)
    if not repo:
        raise Http404

    access_token = seafserv_rpc.web_get_access_token(repo.id, obj_id,
                                                     'view', '')
    
    filetype, fileext = valid_previewed_file(filename)
    
    # Raw path
    raw_path = gen_file_get_url(access_token, quote_filename)

    # get file content
    err = ''
    file_content = ''
    swf_exists = False
    pdf_use_flash = False
    if filetype == 'Text' or filetype == 'Markdown':
        err, file_content, encoding, newline_mode = repo_file_get(raw_path)
    elif filetype == 'Document':
        err, swf_exists = flash_prepare(raw_path, obj_id, fileext)
    elif filetype == 'PDF':
        pdf_use_flash = use_flash_for_pdf(request)
        if pdf_use_flash:
            err, swf_exists = flash_prepare(raw_path, obj_id, 'pdf')
    
    # Increase file shared link view_cnt, this operation should be atomic
    fileshare = FileShare.objects.get(token=token)
    fileshare.view_cnt = F('view_cnt') + 1
    fileshare.save()
    
    return render_to_response('view_shared_file.html', {
            'repo': repo,
            'obj_id': obj_id,
            'path': path,
            'file_name': filename,
            'shared_token': token,
            'access_token': access_token,
            'filetype': filetype,
            'fileext': fileext,
            'raw_path': raw_path,
            'username': username,
            'err': err,
            'file_content': file_content,
            'swf_exists': swf_exists,
            'pdf_use_flash': pdf_use_flash,
            'DOCUMENT_CONVERTOR_ROOT': DOCUMENT_CONVERTOR_ROOT,
            }, context_instance=RequestContext(request))

@login_required
def remove_shared_link(request):
    """
    Handle request to remove file shared link.
    """
    token = request.GET.get('t', '')
    
    if not request.is_ajax():
        FileShare.objects.filter(token=token).delete()
        next = request.META.get('HTTP_REFERER', None)
        if not next:
            next = reverse('share_admin')

        messages.add_message(request, messages.INFO, u'删除成功')
        
        return HttpResponseRedirect(next)

    content_type = 'application/json; charset=utf-8'
    
    FileShare.objects.filter(token=token).delete()

    msg = '删除成功'
    data = json.dumps([{'msg': msg}])
    return HttpResponse(data, status=200, content_type=content_type)
    
@login_required
def send_shared_link(request):
    """
    Handle ajax post request to send file shared link.
    """
    if not request.is_ajax() and not request.method == 'POST':
        raise Http404

    result = {}
    content_type = 'application/json; charset=utf-8'

    form = FileLinkShareForm(request.POST)
    if form.is_valid():
        email = form.cleaned_data['email']
        file_shared_link = form.cleaned_data['file_shared_link']

        t = loader.get_template('shared_link_email.html')
        to_email_list = string2list(email)
        for to_email in to_email_list:
            # Add email to contacts.
            mail_sended.send(sender=None, user=request.user.username,
                             email=to_email)

            c = {
                'email': request.user.username,
                'to_email': to_email,
                'file_shared_link': file_shared_link,
                }

            try:
                send_mail('您的好友通过SeaCloud分享了一个文件给您',
                          t.render(Context(c)), None, [to_email],
                          fail_silently=False)
            except:
                data = json.dumps({'error':u'发送失败'})
                return HttpResponse(data, status=500, content_type=content_type)

        data = json.dumps("success")
        messages.add_message(request, messages.INFO, u'发送成功')
        return HttpResponse(data, status=200, content_type=content_type)
    else:
        return HttpResponseBadRequest(json.dumps(form.errors),
                                      content_type=content_type)

def flash_prepare(raw_path, obj_id, doctype):
    curl = DOCUMENT_CONVERTOR_ROOT + 'convert'
    data = {'doctype': doctype,
            'file_id': obj_id,
            'url': raw_path}
    try:
        f = urllib2.urlopen(url=curl, data=urllib.urlencode(data))
    except urllib2.URLError, e:
        return u'内部错误', False
    else:
        ret = f.read()
        ret_dict = json.loads(ret)
        if ret_dict.has_key('error'):
            return ret_dict['error'], False
        else:
            return None, ret_dict['exists']

def use_flash_for_pdf(request):
    """Decide whether to use flash to view pdf file, according to the current
    browser type and version.

    """
    ua = request.META.get('HTTP_USER_AGENT', '')
    if 'MSIE' in ua:
        return True
    else:
        return False

def demo(request):
    """
    Login as demo account.
    """

    redirect_to = settings.SITE_ROOT

    auth_login(request, authenticate(username='demo@seafile.com',
                                     password='demo'))

    return HttpResponseRedirect(redirect_to)

@login_required
def pubinfo(request):
    """
    Show public information.
    """
    if request.cloud_mode:
        # Users are not allowed to see public information when in cloud mode.
        raise Http404
    else:
        groups = get_personal_groups(-1, -1)
        users = get_emailusers(-1, -1)
        return render_to_response('pubinfo.html', {
                'groups': groups,
                'users': users,
                }, context_instance=RequestContext(request))
    
def repo_set_password(request):
    ret = {}
    content_type = 'application/json; charset=utf-8'

    form = RepoPassowrdForm(request.POST)
    if form.is_valid():
        ret['success'] = True
    else:
        ret['success'] = False
        ret['error'] = str(form.errors.values()[0])

    return HttpResponse(json.dumps(ret),
                        content_type=content_type)

def get_file_content_by_commit_and_path(request, repo_id, commit_id, path):
    try:
        obj_id = seafserv_threaded_rpc.get_file_id_by_commit_and_path( \
                                        commit_id, path)
    except:
        return None, 'bad path'

    if not obj_id or obj_id == EMPTY_SHA1:
        return '', None
    else:
        permission = get_user_permission(request, repo_id)
        if permission:
            # Get a token to visit file
            token = seafserv_rpc.web_get_access_token(repo_id,
                                                      obj_id,
                                                      'view',
                                                      request.user.username)
        else:
            return None, 'permission denied'

        filename = os.path.basename(path)
        raw_path = gen_file_get_url(token, urllib2.quote(filename))

        try:
            err, file_content, encoding, newline_mode = repo_file_get(raw_path)
        except Exception, e:
            return None, 'error when read file from httpserver: %s' % e
        return file_content, err

@login_required    
def text_diff(request, repo_id):
    commit_id = request.GET.get('commit', '')
    path = request.GET.get('p', '')
    u_filename = os.path.basename(path)

    if not (commit_id and path):
        return render_error(request, 'bad params')
        
    repo = get_repo(repo_id)
    if not repo:
        return render_error(request, 'bad repo')

    current_commit = seafserv_threaded_rpc.get_commit(commit_id)
    if not current_commit:
        return render_error(request, 'bad commit id')

    prev_commit = seafserv_threaded_rpc.get_commit(current_commit.parent_id)
    if not prev_commit:
        return render_error('bad commit id')

    path = path.encode('utf-8')

    current_content, err = get_file_content_by_commit_and_path(request, \
                                    repo_id, current_commit.id, path)
    if err:
        return render_error(request, err)
        
    prev_content, err = get_file_content_by_commit_and_path(request, \
                                    repo_id, prev_commit.id, path)
    if err:
        return render_error(request, err)

    is_new_file = False
    diff_result_table = ''
    if prev_content == '' and current_content == '':
        is_new_file = True
    else:
        diff = HtmlDiff()
        diff_result_table = diff.make_table(prev_content.splitlines(),
                                        current_content.splitlines())

    zipped = gen_path_link(path, repo.name)

    return render_to_response('text_diff.html', {
        'u_filename':u_filename,
        'repo': repo,
        'path': path,
        'zipped': zipped,
        'current_commit': current_commit,
        'prev_commit': prev_commit,
        'diff_result_table': diff_result_table,
        'is_new_file': is_new_file,
    }, context_instance=RequestContext(request))

<<<<<<< HEAD
def i18n(request):
    """
    Set client language preference, lasts for one month

    """
    from django.conf import settings
    next = request.META.get('HTTP_REFERER', None)
    if not next:
        next = settings.SITE_ROOT
    
    lang = request.GET.get('lang', 'en')

    res = HttpResponseRedirect(next)
    res.set_cookie(settings.LANGUAGE_COOKIE_NAME, lang, max_age=30*24*60*60)

    return res
=======
@login_required    
def repo_star_file(request, repo_id):
    path = request.POST.get('path')
    state = request.POST.get('state');

    content_type = 'application/json; charset=utf-8'

    if not (path and state):
        return HttpResponse(json.dumps({'success':False, 'err_msg':u'参数错误'}),
                            content_type=content_type)

    org_id = int(request.POST.get('org_id'))
    path = urllib2.unquote(path.encode('utf-8'))
    is_dir = False
    if state == 'unstarred':
        star_file(request.user.username, repo_id, path, is_dir, org_id=org_id)
    else:
        unstar_file(request.user.username, repo_id, path)
    return HttpResponse(json.dumps({'success':True}), content_type=content_type)
>>>>>>> 6baebcd9
<|MERGE_RESOLUTION|>--- conflicted
+++ resolved
@@ -2756,7 +2756,6 @@
         'is_new_file': is_new_file,
     }, context_instance=RequestContext(request))
 
-<<<<<<< HEAD
 def i18n(request):
     """
     Set client language preference, lasts for one month
@@ -2773,7 +2772,7 @@
     res.set_cookie(settings.LANGUAGE_COOKIE_NAME, lang, max_age=30*24*60*60)
 
     return res
-=======
+
 @login_required    
 def repo_star_file(request, repo_id):
     path = request.POST.get('path')
@@ -2792,5 +2791,4 @@
         star_file(request.user.username, repo_id, path, is_dir, org_id=org_id)
     else:
         unstar_file(request.user.username, repo_id, path)
-    return HttpResponse(json.dumps({'success':True}), content_type=content_type)
->>>>>>> 6baebcd9
+    return HttpResponse(json.dumps({'success':True}), content_type=content_type)