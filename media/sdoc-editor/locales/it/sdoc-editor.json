{
  "Bold": "Grassetto",
  "Italic": "Corsivo",
  "Underline": "Underline",
  "Strikethrough": "Barrato",
  "Superscript": "Superscript",
  "Subscript": "Subscript",
  "Inline_code": "Codice",
  "Header_one": "Titolo 1",
  "Header_two": "Titolo 2",
  "Header_three": "Titolo 3",
  "Header_four": "Titolo 4",
  "Header_five": "Intestazione 5",
  "Header_six": "Intestazione 6",
  "Paragraph": "Paragrafo",
  "Quote": "Citazione",
  "Ordered_list": "Elenco Ordiniato",
  "Unordered_list": "Elenco non ordinato",
  "Check_list": "Check list",
  "Insert_image": "Insert image",
  "Insert_formula": "Insert formula",
  "Formula": "Formula",
  "Insert_file": "Insert file",
  "Code": "Codice in linea",
  "Code_block": "Code block",
  "Insert_link": "Insert link",
  "Insert_table": "Insert table",
  "Valid_values_for_rows_and_columns": "Valid values for the number of rows and columns are 0 to 50",
  "Save": "Salvare",
  "More": "Altro",
  "Invalid_url": "URL non valida",
  "Link_address": "Indirizzo collegamento",
  "Image_address": "Indirizzo Immagine",
  "Submit": "Invia",
  "Cancel": "Annulla",
  "Switch_to_plain_text_editor": "Passa all'Editor di testo semplice",
  "Switch_to_rich_text_editor": "Passa all'Editor di testo formattato",
  "Switch_to_viewer": "Passa alla vista di tipo Markdown",
  "Help": "Aiuto",
  "Column": "Colonna",
  "Row": "Riga",
  "Delete_table": "Delete table",
  "Delete_row": "Delete row",
  "Delete_column": "Delete column",
  "Insert_row": "Insert row",
  "Set_align": "Imposta allineamento",
  "Left": "Sinistra",
  "Center": "Centrato",
  "Right": "Destra",
  "File_saved": "File salvato.",
  "File_failed_to_save": "Errore salvataggio file.",
  "Back_to_parent_directory": "Torna alla cartella precedente",
  "Edit": "Modifica",
  "Copy": "Copia",
  "Copied": "Copiato",
  "Cut": "Cut",
  "Internal_link": "Collegamento Interno",
  "Copy_internal_link": "Il collegamento interno è stato copiato negli appunti",
  "Internal_link_desc": "Un collegamento interno è un collegamento a un file o una cartella a cui gli utenti possono accedere con autorizzazione di lettura al file o alla cartella.",
  "Share": "Condividi",
  "Share_link": "Share link",
  "Generate": "Generare",
  "Add_password_protection": "Aggiungi la protezione password",
  "Password": "Password",
  "At_least_8_characters": "almeno 8 caratteri",
  "Password_again": "Ridigita password",
  "Add_auto_expiration": "Aggiungi la scadenza automatica",
  "Days": "giorni",
  "Please_enter_password": "Per favore, inserisci la password",
  "Greater_than_or_equal_to": "Maggiore o uguale a ",
  "Less_than_or_equal_to": "Minore o uguale  a",
  "Set_permission": "Imposta permessi",
  "Preview_and_download": "Anteprima e download",
  "Preview_only": "Solo Anteprima",
  "Please_enter_valid_days": "Si prega di inserire giorni validi",
  "Please_enter_a_non-negative_integer": "Prego inserire un intero non negativo",
  "Please_enter_days": "Prego inserire i giorni",
  "Password_is_too_short": "La password è troppo corta",
  "Passwords_do_not_match": "Le password non corrispondono",
  "Return_to_wiki_page": "Torna alla pagina Wiki",
  "Insert_network_image": "Inserisci immagine di rete",
  "Upload_local_image": "Inserisci immagine locale",
  "Add_link": "Aggiungi collegamento",
  "File_history": "File history",
  "History_version": "History versions",
  "Back_to_viewer": "Back to viewer",
  "Link_title": "Link al titolo",
  "Local_draft": "Bozza locale",
  "Use_draft": "Usa bozza",
  "Delete_draft": "Rimuovi Bozza",
  "You_have_an_unsaved_draft_do_you_like_to_use_it": "Hai una bozza non salvata. La vuoi utilizzare?",
  "Local_draft_saved": "Bozza salvata in locale",
  "New_draft": "New draft",
  "View_draft": "View draft",
  "Publish": "Pubblica",
  "This_file_has_a_draft": "Questo file è una bozza",
  "Delete": "Elimina",
  "Reply": "Rispondi",
  "Comment": "Commento",
  "Comments": "Commenti",
  "All_comments": "All comments",
  "Resolved_comments": "Resolved comments",
  "Unresolved_comments": "Unresolved comments",
  "Total_1_comment": "Total 1 comment",
  "Total_count_comments": "Total {{count}} comments",
  "Add_a_comment": "Aggiungi un commento...",
  "No_comment_yet": "Ancora nessun commento.",
  "Mark_as_Resolved": "Mark as Resolved",
  "Resubmit": "Resubmit",
  "Resubmitted": "Resubmitted",
  "Ask_for_review": "Richiedi una revisione",
  "Review_already_exists": "Revisione già esistente",
  "View_review": "Visualizza revisione",
  "There_is_an_associated_review_with_this_file": "C'è una recensione associata con questo file.",
  "Start_review": "Inizia Revisione",
  "This_file_is_in_draft_stage": "Questo file è in fase di bozza.",
  "This_file_is_in_review_stage": "Questo file è in fase di revisione.",
  "This_file_has_been_updated": "Questo file è stato aggiornato.",
  "Refresh": "Aggiornare",
  "Related_files": "Related files",
  "Related_file": "Related file",
  "No_tags": "Nessun tag",
  "Date": "Data",
  "Participants": "Participants",
  "Meeting_note": "Meeting note",
  "Chooser_document_type": "Chooser document type",
  "Empty": "Vuoto",
  "No_related_files": "Nessun file correlato",
  "No_out_line": "No outline",
  "Editing_files_in_this_browser_can_lead_to_slight_display_problems": "Editing files in this browser can lead to slight display problems.",
  "No_document_improvement_suggestion": "No document improvement suggestion",
  "Hide_side_panel": "Hide side panel",
  "Show_side_panel": "Show side panel",
  "Show_resolved_comments": "Mostra commenti risolti",
  "Update": "Aggiorna",
  "Width": "Width",
  "Height": "Height",
  "Full_screen": "Full screen",
  "Insert_library_image": "Insert library image",
  "Size": "Dimensione",
  "Location": "Posizione",
  "Last_update": "Last update",
  "Tags": "Tag",
  "Add_participants": "Add participants",
  "Clear_format": "Clear format",
  "MarkdownLint": {
    "missing_h1": {
      "description": "There is no h1 in the document",
      "issue": "Missing h1"
    },
    "heading_end_with_colon": {
      "description": "Trailing punctuation in heading should not be a colon",
      "issue": "Heading ends width colon"
    },
    "heading_increase_irregular": {
      "description": "Heading levels should only increment by one level at a time",
      "issue": "Heading level issue"
    }
  },
  "Shortcut_help": "Shortcut help",
  "User_help": {
    "title": "Tasti rapidi",
    "userHelpData": [
      {
        "shortcutType": "Elenca scorciatoie",
        "shortcutData": {
          "Make_list": "Crea elenco",
          "Make_ordered_list": "Crea elenco ordinato",
          "Insert_new_item": "Inserisci un nuovo elemento",
          "Insert_child_in_item": "Inserisci un elemento figlio sotto questo elemento",
          "Increase_depth": "Aumenta la profondità"
        }
      },
      {
        "shortcutType": "Scorciatoie principali",
        "shortcutData": {
          "Heading_1": "Titolo 1",
          "Heading_2": "Titolo 2",
          "Heading_3": "Titolo 3",
          "Heading_4": "Titolo 4",
          "Heading_5": "Intestazione 5",
          "Heading_6": "Intestazione 6"
        }
      },
      {
        "shortcutType": "Scorciatoie di codice",
        "shortcutData": {
          "Make_code_block": "Crea un blocco di codice",
          "Insert_new_line": "Inserisci nuova linea",
          "Escape_code_block": "Codice di escape",
          "Insert_indent": "Inserisci indentazione"
        }
      },
      {
        "shortcutType": "Blocco scorciatoie di citazione",
        "shortcutData": {
          "Make_Block_quote": "Crea blocco citazioni",
          "Escape_Block_quote": "Escape Blocco Codice"
        }
      },
      {
        "shortcutType": "Scorciatoie Tabella",
        "shortcutData": {
          "Insert_Table_Row": "Inserisci riga nella tabella",
          "Escape_table": "Escape tabella"
        }
      },
      {
        "shortcutType": "Formula shortcuts",
        "shortcutData": {
          "Insert_Formula": "Insert Formula"
        }
      },
      {
        "shortcutType": "Scorciatoie in linea",
        "shortcutData": {
          "Bold": "Grassetto",
          "Italic": "Corsivo",
          "Italic_Bold": "Corsivo Grassetto",
          "Inline_code": "Codice in linea"
        }
      },
      {
        "shortcutType": "Salva scorciatoie",
        "shortcutData": {
          "Save_file": "Salva file"
        }
      },
      {
        "shortcutType": "Scorciatoie per le immagini",
        "shortcutData": {
          "Paste_screen_shot": "Incolla la schermata",
          "Drag_image_from_anywhere_to_upload_it": "Trascina l'immagine da qualsiasi posizione per caricarla"
        }
      }
    ]
  },
  "The_link_address_is_required": "The link address is required.",
  "The_link_title_is_required": "The link title is required.",
  "The_link_address_is_invalid": "The link address is invalid, please enter a correct connection address.",
  "All_changes_saved": "All changes saved",
  "Saving": "Salvataggio...",
  "Collaborators": "Collaborators",
  "Online_members": "Online members",
  "Me": "me",
  "Server_is_not_connected_Operation_will_be_sent_to_server_later": "Server is not connected. Operation will be sent to server later.",
  "Server_is_disconnected_Reconnecting": "Server is disconnected. Reconnecting...",
  "Server_is_reconnected": "Server is reconnected.",
  "Outline": "Outline",
  "Headings_you_add_to_the_document_will_appear_here": "Headings you add to the document will appear here",
  "Open_parent_folder": "Apri cartella principale",
  "Redo": "redo",
  "Undo": "undo",
  "Open_link": "Open link",
  "Customize_the_number_of_rows_and_columns": "Customize the number of rows and columns",
  "Rows": "Righe",
  "Columns": "Colonne",
  "Please_enter_title": "Please enter title",
  "Please_enter_text": "Please enter text",
  "Row(s)": "row(s)",
  "Column(s)": "column(s)",
  "Insert_below": "Insert below",
  "Insert_above": "Insert above",
  "Insert_on_the_right": "Insert on the right",
  "Insert_on_the_left": "Insert on the left",
  "Starred": "Preferiti",
  "Unstarred": "Unstarred",
  "Star": "Marca",
  "Unstar": "Smarca",
  "Auto_wrap": "Auto wrap",
  "Add_comment": "Add comment",
  "Delete_comment": "Delete comment",
  "Delete_reply": "Delete reply",
  "Are_you_sure_to_delete_this_comment": "Are you sure to delete this comment?",
  "Are_you_sure_to_delete_this_reply": "Are you sure to delete this reply?",
  "Enter_comment_shift_enter_for_new_line_Enter_to_send": "Enter comment, Shift + Enter for new line, Enter to send",
  "Enter_reply_shift_Enter_for_new_line_Enter_to_send": "Enter reply, Shift + Enter for new line, Enter to send",
  "Reopen_discussion": "Adding a reply will reopen this discussion",
  "Confirm": "Conferma",
  "View_changes": "View changes",
  "Revision": "Revision",
  "Error": "Errore",
  "Start_revise": "Start revise",
  "Revise": "Revise",
  "Failed_to_execute_operation_on_server": "Failed to execute operation on server, the current operation has been withdrawn",
  "Start_revise_tip": "Create a temporary document and modify on it, merge it back after reviewing changes",
  "Load_doc_content_error": "Load doc content error",
  "Sdoc_format_invalid": "The content of the document does not conform to the sdoc specification",
  "Draft": "Bozza",
  "Unmark_as_draft": "Unmark as draft",
  "Background_color": "Background color",
  "No_color": "No color",
  "Standard_color": "Standard color",
  "Recently_used": "Recently used",
  "More_color": "More color",
  "White": "White",
  "Black": "Black",
  "Blue_grey": "Blue_grey",
  "Blue": "Blue",
  "Sky_blue": "Sky_blue",
  "Green": "Green",
  "Red": "Red",
  "Orange": "Orange",
  "Yellow": "Yellow",
  "Purple": "Purple",
  "Light_grey_x": "Light grey {{value}}",
  "Dark_grey_x": "Dark grey {{value}}",
  "Light_blue_grey_x": "Light blue grey {{value}}",
  "Light_blue_x": "Light blue {{value}}",
  "Light_sky_blue_x": "Light sky blue {{value}}",
  "Light_green_x": "Light green {{value}}",
  "Light_red_x": "Light red {{value}}",
  "Light_orange_x": "Light orange {{value}}",
  "Light_yellow_x": "Light yellow {{value}}",
  "Light_purple_x": "Light purple {{value}}",
  "Dark_blue_grey_x": "Dark blue grey {{value}}",
  "Dark_blue_x": "Dark blue {{value}}",
  "Dark_sky_blue_x": "Dark sky blue {{value}}",
  "Dark_green_x": "Dark green {{value}}",
  "Dark_red_x": "Dark red {{value}}",
  "Dark_orange_x": "Dark orange {{value}}",
  "Dark_yellow_x": "Dark yellow {{value}}",
  "Dark_purple_x": "Dark purple {{value}}",
  "Standard_dark_red": "Standard dark red",
  "Standard_red": "Standard red",
  "Standard_orange": "Standard orange",
  "Standard_yellow": "Standard yellow",
  "Standard_light_green": "Standard light green",
  "Standard_green": "Standard green",
  "Standard_light_blue": "Standard light blue",
  "Standard_blue": "Standard blue",
  "Standard_dark_blue": "Standard dark blue",
  "Standard_purple": "Standard purple",
  "Highlight_color": "Highlight",
  "Font_color": "Font color",
  "Default": "Predefinito",
  "No_revisions": "No revisions",
  "1_revision": "1 revision",
  "x_revisions": "{{count}} revisions",
  "Creator": "Creatore ",
  "Created_time": "Created time",
  "Created_at": "Created at",
  "Resolved_tip": "Mark as resolved and hide discussion",
  "Search_language": "Search language",
  "Sdoc_error_tip": "The document has errors and cannot be displayed. Please try to fix it automatically by clicking the button below.",
  "Repair": "Repair",
  "Font_size": "Font size",
  "Increase_font_size": "Increase font size",
  "Reduce_font_size": "Reduce font size",
  "Font": "Carattere",
  "All_fonts": "All fonts",
  "Default_font": "Default font",
  "Pending_operations_exceed_limit": "There are multiple operations not synced to the server. Please check your network.",
  "Recently_saved": "Recently saved",
  "Text_Link": "Text Link",
  "Icon_and_text_Link": "Icon and text Link",
  "Card": "Card",
  "Select_sdoc_document": "Select sdoc document",
  "Select_file": "Select file",
  "Local_file": "Local file",
  "Internal_server_exec_operations_error": "An exception occurred on the server, please refresh the page and try again",
  "Failed_to_sync_with_server_operations": "Synchronization with the server failed, please refresh the page",
  "Style": "Style",
  "Insert": "Insert",
  "Image": "Immagine",
  "Table": "Tabella",
  "Link": "Link",
  "Transform_to": "Transform to",
  "Last_modification": "Last modification",
  "Next_modification": "Next modification",
  "Changes": "Modifiche",
  "No_changes": "No changes",
  "Title": "Titolo",
  "Subtitle": "Subtitle",
  "Link_sdoc": "Link sdoc",
  "Link_file": "Link file",
  "Keep_my_modification": "Keep my modification",
  "Keep_other_modification": "Keep other's modification",
  "Keep_both_modification": "Keep both modification",
  "Tip": "Tip",
  "Rebase_delete_no_change_revision_tip": "Revision has not made any change compared to original document. Do you want to delete this revision?",
  "Has_been_replaced_tip": "Document content has been replaced. Please refresh the page",
  "Has_been_published_tip": "Revision published",
  "Has_conflict_before_publish_tip": "There are conflicts in the document, please resolve it before publishing!",
  "Merge_tip": "There are conflicts in the documents. Do you want to merge them?",
  "Has_conflict_before_view_changes_tip": "There are conflicts in the document. Please resolve the conflict before viewing the changes!",
  "Has_been_removed_tip": "Document has been removed, please view other documents.",
  "Checking": "Checking...",
  "Publishing": "Publishing...",
  "Inline": "Inline",
  "Block": "Block",
  "Full_screen_mode": "Full screen mode",
  "Image_border": "Image border",
  "Delete_revision": "Delete revision",
  "Delete_tip": "Are you sure you want to delete {{content}} ?",
  "Revision_deleted": "Revision deleted",
  "Published": "Pubblicato",
  "Delete_Successfully": "Delete Successfully",
  "Delete_failed": "Rimozione fallita",
  "Caption": "Caption",
  "No_collaborators_available": "No_collaborators_available",
  "Search_collaborator": "Search collaborator",
  "Doc_comments": "Document comments",
  "Tag_not_found": "Etichetta non trovata",
  "Create_a_new_tag": "Crea un nuovo tag",
  "Search_tags": "Search tags",
  "No_options_available": "Etichetta non trovata",
  "Add_option": "Crea un nuovo tag",
  "Find_an_option": "Search tags",
  "Copy_link_of_section": "Copy link of section",
  "revision": "revision",
  "xxx_added_a_new_comment": "{{author}} added a new comment",
  "xxx_added_a_reply": "{{author}} added a reply",
  "New": "Nuovo",
  "Table_template": "Table template",
  "Jump_to_original_doc": "Jump to the original document",
  "Freezed": "Freezed",
  "Callout": "Callout",
  "The_current_location_does_not_support_pasting": "The current location does not support pasting ",
  "Please_enter": "Please enter",
  "Combine_cell": "Combine cells",
  "Split_cell": "Split cell",
  "Row_number": "Row number",
  "Column_number": "Column number",
  "The_maximum_row_number_is_{number}": "The maximum row number is {number}",
  "Other_modification": "Other's modification",
  "My_modification": "My modification",
  "Document_history": "Document history",
  "Freeze_document": "Freeze document",
  "Document_frozen": "Document frozen",
  "Unfreeze": "Unfreeze",
  "Search_and_replace": "Search and replace",
  "Search": "Ricerca",
  "Type_search_content": "Type search content",
  "Replace_as": "Replace as",
  "Type_replace_content": "Type replace content",
  "Prevs": "Prevs",
  "Next": "Successivo",
  "Replace": "Sostituire",
  "Replace_all": "Replace all",
  "Are_you_sure_to_replace_all_number_xxx_in_this_document_with_yyy": "Are you sure to replace all {{number}} '{{originalWord}}' in this document with '{{replacedWord}}'?",
  "Are_you_sure_to_clear_all_number_xxx_in_this_document": "Are you sure to clear all {{number}} '{{originalWord}}' in this document?",
  "Search_not_found": "Not found",
  "Recent_visited": "Recent visited",
  "The_document_does_not_exist": "The document does not exist",
  "Create_a_new_sdoc_file": "Create a new sdoc file",
  "New_page": "Nuova pagina",
  "Create": "Crea",
  "Top_align": "Top",
  "Center_align": "Middle",
  "Bottom_align": "Bottom",
  "Move_column_count": "Moving {{count}} column(s)",
  "Move_row_count": "Moving {{count}} row(s)",
  "Mark_all_as_read": "Contrassegna tutto come letto",
  "Alignment_type": "Alignment",
  "Print": "Stampa",
  "Enter_more_character_start_search": "Enter more characters to start search",
  "Create_file_name_sdoc": "Create {{file_name_sdoc}}",
  "Source_document_changed_tip": "Original document has concurrent modifications. Do you like to merge these modifications to the revision?",
  "Fit_table_to_page_width": "Fit table to page width",
  "Enter_text_or_press_forward_slash_to_insert_element": "Enter text or press '/' to insert element",
  "Vertical_align": "Vertical alignment",
  "Horizontal_align": "Horizontal alignment",
  "SeaTable_column": "SeaTable column",
  "SeaTable_table": "SeaTable table",
  "And_x_more_records": "and {{count}} more records",
  "Print_limit_exceeded": "Exceeding the print limit, only the first 200 lines will be printed",
  "Show_record_numbers": "Show record numbers",
  "Alternate_color": "Alternate color",
  "Select_column_display_option_color_tip": "Single-select and multi-select columns display option colors",
  "Header": "Intestazione",
  "Remove_icon": "Remove icon",
  "Hide_columns": "Hide columns",
  "1_hidden_column": "1 hidden column",
  "hidden_columns": "hidden columns",
  "Search_column": "Search column",
  "No_columns_available_to_be_hidden": "No columns available to be hidden.",
  "Hide_all": "Hide all",
  "Show_all": "Show all",
  "Sort": "Ordinamento",
  "1 Sort": "1 ordinamento",
  "Sorts": "ordinamenti",
  "No_sorts": "No sorts",
  "Add_sort": "Add sort",
  "No_sort_added": "No sort added",
  "up": "Up",
  "down": "Down",
  "No_results": "No results",
  "Filter": "Filtro",
  "1 Filter": "1 filtro",
  "Filters": "filters",
  "Add_filter": "Add filter",
  "No_filters": "No filters",
  "And": "And",
  "Or": "Or",
  "Select_option(s)": "Select option(s)",
  "Select_an_option": "Select an option",
  "Search_option": "Opzione di ricerca",
  "Add_collaborator": "Add collaborator",
  "Add_a_creator": "Add a creator",
  "Add_a_last_modifier": "Add a last modifier",
  "Invalid_filter": "Invalid filter",
  "Department_single_select": "Department single select",
  "Search_department": "Search department",
  "Select_department": "Select department",
  "No_departments_available": "No departments available",
  "Current_user_department": "Current user's department",
  "Current_user_department_and_sub": "Current user's department and sub-departments",
  "Deleted_department": "Deleted department",
  "Data_settings": "Data settings",
  "Style_settings": "Style settings",
  "contains": "contiene",
  "does_not_contain": "non contiene",
  "is": "è",
  "is_not": "non è",
  "equal": "\u003d",
  "not_equal": "\u2260",
  "less": "\u003C",
  "greater": "\u003E",
  "less_or_equal": "\u2264",
  "greater_or_equal": "\u2265",
  "is_empty": "è vuoto",
  "is_not_empty": "non è vuoto",
  "is_within": "is within",
  "is_before": "is before",
  "is_after": "is after",
  "is_on_or_before": "is on or before",
  "is_on_or_after": "is on or after",
  "has_any_of": "has any of",
  "has_all_of": "has all of",
  "has_none_of": "has none of",
  "is_exactly": "is exactly",
  "is_current_user_ID": "è l'ID dell'utente corrente",
  "Current_date": "Current date",
  "Specific_date": "Specific date",
  "x_days_before_current_date": "x days before current date",
  "x_days_after_current_date": "x days after current date",
  "is_any_of": "is any of",
  "is_none_of": "is none of",
  "include_me": "includere l'utente corrente",
  "today": "today",
  "tomorrow": "tomorrow",
  "yesterday": "yesterday",
  "one_week_ago": "one week ago",
  "one_week_from_now": "one week from now",
  "one_month_ago": "one month ago",
  "one_month_from_now": "one month from now",
  "number_of_days_ago": "number of days ago",
  "number_of_days_from_now": "number of days from now",
  "exact_date": "exact date",
  "last_week": "last week",
  "last_month": "last month",
  "last_year": "last year",
  "this_week": "this week",
  "this_month": "this month",
  "this_year": "this year",
  "the_next_week": "the next week",
  "the_next_month": "the next month",
  "the_next_year": "the next year",
  "the_past_week": "last week",
  "the_past_month": "last month",
  "the_past_year": "last year",
  "the_next_numbers_of_days": "the next numbers of days",
  "the_past_numbers_of_days": "the past numbers of days",
  "Double_click_to_enter_edit_mode_and_adjust_field_width" : "Double click to enter edit mode and adjust field width",
  "Enter_comment_Enter_for_new_line_shift_enter_to_send": "Enter comment, Enter for new line, Shift + Enter to send",
  "Sub_table": "Tabella",
  "Search_action": "Search action...",
  "Comment_details": "Comment details",
  "Two_column": "2 columns",
  "Three_column": "3 columns",
  "Four_column": "4 columns",
  "Five_column": "5 columns",
  "Full_width_mode": "Full width mode",
  "Video": "Video",
  "Upload_local_video": "Upload local video",
  "The_current_version_does_not_support_>5MB_video_file": "The_current_version_does_not_support_>5MB_video_file",
  "Token_expired_Please_refresh_the_page": "Token expired. Please refresh the page.",
  "Link_to_page": "Link to page",
  "No_page_results": "No page results",
  "Page": "Page",
  "Share_1": "Condividi",
  "Collect": "Collect",
  "Collected": "Collected",
  "Link_to_file": "Link to file",
  "Create_a_new_file": "Create a new file",
  "Suggestion": "Suggestion",
  "Continuation": "Continuation",
  "More_fluent": "More fluent",
  "More_details": "More details",
  "More_concise": "More concise",
  "More_vivid": "More vivid",
  "Translate": "Translate",
  "Adjustment": "Adjustment",
  "Try_again": "Try again",
  "Deprecation": "Deprecation",
  "Generated_content_x_words": "Generated content {{count}} words",
  "Ask_AI_anything": "Ask AI anything...",
  "Thinking": "Thinking...",
  "Translation_error_message": "Translation error, please try again.",
  "The_translation_content_cannot_be_empty": "The translation content cannot be empty",
  "Processing_message": "Processing, please wait...",
  "AI_tip_content": "Discard current content?",
  "Discard": "Scarta",
  "English": "English",
  "Chinese": "Chinese",
  "Ask_AI": "Ask AI",
  "Enter_reply": "Enter reply",
  "Processing_content_cannot_be_empty": "Processing content cannot be empty",
  "AI_error_message": "Request error, please try again",
  "Add_video_link": "Add video link",
  "Link_Seafile_video_file": "Link Seafile video file",
  "Select_video_file": "Select video file",
  "Support_Youtube_Tencent_Bilibili_and_more": "Support Youtube, Tencent, Bilibili and more",
  "Image_cannot_be_copied_Please_download_the_source_image": "Image cannot be copied. Please download the source image,",
  "And_select_insert_-_image_to_upload": "and select 「insert」 - 「image」 to upload.",
<<<<<<< HEAD
  "Image_copy_error": "Image copy error",
  "Image_is_uploading": "Image is uploading...",
  "Select_at_least_one_row_record": "Select at least one row record",
  "Selected_row_records_cannot_exceed_10_rows": "Selected row records cannot exceed 10 rows",
  "Select_seatable_rows": "Select seatable rows",
  "Add_rows_record": "Add rows record",
  "Double_click_then_adjust_field_width": "Double click, then adjust field width",
  "Insert_chart": "Insert chart",
  "Edit_chart": "Edit chart",
  "Please_complete_the_chart_configuration_first": "Please complete the chart configuration first"
=======
  "Image_copy_error": "Image copy error"
>>>>>>> 03cd8211
}<|MERGE_RESOLUTION|>--- conflicted
+++ resolved
@@ -614,18 +614,5 @@
   "Support_Youtube_Tencent_Bilibili_and_more": "Support Youtube, Tencent, Bilibili and more",
   "Image_cannot_be_copied_Please_download_the_source_image": "Image cannot be copied. Please download the source image,",
   "And_select_insert_-_image_to_upload": "and select 「insert」 - 「image」 to upload.",
-<<<<<<< HEAD
-  "Image_copy_error": "Image copy error",
-  "Image_is_uploading": "Image is uploading...",
-  "Select_at_least_one_row_record": "Select at least one row record",
-  "Selected_row_records_cannot_exceed_10_rows": "Selected row records cannot exceed 10 rows",
-  "Select_seatable_rows": "Select seatable rows",
-  "Add_rows_record": "Add rows record",
-  "Double_click_then_adjust_field_width": "Double click, then adjust field width",
-  "Insert_chart": "Insert chart",
-  "Edit_chart": "Edit chart",
-  "Please_complete_the_chart_configuration_first": "Please complete the chart configuration first"
-=======
   "Image_copy_error": "Image copy error"
->>>>>>> 03cd8211
 }