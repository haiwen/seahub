{
  "Bold": "Negrita",
  "Italic": "Itálica",
  "Underline": "Underline",
  "Strikethrough": "Tachado",
  "Superscript": "Superscript",
  "Subscript": "Subscript",
  "Inline_code": "Código",
  "Header_one": "Encabezado 1",
  "Header_two": "Encabezado 2",
  "Header_three": "Encabezado 3",
  "Header_four": "Encabezado 4",
  "Header_five": "Encabezado 5",
  "Header_six": "Encabezado 6",
  "Paragraph": "Párrafo",
  "Quote": "Cita",
  "Ordered_list": "Lista ordenada",
  "Unordered_list": "Lista desordenada",
  "Check_list": "Check list",
  "Insert_image": "Insert image",
  "Insert_formula": "Insert formula",
  "Formula": "Fórmula",
  "Insert_file": "Insert file",
  "Code": "Inline code",
  "Code_block": "Code block",
  "Insert_link": "Insert link",
  "Insert_table": "Insert table",
  "Valid_values_for_rows_and_columns": "Valid values for the number of rows and columns are 0 to 50",
  "Save": "Guardar",
  "More": "Más",
  "Invalid_url": "URL Inválida",
  "Link_address": "Dirección del enlace",
  "Image_address": "Dirección de la imagen",
  "Submit": "Enviar",
  "Cancel": "Cancelar",
  "Switch_to_plain_text_editor": "Cambiar a editor de texto sin formato",
  "Switch_to_rich_text_editor": "Cambiar a editor de texto enriquecido",
  "Switch_to_viewer": "Cambiar a visualizador Markdown",
  "Help": "Ayuda",
  "Column": "Columna",
  "Row": "Fila",
  "Delete_table": "Delete table",
  "Delete_row": "Delete row",
  "Delete_column": "Delete column",
  "Insert_row": "Insert row",
  "Set_align": "Establecer alineación",
  "Left": "Izquierda",
  "Center": "Centrar",
  "Right": "derecha",
  "File_saved": "Archivo guardado",
  "File_failed_to_save": "Fallo al guardar archivo",
  "Back_to_parent_directory": "Volver a la carpeta superior",
  "Edit": "Editar",
  "Copy": "Copiar",
  "Copied": "Copiado",
  "Cut": "Cut",
  "Internal_link": "Enlace interno",
  "Copy_internal_link": "El enlace interno ha sido copiado al portapapeles",
  "Internal_link_desc": "Un enlace interno es un enlace a un archivo o carpeta que puede ser accedido por usuarios con permiso de lectura al archivo o carpeta. ",
  "Share": "Compartir",
  "Share_link": "Compartir enlace",
  "Generate": "Generar",
  "Add_password_protection": "Agregar protección por contraseña",
  "Password": "Contraseña ",
  "At_least_8_characters": "al menos 8 caracteres",
  "Password_again": "Repetir contraseña",
  "Add_auto_expiration": "Agregar vencimiento automático",
  "Days": "días",
  "Please_enter_password": "Ingresa una contraseña",
  "Greater_than_or_equal_to": "Mayor o igual que",
  "Less_than_or_equal_to": "Menor o igual que",
  "Set_permission": "Establecer permiso",
  "Preview_and_download": "Vista previa y descargar",
  "Preview_only": "Vista previa solamente",
  "Please_enter_valid_days": "Ingresa cantidad válida de días",
  "Please_enter_a_non-negative_integer": "Por favor, ingrese un número entero no negativo",
  "Please_enter_days": "Ingresa cantidad de días",
  "Password_is_too_short": "Contraseña demasiado corta",
  "Passwords_do_not_match": "Las contraseñas no concuerdan",
  "Return_to_wiki_page": "Volver a la página del Wiki",
  "Insert_network_image": "Insertar imágen desde la red",
  "Upload_local_image": "Subir imagen local",
  "Add_link": "Agregar enlace",
  "File_history": "File history",
  "History_version": "History versions",
  "Back_to_viewer": "Back to viewer",
  "Link_title": "Título del enlace",
  "Local_draft": "Borrador local",
  "Use_draft": "Usar borrador",
  "Delete_draft": "Eliminar borrador",
  "You_have_an_unsaved_draft_do_you_like_to_use_it": "Tienes un borrador sin guardar. ¿Deseas utilizarlo?",
  "Local_draft_saved": "Borrador local guardado",
  "New_draft": "New draft",
  "View_draft": "View draft",
  "Publish": "Publicar",
  "This_file_has_a_draft": "Este archivo tiene un borrador",
  "Delete": "Borrar",
  "Reply": "Responder",
  "Comment": "Comentar",
  "Comments": "Comentarios",
  "All_comments": "All comments",
  "Resolved_comments": "Resolved comments",
  "Unresolved_comments": "Unresolved comments",
  "Total_1_comment": "Total 1 comment",
  "Total_count_comments": "Total {{count}} comments",
  "Add_a_comment": "Agregar un comentario...",
  "No_comment_yet": "No hay comentarios.",
  "Mark_as_Resolved": "Marcar como Resuelto",
  "Resubmit": "Resubmit",
  "Resubmitted": "Resubmitted",
  "Ask_for_review": "Solicitar revisión",
  "Review_already_exists": "La revisión ya existe",
  "View_review": "Ver revisión",
  "There_is_an_associated_review_with_this_file": "Hay una revisión asociada con este archivo",
  "Start_review": "Iniciar revisión",
  "This_file_is_in_draft_stage": "Este archivo está en la etapa de borrador",
  "This_file_is_in_review_stage": "Este archivo está en estado de revisión.",
  "This_file_has_been_updated": "Este archivo ha sido actualizado.",
  "Refresh": "Refrescar",
  "Related_files": "Related files",
  "Related_file": "Related file",
  "No_tags": "Sin etiquetas",
  "Date": "Fecha",
  "Participants": "Participantes",
  "Meeting_note": "Nota de la reunión",
  "Chooser_document_type": "Elija el tipo de documento",
  "Empty": "Vacío",
  "No_related_files": "Sin archivos relacionados",
  "No_out_line": "No hay esquema",
  "Editing_files_in_this_browser_can_lead_to_slight_display_problems": "Editar archivos en este navegador puede producir algunos problemas en el display.",
  "No_document_improvement_suggestion": "No hay sugerencias para mejorar el documento",
  "Hide_side_panel": "Ocultar panel lateral",
  "Show_side_panel": "Mostrar panel lateral",
  "Show_resolved_comments": "Mostrar comentarios resueltos",
  "Update": "Actualizar",
  "Width": "Ancho",
  "Height": "Alto",
  "Full_screen": "Pantalla completa",
  "Insert_library_image": "Insertar imagen desde la biblioteca",
  "Size": "Tamaño",
  "Location": "Ubicación",
  "Last_update": "Last update",
  "Tags": "Rótulos",
  "Add_participants": "Agregar participantes",
  "Clear_format": "Clear format",
  "MarkdownLint": {
    "missing_h1": {
      "description": "No hay h1 en el documento",
      "issue": "Falta h1"
    },
    "heading_end_with_colon": {
      "description": "Un encabezado no debe finalizar con el signo Dos Puntos",
      "issue": "El encabezado finaliza con el signo Dos Puntos"
    },
    "heading_increase_irregular": {
      "description": "Los niveles del encabezado sólo deben incrementarse de a uno por vez",
      "issue": "Problema con nivel de encabezado"
    }
  },
  "Shortcut_help": "Ayuda de atajos",
  "User_help": {
    "title": "Atajos de teclado",
    "userHelpData": [
      {
        "shortcutType": "Listar atajos",
        "shortcutData": {
          "Make_list": "Crear lista",
          "Make_ordered_list": "Crear lista ordenada",
          "Insert_new_item": "Insertar nuevo ítem",
          "Insert_child_in_item": "Insert child in item",
          "Increase_depth": "Increase depth"
        }
      },
      {
        "shortcutType": "Head shortcuts",
        "shortcutData": {
          "Heading_1": "Encabezado 1",
          "Heading_2": "Encabezado 2",
          "Heading_3": "Encabezado 3",
          "Heading_4": "Encabezado 4",
          "Heading_5": "Encabezado 5",
          "Heading_6": "Encabezado 6"
        }
      },
      {
        "shortcutType": "Code block shortcuts",
        "shortcutData": {
          "Make_code_block": "Crear bloque de código",
          "Insert_new_line": "Insertar nueva línea",
          "Escape_code_block": "Escape code block",
          "Insert_indent": "Insert indent"
        }
      },
      {
        "shortcutType": "Block quote shortcuts",
        "shortcutData": {
          "Make_Block_quote": "Make Block quote",
          "Escape_Block_quote": "Escape Block quote"
        }
      },
      {
        "shortcutType": "Atajos de tabla",
        "shortcutData": {
          "Insert_Table_Row": "Insertar fila de tabla",
          "Escape_table": "Escape table"
        }
      },
      {
        "shortcutType": "Atajos de fórmula",
        "shortcutData": {
          "Insert_Formula": "Insertar Fórmula"
        }
      },
      {
        "shortcutType": "Inline shortcuts",
        "shortcutData": {
          "Bold": "Negrita",
          "Italic": "Itálica",
          "Italic_Bold": "Negrita itálica",
          "Inline_code": "Inline code"
        }
      },
      {
        "shortcutType": "Guardar atajos",
        "shortcutData": {
          "Save_file": "Guardar archivo"
        }
      },
      {
        "shortcutType": "Atajos de imagen",
        "shortcutData": {
          "Paste_screen_shot": "Pegar captura de pantalla",
          "Drag_image_from_anywhere_to_upload_it": "Arrastrar imagen desde cualquier sitio para subirla"
        }
      }
    ]
  },
  "The_link_address_is_required": "The link address is required.",
  "The_link_title_is_required": "The link title is required.",
  "The_link_address_is_invalid": "The link address is invalid, please enter a correct connection address.",
  "All_changes_saved": "All changes saved",
  "Saving": "Guardando...",
  "Collaborators": "Collaborators",
  "Online_members": "Online members",
  "Me": "me",
  "Server_is_not_connected_Operation_will_be_sent_to_server_later": "Server is not connected. Operation will be sent to server later.",
  "Server_is_disconnected_Reconnecting": "Server is disconnected. Reconnecting...",
  "Server_is_reconnected": "Server is reconnected.",
  "Outline": "Outline",
  "Headings_you_add_to_the_document_will_appear_here": "Headings you add to the document will appear here",
  "Open_parent_folder": "Abrir carpeta contenedora",
  "Redo": "redo",
  "Undo": "undo",
  "Open_link": "Open link",
  "Customize_the_number_of_rows_and_columns": "Customize the number of rows and columns",
  "Rows": "Filas",
  "Columns": "Columnas",
  "Please_enter_title": "Please enter title",
  "Please_enter_text": "Please enter text",
  "Row(s)": "row(s)",
  "Column(s)": "column(s)",
  "Insert_below": "Insert below",
  "Insert_above": "Insert above",
  "Insert_on_the_right": "Insert on the right",
  "Insert_on_the_left": "Insert on the left",
  "Starred": "Marcado",
  "Unstarred": "Unstarred",
  "Star": "Marcar",
  "Unstar": "Desmarcar",
  "Auto_wrap": "Auto wrap",
  "Add_comment": "Add comment",
  "Delete_comment": "Delete comment",
  "Delete_reply": "Delete reply",
  "Are_you_sure_to_delete_this_comment": "Are you sure to delete this comment?",
  "Are_you_sure_to_delete_this_reply": "Are you sure to delete this reply?",
  "Enter_comment_shift_enter_for_new_line_Enter_to_send": "Enter comment, Shift + Enter for new line, Enter to send",
  "Enter_reply_shift_Enter_for_new_line_Enter_to_send": "Enter reply, Shift + Enter for new line, Enter to send",
  "Reopen_discussion": "Adding a reply will reopen this discussion",
  "Confirm": "Confirmar",
  "View_changes": "View changes",
  "Revision": "Revision",
  "Error": "Error",
  "Start_revise": "Start revise",
  "Revise": "Revise",
  "Failed_to_execute_operation_on_server": "Failed to execute operation on server, the current operation has been withdrawn",
  "Start_revise_tip": "Create a temporary document and modify on it, merge it back after reviewing changes",
  "Load_doc_content_error": "Load doc content error",
  "Sdoc_format_invalid": "The content of the document does not conform to the sdoc specification",
  "Draft": "Borrador",
  "Unmark_as_draft": "Unmark as draft",
  "Background_color": "Background color",
  "No_color": "No color",
  "Standard_color": "Standard color",
  "Recently_used": "Recently used",
  "More_color": "More color",
  "White": "White",
  "Black": "Black",
  "Blue_grey": "Blue_grey",
  "Blue": "Blue",
  "Sky_blue": "Sky_blue",
  "Green": "Green",
  "Red": "Red",
  "Orange": "Orange",
  "Yellow": "Yellow",
  "Purple": "Purple",
  "Light_grey_x": "Light grey {{value}}",
  "Dark_grey_x": "Dark grey {{value}}",
  "Light_blue_grey_x": "Light blue grey {{value}}",
  "Light_blue_x": "Light blue {{value}}",
  "Light_sky_blue_x": "Light sky blue {{value}}",
  "Light_green_x": "Light green {{value}}",
  "Light_red_x": "Light red {{value}}",
  "Light_orange_x": "Light orange {{value}}",
  "Light_yellow_x": "Light yellow {{value}}",
  "Light_purple_x": "Light purple {{value}}",
  "Dark_blue_grey_x": "Dark blue grey {{value}}",
  "Dark_blue_x": "Dark blue {{value}}",
  "Dark_sky_blue_x": "Dark sky blue {{value}}",
  "Dark_green_x": "Dark green {{value}}",
  "Dark_red_x": "Dark red {{value}}",
  "Dark_orange_x": "Dark orange {{value}}",
  "Dark_yellow_x": "Dark yellow {{value}}",
  "Dark_purple_x": "Dark purple {{value}}",
  "Standard_dark_red": "Standard dark red",
  "Standard_red": "Standard red",
  "Standard_orange": "Standard orange",
  "Standard_yellow": "Standard yellow",
  "Standard_light_green": "Standard light green",
  "Standard_green": "Standard green",
  "Standard_light_blue": "Standard light blue",
  "Standard_blue": "Standard blue",
  "Standard_dark_blue": "Standard dark blue",
  "Standard_purple": "Standard purple",
  "Highlight_color": "Highlight",
  "Font_color": "Font color",
  "Default": "Predeterminado",
  "No_revisions": "No revisions",
  "1_revision": "1 revision",
  "x_revisions": "{{count}} revisions",
  "Creator": "Creador",
  "Created_time": "Created time",
  "Created_at": "Created at",
  "Resolved_tip": "Mark as resolved and hide discussion",
  "Search_language": "Search language",
  "Sdoc_error_tip": "The document has errors and cannot be displayed. Please try to fix it automatically by clicking the button below.",
  "Repair": "Repair",
  "Font_size": "Font size",
  "Increase_font_size": "Increase font size",
  "Reduce_font_size": "Reduce font size",
  "Font": "Fuente",
  "All_fonts": "All fonts",
  "Default_font": "Default font",
  "Pending_operations_exceed_limit": "There are multiple operations not synced to the server. Please check your network.",
  "Recently_saved": "Recently saved",
  "Text_Link": "Text Link",
  "Icon_and_text_Link": "Icon and text Link",
  "Card": "Card",
  "Select_sdoc_document": "Select sdoc document",
  "Select_file": "Select file",
  "Local_file": "Local file",
  "Internal_server_exec_operations_error": "An exception occurred on the server, please refresh the page and try again",
  "Failed_to_sync_with_server_operations": "Synchronization with the server failed, please refresh the page",
  "Style": "Style",
  "Insert": "Insert",
  "Image": "Imagen",
  "Table": "Tabla",
  "Link": "Enlace",
  "Transform_to": "Transform to",
  "Last_modification": "Last modification",
  "Next_modification": "Next modification",
  "Changes": "Cambios",
  "No_changes": "No changes",
  "Title": "Título",
  "Subtitle": "Subtitle",
  "Link_sdoc": "Link sdoc",
  "Link_file": "Link file",
  "Keep_my_modification": "Keep my modification",
  "Keep_other_modification": "Keep other's modification",
  "Keep_both_modification": "Keep both modification",
  "Tip": "Tip",
  "Rebase_delete_no_change_revision_tip": "Revision has not made any change compared to original document. Do you want to delete this revision?",
  "Has_been_replaced_tip": "Document content has been replaced. Please refresh the page",
  "Has_been_published_tip": "Revision published",
  "Has_conflict_before_publish_tip": "There are conflicts in the document, please resolve it before publishing!",
  "Merge_tip": "There are conflicts in the documents. Do you want to merge them?",
  "Has_conflict_before_view_changes_tip": "There are conflicts in the document. Please resolve the conflict before viewing the changes!",
  "Has_been_removed_tip": "Document has been removed, please view other documents.",
  "Checking": "Checking...",
  "Publishing": "Publishing...",
  "Inline": "Inline",
  "Block": "Block",
  "Full_screen_mode": "Full screen mode",
  "Image_border": "Image border",
  "Delete_revision": "Delete revision",
  "Delete_tip": "Are you sure you want to delete {{content}} ?",
  "Revision_deleted": "Revision deleted",
  "Published": "Publicado",
  "Delete_Successfully": "Delete Successfully",
  "Delete_failed": "Eliminar falló",
  "Caption": "Caption",
  "No_collaborators_available": "No_collaborators_available",
  "Search_collaborator": "Search collaborator",
  "Doc_comments": "Document comments",
  "Tag_not_found": "Tag not found",
  "Create_a_new_tag": "Cear una nueva etiqueta",
  "Search_tags": "Search tags",
  "No_options_available": "Tag not found",
  "Add_option": "Cear una nueva etiqueta",
  "Find_an_option": "Search tags",
  "Copy_link_of_section": "Copy link of section",
  "revision": "revision",
  "xxx_added_a_new_comment": "{{author}} added a new comment",
  "xxx_added_a_reply": "{{author}} added a reply",
  "New": "Nuevo",
  "Table_template": "Table template",
  "Jump_to_original_doc": "Jump to the original document",
  "Freezed": "Freezed",
  "Callout": "Callout",
  "The_current_location_does_not_support_pasting": "The current location does not support pasting ",
  "Please_enter": "Please enter",
  "Combine_cell": "Combine cells",
  "Split_cell": "Split cell",
  "Row_number": "Row number",
  "Column_number": "Column number",
  "The_maximum_row_number_is_{number}": "The maximum row number is {number}",
  "Other_modification": "Other's modification",
  "My_modification": "My modification",
  "Document_history": "Document history",
  "Freeze_document": "Freeze document",
  "Document_frozen": "Document frozen",
  "Unfreeze": "Unfreeze",
  "Search_and_replace": "Search and replace",
  "Search": "Buscar",
  "Type_search_content": "Type search content",
  "Replace_as": "Replace as",
  "Type_replace_content": "Type replace content",
  "Prevs": "Prevs",
  "Next": "Siguiente",
  "Replace": "Reemplazar",
  "Replace_all": "Replace all",
  "Are_you_sure_to_replace_all_number_xxx_in_this_document_with_yyy": "Are you sure to replace all {{number}} '{{originalWord}}' in this document with '{{replacedWord}}'?",
  "Are_you_sure_to_clear_all_number_xxx_in_this_document": "Are you sure to clear all {{number}} '{{originalWord}}' in this document?",
  "Search_not_found": "Not found",
  "Recent_visited": "Recent visited",
  "The_document_does_not_exist": "The document does not exist",
  "Create_a_new_sdoc_file": "Create a new sdoc file",
  "New_page": "New page",
  "Create": "Crear",
  "Top_align": "Top",
  "Center_align": "Middle",
  "Bottom_align": "Bottom",
  "Move_column_count": "Moving {{count}} column(s)",
  "Move_row_count": "Moving {{count}} row(s)",
  "Mark_all_as_read": "Mark all as read",
  "Alignment_type": "Alignment",
  "Print": "Print",
  "Enter_more_character_start_search": "Enter more characters to start search",
  "Create_file_name_sdoc": "Create {{file_name_sdoc}}",
  "Source_document_changed_tip": "Original document has concurrent modifications. Do you like to merge these modifications to the revision?",
  "Fit_table_to_page_width": "Fit table to page width",
  "Enter_text_or_press_forward_slash_to_insert_element": "Enter text or press '/' to insert element",
  "Vertical_align": "Vertical alignment",
  "Horizontal_align": "Horizontal alignment",
  "SeaTable_column": "SeaTable column",
  "SeaTable_table": "SeaTable table",
  "And_x_more_records": "and {{count}} more records",
  "Print_limit_exceeded": "Exceeding the print limit, only the first 200 lines will be printed",
  "Show_record_numbers": "Show record numbers",
  "Alternate_color": "Alternate color",
  "Select_column_display_option_color_tip": "Single-select and multi-select columns display option colors",
  "Header": "Encabezado",
  "Remove_icon": "Remove icon",
  "Hide_columns": "Hide columns",
  "1_hidden_column": "1 hidden column",
  "hidden_columns": "hidden columns",
  "Search_column": "Search column",
  "No_columns_available_to_be_hidden": "No columns available to be hidden.",
  "Hide_all": "Hide all",
  "Show_all": "Show all",
  "Sort": "Sort",
  "1 Sort": "1 sort",
  "Sorts": "sorts",
  "No_sorts": "No sorts",
  "Add_sort": "Add sort",
  "No_sort_added": "No sort added",
  "up": "Up",
  "down": "Down",
  "No_results": "No results",
  "Filter": "Filter",
  "1 Filter": "1 filter",
  "Filters": "filters",
  "Add_filter": "Add filter",
  "No_filters": "No filters",
  "And": "And",
  "Or": "Or",
  "Select_option(s)": "Select option(s)",
  "Select_an_option": "Select an option",
  "Search_option": "Search option",
  "Add_collaborator": "Add collaborator",
  "Add_a_creator": "Add a creator",
  "Add_a_last_modifier": "Add a last modifier",
  "Invalid_filter": "Invalid filter",
  "Department_single_select": "Department single select",
  "Search_department": "Search department",
  "Select_department": "Select department",
  "No_departments_available": "No departments available",
  "Current_user_department": "Current user's department",
  "Current_user_department_and_sub": "Current user's department and sub-departments",
  "Deleted_department": "Deleted department",
  "Data_settings": "Data settings",
  "Style_settings": "Style settings",
  "contains": "contains",
  "does_not_contain": "does not contain",
  "is": "is",
  "is_not": "is not",
  "equal": "\u003d",
  "not_equal": "\u2260",
  "less": "\u003C",
  "greater": "\u003E",
  "less_or_equal": "\u2264",
  "greater_or_equal": "\u2265",
  "is_empty": "is empty",
  "is_not_empty": "is not empty",
  "is_within": "is within",
  "is_before": "is before",
  "is_after": "is after",
  "is_on_or_before": "is on or before",
  "is_on_or_after": "is on or after",
  "has_any_of": "has any of",
  "has_all_of": "has all of",
  "has_none_of": "has none of",
  "is_exactly": "is exactly",
  "is_current_user_ID": "is current user's ID",
  "Current_date": "Current date",
  "Specific_date": "Specific date",
  "x_days_before_current_date": "x days before current date",
  "x_days_after_current_date": "x days after current date",
  "is_any_of": "is any of",
  "is_none_of": "is none of",
  "include_me": "include the current user",
  "today": "today",
  "tomorrow": "tomorrow",
  "yesterday": "yesterday",
  "one_week_ago": "one week ago",
  "one_week_from_now": "one week from now",
  "one_month_ago": "one month ago",
  "one_month_from_now": "one month from now",
  "number_of_days_ago": "number of days ago",
  "number_of_days_from_now": "number of days from now",
  "exact_date": "exact date",
  "last_week": "last week",
  "last_month": "last month",
  "last_year": "last year",
  "this_week": "this week",
  "this_month": "this month",
  "this_year": "this year",
  "the_next_week": "the next week",
  "the_next_month": "the next month",
  "the_next_year": "the next year",
  "the_past_week": "last week",
  "the_past_month": "last month",
  "the_past_year": "last year",
  "the_next_numbers_of_days": "the next numbers of days",
  "the_past_numbers_of_days": "the past numbers of days",
  "Double_click_to_enter_edit_mode_and_adjust_field_width" : "Double click to enter edit mode and adjust field width",
  "Enter_comment_Enter_for_new_line_shift_enter_to_send": "Enter comment, Enter for new line, Shift + Enter to send",
  "Sub_table": "Tabla",
  "Search_action": "Search action...",
  "Comment_details": "Comment details",
  "Two_column": "2 columns",
  "Three_column": "3 columns",
  "Four_column": "4 columns",
  "Five_column": "5 columns",
  "Full_width_mode": "Full width mode",
  "Video": "Video",
  "Upload_local_video": "Upload local video",
  "The_current_version_does_not_support_>5MB_video_file": "The_current_version_does_not_support_>5MB_video_file",
  "Token_expired_Please_refresh_the_page": "Token expired. Please refresh the page.",
  "Link_to_page": "Link to page",
  "No_page_results": "No page results",
  "Page": "Page",
  "Share_1": "Compartir",
  "Collect": "Collect",
  "Collected": "Collected",
  "Link_to_file": "Link to file",
  "Create_a_new_file": "Create a new file",
  "Suggestion": "Sugerencia",
  "Continuation": "Continuation",
  "More_details": "More details",
  "More_concise": "More concise",
  "More_vivid": "More vivid",
  "Translate": "Translate",
  "Adjustment": "Adjustment",
  "Try_again": "Try again",
  "Deprecation": "Deprecation",
  "Generated_content_x_words": "Generated content {{count}} words",
  "Ask_AI_anything": "Ask AI anything...",
  "Thinking": "Thinking...",
  "Translation_error_message": "Translation error, please try again.",
  "The_translation_content_cannot_be_empty": "The translation content cannot be empty",
  "Processing_message": "Processing, please wait...",
  "AI_tip_content": "Discard current content?",
  "Discard": "Descartar",
  "English": "English",
  "Chinese": "Chinese",
  "Ask_AI": "Ask AI",
  "Enter_reply": "Enter reply",
  "Processing_content_cannot_be_empty": "Processing content cannot be empty",
  "AI_error_message": "Request error, please try again",
  "Add_video_link": "Add video link",
  "Link_Seafile_video_file": "Link Seafile video file",
  "Select_video_file": "Select video file",
  "Support_Youtube_Tencent_Bilibili_and_more": "Support Youtube, Tencent, Bilibili and more",
  "Image_cannot_be_copied_Please_download_the_source_image": "Image cannot be copied. Please download the source image,",
  "And_select_insert_-_image_to_upload": "and select 「insert」 - 「image」 to upload.",
  "Image_copy_error": "Image copy error",
  "Image_is_uploading": "Image is uploading...",
  "Select_at_least_one_row_record": "Select at least one row record",
  "Selected_row_records_cannot_exceed_10_rows": "Selected row records cannot exceed 10 rows",
  "Select_seatable_rows": "Select seatable rows",
  "Add_rows_record": "Add rows record",
  "Double_click_then_adjust_field_width": "Double click, then adjust field width",
  "Insert_chart": "Insert chart",
  "Edit_chart": "Edit chart",
<<<<<<< HEAD
  "Please_complete_the_chart_configuration_first": "Please complete the chart configuration first"
=======
  "Please_complete_the_chart_configuration_first": "Please complete the chart configuration first",
  "chart": "chart",
  "Image_is_upload_error": "Image upload failed, please delete it and try again"
>>>>>>> 29fdd70f
}<|MERGE_RESOLUTION|>--- conflicted
+++ resolved
@@ -622,11 +622,7 @@
   "Double_click_then_adjust_field_width": "Double click, then adjust field width",
   "Insert_chart": "Insert chart",
   "Edit_chart": "Edit chart",
-<<<<<<< HEAD
-  "Please_complete_the_chart_configuration_first": "Please complete the chart configuration first"
-=======
   "Please_complete_the_chart_configuration_first": "Please complete the chart configuration first",
   "chart": "chart",
   "Image_is_upload_error": "Image upload failed, please delete it and try again"
->>>>>>> 29fdd70f
 }