body,div,h1,h2,h3,h4,h5,h6,p,ul,li,blockquote,form,input,button,img { margin:0; padding:0; }
ul > li { list-style:none; }
.error { color:red; }
.float_left { float:left; }
.hidden { display:none }
.clear { clear:both; }
.fleft { float:left }
.fright { float:right }
.cleft { clear:left }
.show { display:block }
.hide { display:none }
.errorlist { color: red; }
.ovhd { overflow:hidden; }
.bold { font-weight:bold; }
.label { color:#333; font-size:12px; font-style:normal; }
a { color:#ee8833; text-decoration:none; font-weight:bold; }
a:hover { color: #ff9933; text-decoration: underline; }
/* table */
table { border-spacing: 0; border-collapse: collapse; }
td, th { padding: 3px; border: 1px solid #aaa; }
th { color:#808; }
tr.even { background-color: #FAFAFA; }
tr.odd { background-color: #E0E0E0; }
tr.first { background-color: #00FF00; }
/* container */
#wrapper { font: 13px/1.5 Arial, Helvetica, sans-serif; }
#header, #main, #footer { width:950px; }
#header, #main { margin:0 auto; }
#header { font-size: 14px; font-weight: bold;  }
#left-panel { float:left; width:120px; }
#right-panel { float:right; width:800px; }
#footer { color:#999; padding-top:2px; margin:25px auto; border-top:1px solid #DDD; }
/* top-bar */
#top-bar { height:20px; padding-bottom:21px;  background:#fff url('../img/dropshadow.png') repeat-x center bottom; }
.top-bar { height:20px; color:#fff; text-align:right; font-weight:bold; background:#606; }
.top-bar-in { width:950px; margin:0 auto; }
.top-bar a { color:#ddd; font-weight:normal; }
.top-bar a:hover { background:#A0A; }
/* #header */
#header .top_operation { float:right; margin:2px 10px 0 0; color:#ddd; font-size:13px; }
#header .top_operation a { font-weight:normal; font-size:13px; margin-left:2px; text-decoration: none; }
#header .top_operation a:hover { background:#0A0; color:#FFF; }
div.logo { margin-top: 0px; }
#logo { margin-top: 4px; }
#user-info { float: right; font-size: 12px; color: #808; font-style:normal; margin-bottom:10px; }
#user-info span { color: #888; display:inline-block; width:60px; text-align:right; margin-right:5px; }
#logo-info { float:right; font-size: 14px; color: #ccc; font-style:italic; }
#header #ident { margin-top: 8px; float: right; font-size: 12px; }
#header #ident p { color: #808; }
#header #ident label { color: #888; }
#header .navs { clear: both; position: relative; margin-top: 10px; }
#header ul.nav { padding: 0; }
#header .nav li { float: left; height: 18px; padding: 0px 25px 4px 0; background: none; }
#header .nav a, #header .nav a:visited { color:#8A948F; font-weight:bold; text-decoration:none; }
#header .nav a.cur { color: #000; }
#header .nav a:hover { color: #ff9933; text-decoration: underline; }
div.nav-separator { clear: both; border-top: #DDD 1px solid; border-bottom: none; border-left: none; border-right: none; margin: 0px 0px 21px 0px; padding: 0px; }
/* footer */
#footer a { color:#333; text-decoration:none; }
/* main */
<<<<<<< HEAD
h2 { font-size:18px; color:#808; }
=======
h2 { font-size:18px; color:#808; margin-bottom:8px; }
>>>>>>> ea7949d4
h3 { font-size:14px; color:#808; font-weight:normal; }
p { line-height: 20px; margin: 2px 0 12px 0; }
ol { margin:0; padding:0px 0 0 2em; list-style-position:inside; }
ul { padding:0 0 0 0; margin: 0 0 8px 0; }
ul > li { background: url('../img/li.gif') no-repeat scroll; background-position:left 6px; padding-left:10px; }
/* #main ul.ui-tabs-nav > li { background: none; } */
#main ol > li { }
#main li { line-height:20px; }
#main img.click { margin-left:2px; cursor:pointer; }

/* profile */
.avatar_op .pic { float:left; margin-right:15px; }
.avatar_op .text { float:left; }
#main .avatar_op ul { padding:0; }
#main .avatar_op ul label { display:none; }
#main .avatar_op ul ul label { display:block; }
#main .avatar_op li { padding:0; background:none; }
#main .avatar_op ul ul li { float:left; margin-right:5px; }
.avatar { float:left; width:120px; }
.ele_info { float:right; width:450px; }
/* input button */
textarea { border: 1px solid #80B0B0; }
input { 
    height:20px;
    line-height:20px;
    margin:2px 0;
    border: 1px solid #80B0B0;
}
input[type=submit], button { color: #080; height:25px; padding:3px 8px; background: #EEE; cursor:pointer; border: 1px solid #80B0B0; border-radius: 3px; -moz-border-radius:3px; margin-top:5px; }
input[type=submit]:hover, button:hover { border: 1px solid #80B0B0; background: #FFF; }
button {
    margin:0;
}
label { display: inline-block; margin:2px 0px; }
#user-add-form label {
    width:5em;
    text-align:right;
}
#user-add-form .submit {
    margin-left:5em;
}
.login .submit {
    margin-left:3em;
}
<<<<<<< HEAD
=======
.login .error {
    margin:3px 0 0 3em;
}
>>>>>>> ea7949d4
/* form */
/* forms */

/* popup dialog */
#basic-modal-content {display:none;}
#simplemodal-overlay {background-color:#000; cursor:wait;}
#simplemodal-container { background-color:#fff; border:3px solid #080; padding: 8px; }
#simplemodal-container code {background:#141414; border-left:3px solid #65B43D; color:#bbb; display:block; font-size:12px; margin-bottom:12px; padding:4px 6px 6px;}
#simplemodal-container a {color:#ddd;}
#simplemodal-container a.modalCloseImg {background:url(../img/x.png) no-repeat; width:25px; height:29px; display:inline; z-index:3200; position:absolute; top:-15px; right:-16px; cursor:pointer;}
#simplemodal-container h3 {color:#84b8d9;}

/* home */
#home-snapshot { border:1px solid #000; float:right; margin:0 0 0 20px; }
strong { color:#808; font-weight: normal; }
.home-page h2 { color: #e83; }
#main-show {
    margin: 0 0 25px 50px; padding: 10px 10px;
    border-radius: 3px; -moz-border-radius: 3px;
    box-shadow: rgba(0, 0, 0, 0.0976562) 0px 8px 16px;
    -webkit-box-shadow: rgba(0, 0, 0, 0.0976562) 0px 8px 16px;
    -moz-box-shadow: rgba(0, 0, 0, 0.0976562) 0px 8px 16px;
    width: 800px;
    height: 235px;
}
#main-show #feature-list {
    margin: 0 0 0 20px;
    font-size: 16px;
    color: #808;
}
#main-show #feature-list li {
    background-position:left 11px;
    line-height: 32px;
}
#seafile-show .show-item { 
    margin: 20px 0 0 0;
    width: 420px; height: 140px; float: left;
    padding: 10px;
    border: 1px solid #f0f0f0;
    border-radius: 10px; -moz-border-radius: 10px;
}
#seafile-show .show-item2 { 
    margin: 20px 0 0 50px; width: 420px; height: 140px; float: left; 
    padding: 10px;
    border: 1px solid #f0f0f0;
    border-radius: 10px; -moz-border-radius: 10px;
}
#seafile-show img { float: left; margin: 0 8px 8px 0; }
#seafile-show p { color: #444; font-size: 15px; margin-left: 10px; }
#seafile-what {
    margin-top: 20px;
    float: left;
    width: 440px;
}
#seafile-history {
    float: left;
    margin: 20px 0 0 70px;
    width: 440px;
}
div.home-page h2 { font-style: italic; }
/* help pages */
.help-page { width: 550px; }
.help-page img { display: block; margin: 20px auto; }

#id_repo_id { width:300px; }

span.small-action-link { font-size: 9px; }
input.ccnet_id { width: 400px; }
.notification { background:#FDF; width:580px; margin:10px 0; border:1px solid #faf; padding:10px; }<|MERGE_RESOLUTION|>--- conflicted
+++ resolved
@@ -58,11 +58,7 @@
 /* footer */
 #footer a { color:#333; text-decoration:none; }
 /* main */
-<<<<<<< HEAD
-h2 { font-size:18px; color:#808; }
-=======
 h2 { font-size:18px; color:#808; margin-bottom:8px; }
->>>>>>> ea7949d4
 h3 { font-size:14px; color:#808; font-weight:normal; }
 p { line-height: 20px; margin: 2px 0 12px 0; }
 ol { margin:0; padding:0px 0 0 2em; list-style-position:inside; }
@@ -107,12 +103,9 @@
 .login .submit {
     margin-left:3em;
 }
-<<<<<<< HEAD
-=======
 .login .error {
     margin:3px 0 0 3em;
 }
->>>>>>> ea7949d4
 /* form */
 /* forms */
 
