--- conflicted
+++ resolved
@@ -3745,22 +3745,6 @@
 #groups .group-name .a {
     color:#322;
 }
-<<<<<<< HEAD
-#groups .empty-tips {
-    margin:10px 0 40px;
-}
-/**** #group ****/ /* group page */
-#group {
-    position:relative;
-}
-#group-members {
-    position:absolute;
-    top:77px;
-    right:0;
-}
-#group-members .outer-caret {
-    right:66px;
-=======
 #groups table {
     margin:0 0 32px;
 }
@@ -3777,5 +3761,16 @@
     padding:4px 0;
     border-bottom:1px solid #e5e5e5;
     margin:0 0 32px;
->>>>>>> ed7b904a
+}
+/**** #group ****/ /* group page */
+#group {
+    position:relative;
+}
+#group-members {
+    position:absolute;
+    top:77px;
+    right:0;
+}
+#group-members .outer-caret {
+    right:66px;
 }