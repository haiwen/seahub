/**
 * depends on bootstrap
 *
 * html { box-sizing: border-box; }
 * body { background: #fff; }
 * p { margin-top:0; margin-bottom:1rem; }
 *
 **/
/**
 * CONTENTS
 *
 * Font Icons
 * icon-xx ...............Font Awesome 3.2.1 by Dave Gandy
 * sf2-icon-xx ...........seafile-font2
 *
 * Reset
 * tags ..................reset styles of tags
 *
 * Helper
 * common class ..........common class
 *
 * UI Widgets(ui widgets)
 * path
 * btn-group
 * paginator
 * caret
 * tabnav
 * jquery tabs
 * left-right-tabs
 * side-tabnav
 * (...)
 * messages
 * narrow-panel
 * new-narrow-panel
 * text-panel
 * tab-tabs
 * tab-popup
 * op-confirm ()
 * simplemodal
 * ui-autocomplete ()
 * article
 * obv-btn
 * sf-popover
 * user-item
 * sf-dropdown
 * discussions/comments
 * custom select2
 * custom magnificPopup
 *
 * Container
 * Container ......... common container styles
 *
 * Separate pages
 *
 */
/*
 * z-index:
 *    sf-popover:  20
 *
 */

/****** icon-xx ********/
/* Font Awesome 3.2.1 by Dave Gandy - http://fortawesome.github.com/Font-Awesome */
@font-face {
    font-family: 'FontAwesome';
    src: url('font/fontawesome-webfont.eot?v=3.0.1');
    src: url('font/fontawesome-webfont.eot?#iefix&v=3.0.1') format('embedded-opentype'),
    url('font/fontawesome-webfont.woff?v=3.0.1') format('woff'),
    url('font/fontawesome-webfont.ttf?v=3.0.1') format('truetype');
    font-weight: normal;
    font-style: normal;
}
[class^="icon-"],
[class*=" icon-"] {
    font-family: FontAwesome;
    font-weight: normal;
    font-style: normal;
    text-decoration: inherit;
    -webkit-font-smoothing: antialiased;
    vertical-align: baseline;
    speak: none;
}
.icon-cloud-download:before       { content: "\f0ed"; }
.icon-download:before             { content: "\f01a"; }
.icon-trash:before                { content: "\f014"; }
.icon-refresh:before              { content: "\f021"; }
.icon-plus:before                 { content: "\f067"; }
.icon-minus:before                { content: "\f068"; }
.icon-pencil:before               { content: "\f040"; }
.icon-remove:before               { content: "\f00d"; }
.icon-star:before                 { content: "\f005"; }
.icon-star-empty:before           { content: "\f006"; }
.icon-upload:before               { content: "\f01b"; }
.icon-upload-alt:before           { content: "\f093"; }
.icon-ban-circle:before           { content: "\f05e"; }
.icon-plus-sign-alt:before        { content: "\f0fe"; }
.icon-double-angle-left:before    { content: "\f100"; }
.icon-double-angle-right:before   { content: "\f101"; }
.icon-double-angle-up:before      { content: "\f102"; }
.icon-double-angle-down:before    { content: "\f103"; }
.icon-zoom-in:before              { content: "\f00e"; }
.icon-zoom-out:before             { content: "\f010"; }
.icon-caret-down:before           { content: "\f0d7"; }
.icon-caret-up:before             { content: "\f0d8"; }
.icon-caret-left:before           { content: "\f0d9"; }
.icon-caret-right:before          { content: "\f0da"; }
.icon-search:before               { content: "\f002"; }
.icon-move:before                 { content: "\f047"; }
.icon-copy:before                 { content: "\f0c5"; }
.icon-lightbulb:before            { content: "\f0eb"; }
.icon-chevron-left:before         { content: "\f053"; }
.icon-chevron-right:before        { content: "\f054"; }
.icon-question-sign:before        { content: "\f059"; }
.icon-building:before             { content: "\f0f7"; }
.icon-phone:before                { content: "\f095"; }
.icon-magic:before                { content: "\f0d0"; }
.icon-eye:before                  { content: "\f06e"; }
.icon-eye-slash:before            { content: "\f070"; }
.icon-plus-square:before          { content: "\f0fe"; }
.icon-envelope:before             { content: "\f0e0"; }
.icon-ellipsis-vertical:before    { content: "\f142"; }
.fa-1x {
    font-size: 1.3em;
}
/****** sf2-icon-xx ********/
@font-face {
    font-family: 'seafile-font2';
    src:url('sf_font2/seafile-font2.eot');
    src:url('sf_font2/seafile-font2.eot?#iefix') format('embedded-opentype'),
        url('sf_font2/seafile-font2.woff') format('woff'),
        url('sf_font2/seafile-font2.ttf') format('truetype'),
        url('sf_font2/seafile-font2.svg#seafile-font2') format('svg');
    font-weight: normal;
    font-style: normal;
}
[class^="sf2-icon-"],
[class*=" sf2-icon-"] {
    font-family: 'seafile-font2';
    speak: none;
    font-weight: normal;
    font-variant: normal;
    text-transform: none;
    -webkit-font-smoothing: antialiased;
}
.sf2-icon-histogram:before { content:"\e000"; }
.sf2-icon-wrench:before { content:"\e001"; }
.sf2-icon-clock:before { content:"\e002"; }
.sf2-icon-bell:before { content:"\e003"; }
.sf2-icon-contacts:before { content:"\e004"; }
.sf2-icon-recycle:before { content:"\e005"; }
.sf2-icon-delete:before { content:"\e006"; }
.sf2-icon-monitor:before { content:"\e007"; }
.sf2-icon-download:before { content:"\e008"; }
.sf2-icon-file:before { content:"\e009"; }
.sf2-icon-folder:before { content:"\e00a"; }
.sf2-icon-msgs:before { content:"\e00b"; }
.sf2-icon-group:before { content:"\e00c"; }
.sf2-icon-library:before { content:"\e00d"; }
.sf2-icon-link:before { content:"\e00e"; }
.sf2-icon-user:before { content:"\e00f"; }
.sf2-icon-organization:before { content:"\e010"; }
.sf2-icon-share:before { content:"\e011"; }
.sf2-icon-star:before { content:"\e012"; }
.sf2-icon-wiki:before { content:"\e013"; }
.sf2-icon-history:before { content:"\e014"; }
.sf2-icon-cog1:before { content:"\e015"; }
.sf2-icon-trash:before { content:"\e016"; }
.sf2-icon-security:before { content:"\e017"; }
.sf2-icon-edit:before { content:"\e018"; }
.sf2-icon-edit2:before { content:"\e018"; } /* for some reason */
.sf2-icon-eye:before { content:"\e019"; }
.sf2-icon-caret-down:before { content:"\e01a"; }
.sf2-icon-cog2:before { content:"\e01b"; }
.sf2-icon-minus:before { content:"\e01c"; }
.sf2-icon-x1:before { content:"\e01d"; }
.sf2-icon-tick:before { content:"\e01e"; }
.sf2-icon-x2:before { content:"\e01f"; }
.sf2-icon-user2:before { content:"\e020"; }
.sf2-icon-msgs2:before { content:"\e021"; }
/*.sf2-icon-group-settings:before { content:"\e022"; }*/
.sf2-icon-comment:before { content:"\e023"; }
.sf2-icon-wiki2:before { content:"\e024"; }
.sf2-icon-grid-view:before { content:"\e025"; }
.sf2-icon-list-view:before { content:"\e026"; }
.sf2-icon-plus:before { content: "\e027"; }
.sf2-icon-copy:before { content: "\e028"; }
.sf2-icon-move:before { content: "\e029"; }
.sf2-icon-reply:before { content: "\e02a"; }
.sf2-icon-invite:before { content: "\e02b"; }
.sf2-icon-lock:before { content: "\e02c"; }
.sf2-icon-unlock:before { content: "\e02d"; }
.sf2-icon-admin-log:before { content: "\e02e"; }
.sf2-icon-info:before { content: "\e02f"; }
.sf2-icon-logout:before { content: "\e030"; }
.sf2-icon-menu:before { content: "\e031"; }
.sf2-icon-more:before { content: "\e032"; }
.sf2-icon-plus2:before { content: "\e033"; }
.sf2-icon-upload:before { content: "\e034"; }

/******* tags **********/
html, body {
    height:100%;
    overflow:hidden;
}
body,
ul,ol,li,dl,dt,dd,
pre,blockquote,
form,input,textarea,select,button,img {
    padding:0;
    margin:0;
}
body, input, textarea, button, select {
    font: 13px/1.5 Arial, Helvetica, sans-serif;
    color: #333;
    word-wrap:break-word;
}
input, button, select { line-height:19px;/*for ff*/ }
h1, h2, h3, h4, h5, h6 {
    line-height:1.5; /* overwrite bootstrap */
}
h1 { font-size:1.9em; }
h2 { font-size:1.5em; color:#222; font-weight:bold; }
h3 { font-size:16px; color:#322; font-weight:normal;  }
h4 { font-size:1.1em; color:#222; font-weight:normal; }
h5, h6 { font-size:1em; }
ul { list-style:none; }
dl { margin:1.5em 0; }
dt { color:#666; margin:24px 0 2px; font-weight:normal; }
dd { margin-bottom:.8em; color:#222; }
a {
    color:#eb8205;
    text-decoration:none;
    font-weight:bold;
}
a.normal {font-weight: normal;}
a:focus, a:hover {
    color: #eb8205;
}
a.table-sort-op {
    color:inherit;
    font-weight:normal;
    display:block;
}
a.mobile-table-sort-op {
    display:inline-block;
    margin: 0 0 0 10px;
}
a.table-sort-op:hover,
a.table-sort-op:focus {
    outline:none;
    text-decoration:none;
}
img { border:none; }
textarea {
    overflow: auto; /* rm default vertical scrollbar in ie */
    resize: vertical; /* for drag */
    outline:0;
}
textarea, input { border: 1px solid #ccc; }
input {
    margin:3px 0;
}
input, button { display:inline-block;/*for ie*/ }
input[type=text],
input[type=password] {
    box-sizing:content-box;
    height:22px;
}
select, button {
    box-sizing:border-box;
}
button,
input[type=submit],
input[type=button],
input.submit,
.sf-btn-link,
.fileinput-button,
select {
    padding:5px 6px;
    background:-webkit-linear-gradient(top, #fafafb, #eeeeee);
    background:-moz-linear-gradient(top, #fafafb, #eeeeee);
    background:linear-gradient(top, #fafafb, #eeeeee);
    border: 1px solid #c5c5c5;
    border-radius: 2px;
}
.sf-btn-link {
    display:inline-block;
    color:#333;
    line-height:19px;
    text-decoration:none;
    font-weight:normal;
}
.big-btn-link {
    font-size:14px;
    line-height:1.5;
    padding:6px 20px;
    border-radius:3px;
}
.sf-btn-link:hover {
    color:#333;
    text-decoration:none;
}
input[type=radio] {
    border:0;/*for ie*/
}
input:focus,
button:focus,
select:focus,
textarea:focus {
  border-color: #66afe9;
  outline: none;
}
input[type="checkbox"]:focus,
input[type="radio"]:focus {
    outline:#66afe9 auto 1px;
}
input::-webkit-outer-spin-button,
input::-webkit-inner-spin-button {/*for input type="number" in chrome: to hide up/download arrow*/
    -webkit-appearance: none;
    margin: 0;
}
input::-moz-focus-inner,
button::-moz-focus-inner {/*Remove button padding in FF*/
    border: 0;
    padding: 0;
}
input[type=submit],
input.submit,
button.submit {
    margin-top:8px;
}
input[type=submit]:hover,
input[type=reset]:hover,
input[type=button]:hover,
button:hover,
.sf-btn-link:hover,
.fileinput-button:hover {
    cursor:pointer;
    background:#fff;
}
input[type="file"] {
    border:none;
    height:24px;
    line-height:24px;
}
label {
    display: inline-block;
    margin:4px 0px;
}
iframe { display:block; width:100%; }
pre, code {
    font-family: Consolas,"Liberation Mono",Courier,monospace;
}
pre {
    white-space:pre-wrap;
    word-wrap: break-word;
}
table {
    width:100%;
    margin:8px 0 40px;
}
caption {
    font-size:1.1em;
    font-weight:bold;
    margin-bottom:.6em;
}
th {
    text-align:left;
    font-weight:normal;
    color:#9c9c9c;
}
th, td {
    padding:5px 3px;
    border-bottom:1px solid #eee;
}
td {
    color: #333;
    font-size:14px;
    word-break:break-all; /* mainly for lib/folder/file name */
}
table img { vertical-align:middle; }
/* custom scrollbar */
::-webkit-scrollbar {
    height: 9px;
    width: 9px;
}
::-webkit-scrollbar-button {
    display: block;
    height: 4px;
}
::-webkit-scrollbar-track-piece {
    background: #e9e9eb;
}
::-webkit-scrollbar-track-piece:vertical:start {
    border-radius:5px 5px 0 0;
}
::-webkit-scrollbar-track-piece:vertical:end {
    border-radius:0 0 5px 5px;
}
::-webkit-scrollbar-track-piece:horizontal:start {
    border-radius:5px 0 0 5px;
}
::-webkit-scrollbar-track-piece:horizontal:end {
    border-radius:0 5px 5px 0;
}
::-webkit-scrollbar-thumb:vertical,
::-webkit-scrollbar-thumb:horizontal {
    background: #ccc;
    border-radius: 5px;
    display: block;
}
/********** common class ***********/
.fleft { float:left; }
.fright { float:right; }
.clear { clear:both; }
.d-flex { display:flex; }
.fd-col { flex-direction:column; }
.flex-auto { flex:auto; }
.flex-1 { flex:1; }
.show { display:block; }
.inline-block { display: inline-block; }
.hide { display:none; }
.error { color:red; }
.errorlist { color:red; }
.error-tip { text-align:center; margin-top:5em; }
.ovhd { overflow:hidden; }
.ov-auto { overflow:auto; }
.ov-vb { overflow:visible; }
.bold { font-weight:bold; }
.no-bold { font-weight:normal; }
.w100 { width: 100%; }
.h100 { height: 100%; }
.vh { visibility:hidden; }
.vam { vertical-align:middle; }
.hl { background-color: #f8f8f8; } /* highlight */
.tip { color:#808080; font-size:12px; }
.tick-green { color:green; }
.txt-before-btn { margin-bottom:10px; }
.strip-tip {
    padding:3px 0;
    background:#fddaa4;
    color:#1f0600;
    text-align:center;
}
.top-bar {
    padding:7px 4px;
    background:#fff1a8;
    text-align:center;
    border-bottom:1px solid #ccc;
    margin:0;
    z-index:30;
}
.top-bar-click {
    display:inline-block;
    margin-left:10px;
    cursor:pointer;
    color:#15c;
}
.outstanding-tip { color:red; }
.label { color:#333; font-size:12px; font-style:normal; }
.italic { font-style:italic; }
.alc { text-align: center;}
.cspt { cursor:pointer; }
.pos-rel { position:relative; }
.sr-only {
    position: absolute;
    width: 1px;
    height: 1px;
    padding: 0;
    margin: -1px;
    overflow: hidden;
    clip: rect(0,0,0,0);
    border: 0;
}
/** for input, textarea in form **/ /* e.g repo-create */
.input, .textarea {
    width:260px;
    padding:2px 3px;
    border-radius:2px;
    margin-bottom:5px;
}
.textarea { height:70px; }
.repo-meta-info,
.dirent-meta-info {
    display:inline-block;
    margin-right:8px;
    color:#666;
    font-size:12px;
}
/* loading implemented with css  */
@-moz-keyframes loading {
    0% {
        -moz-transform: rotate(0deg);
        transform: rotate(0deg);
    }
    100% {
        -moz-transform: rotate(360deg);
        transform: rotate(360deg);
    }
}
@-webkit-keyframes loading {
    0% {
        -webkit-transform: rotate(0deg);
        transform: rotate(0deg);
    }
    100% {
        -webkit-transform: rotate(360deg);
        transform: rotate(360deg);
    }
}
@keyframes loading {
    0% {
        -moz-transform: rotate(0deg);
        -ms-transform: rotate(0deg);
        -webkit-transform: rotate(0deg);
        transform: rotate(0deg);
    }
    100% {
        -moz-transform: rotate(360deg);
        -ms-transform: rotate(360deg);
        -webkit-transform: rotate(360deg);
        transform: rotate(360deg);
    }
}
.loading-icon {
    display:inline-block;
    width:26px;
    height:26px;
    border:2px solid #eee;
    border-left-color:#aaa;
    border-radius:50%;
    -moz-animation:loading 0.9s infinite linear;
    -webkit-animation:loading 0.9s infinite linear;
    animation:loading 0.9s infinite linear;
}
.loading-tip {
    display:block;
    margin:1em auto;
}
.op,
.more {
    font-weight:normal;
    font-size:12px;
}
.op { font-size:13px; padding-right:2px; }
.op-target { color:#ee8204; word-wrap:break-word; }
.op-icon {
    font-size:20px;
    line-height:1;
    color:#888;
    cursor:pointer;
    margin-right:3px;
    vertical-align:middle;
}
.op-icon.sf2-x,
.op-icon.sf2-x:hover {
    color:#f89a68;
}
.op-icon.sf2-x:hover,
.op-icon.sf2-x:focus {
    text-decoration: underline;
}
.sf2-icon-edit {
    font-size:16px;
    opacity:0.7;
}
.sf2-icon-edit:hover {
    opacity:1;
}
a.op-icon:focus {
    outline:none;
    text-decoration:none;
}
.op-icon:hover {/** for <a> **/
    color:#888;
    text-decoration:none;
}
.more-op-icon {
    display:inline-block;
    margin-top:4px;
    font-size:12px;
}
@media (max-width:767px) {
    .more-op-icon {
        padding:6px;
        margin:0;
    }
}
.full-width-btn {
    width:100%;
    padding:.5em 0;
    background:#efefef;
    border:0;
    color:#777;
}
.full-width-btn:hover {
    color:#000;
    background:#dfdfdf;
}
.no-deco,
.no-deco:hover,
.no-deco:focus {
    text-decoration:none;
}
.input-disabled {/* for type="password/text" etc*/
    background:#ebebe4;
}
.btn-disabled { /*for <input type="submit" />, <button>*/
    color:#999;
}
.btn-disabled:hover,
input.btn-disabled:hover {/*for input*/
    cursor:default;
    background: #efefef;
}
.modalCloseImg {
    background:transparent url('../img/bg.png') no-repeat scroll 0 0;
}
.add {
    color:#909090;
    margin-right:3px;
}
.jstree a {
    font-weight:normal;
}
.placeholder { /*for ie */
    color: #aaa;
    line-height:1.5;
}
input:-moz-placeholder,
textarea:-moz-placeholder {/* for FF */
    color: #aaa;
    line-height:1.5;
}
::-webkit-input-placeholder {/*for chrome, safari */
    line-height:1.5;
}
.avatar {
    border-radius:3px;
}
.avatar-circle {
    border-radius:1000px;
}
.empty-tips {
    padding: 30px 40px;
    background-color: #FAFAFA;
    border: solid 1px #DDD;
    border-radius: 3px;
    box-shadow: inset 0 0 8px #EEE;
    margin-top:5.5em;
}
.ellipsis {
    white-space:nowrap;
    overflow:hidden;
    text-overflow:ellipsis;
}
.split {
    border-left:2px solid #888;
    padding-left:1em;
    margin-left:1em;
}
.menu-inner-divider {
    margin:4px 0;
    border-top:1px solid #ddd;
}
.shared-link {
    background:transparent;
    border:0;
}
/**** btn with link styles ****/
.sf-link-btn {
    color:#eb8205;
    border:none;
    padding:0;
    background:none;
}
.sf-link-btn:focus,
.sf-link-btn:hover {
    color:#eb8205;
    background:none;
    text-decoration:underline;
}
.small-hd {
    padding:3px 10px;
    background:#f7f7f7;
    border-radius:2px;
    margin:15px 0;
}

/*******ui widgets**************/
/**** path ****/
.path-bar {
    font-size:1rem;
    margin:0; /* for merge with tabs */
    padding:0.6rem 0rem 0.5rem;
    word-break:break-all;
}
.path-split {
    display:inline-block;
    padding:0 5px;
    color:#818a91;
}
/**** btn-group ****/
.sf-btn-group {
}
.sf-btn-group-btn {
    float:left;
    padding: 5px 10px;
    margin:0;
    background:#fff;
    border-radius:0;
    border-right-width:0;
}
.sf-btn-group-btn-first {
    border-top-left-radius:2px;
    border-bottom-left-radius:2px;
}
.sf-btn-group-btn-last {
    border-right-width:1px;
    border-top-right-radius:2px;
    border-bottom-right-radius:2px;
}
.sf-btn-group-btn:focus {
    border-color:#c5c5c5;
}
.sf-btn-group-btn-cur,
.sf-btn-group-btn:hover {
    background:#efefef;
}
.sf2-icon-edit.sf-btn-group-btn {
    font-size:20px;
    opacity:1;
}
/**** paginator ****/
#paginator {
    text-align:center;
    margin:10px 0;
    font-size:14px;
}
#paginator .pg {
    font-weight:normal;
    margin:0 3px;
}
#paginator .prev {
    margin-right:30px;
}
#paginator .prev,
#paginator .next {
    text-decoration:underline;
}
#paginator .next {
    margin-left:30px;
}
/**** caret ****/
.outer-caret,
.inner-caret {
    height:0;
    width:0;
    border-width:14px 14px 0; /* default: arrow to the bottom */
    border-style:dashed solid; /* 'dashed' for firefox */
    border-color:#CBCBCB transparent;
    z-index:100;
    margin:0 auto;
}
.inner-caret {
    border-top-color:#fff;
    position:relative;
    top:-15px;
    left:-14px;
}
.up-outer-caret,
.up-outer-caret .inner-caret {
    border-width:0 10px 10px;
}
.up-outer-caret .inner-caret {
    border-bottom-color:#fff;
    top:1px;
    left:-10px;
}
.up-outer-caret {
    position:absolute;
    top:-11px;
}
.right-outer-caret,
.right-outer-caret .inner-caret {
    border-width:10px 0 10px 10px;
    border-color: transparent transparent transparent #CBCBCB;
}
.right-outer-caret {
    position:absolute;
    right:-11px;
}
.right-outer-caret .inner-caret {
    border-left-color:#fff;
    top:-10px;
    left:-11px;
}
.bottom-outer-caret,
.bottom-outer-caret .inner-caret {
    border-width:10px 10px 0;
}
.bottom-outer-caret {
    position:absolute;
    bottom:-11px;
}
.bottom-outer-caret .inner-caret {
    border-top-color:#fff;
    top:-11px;
    left:-10px;
}
/**** tabnav *****/
.tabnav-tabs,
.tabnav-tab {
    display:inline-block;
}
.tabnav-tabs,
.tabnav-tab {
    *display:inline;
}
/**** jquery tabs ****/
.ui-tabs { position: relative; padding: .2em; zoom: 1; }
.ui-tabs .ui-tabs-panel { display:block; padding: 1em 1.4em; }
.ui-tabs .ui-tabs-hide { display:none; }

/**** left-right-tabs ****/
.nav-con-tabs {
    padding:0;
    overflow:hidden;
}
@media (max-width:767px) {
    .nav-con-tabs-nav {
        background:#f2f2f2;
        padding:2px;
        margin-bottom:10px;
    }
    .nav-con-tabs-nav .tab {
        display:inline-block;
        margin:3px 5px;
    }
    .nav-con-tabs-nav a {
        display:inline-block;
        padding:3px 3px;
        color:#747476;
        font-size:14px;
        outline:none; /* to overwrite webkit ':focus' style */
        text-decoration:none;
        border-bottom:3px solid transparent;
    }
    .nav-con-tabs-nav a:hover,
    .nav-con-tabs-nav .ui-state-active a,
    .nav-con-tabs-nav .ui-state-active a:hover {
        color:#eb8205;
        border-color:#eb8205;
        text-decoration:none;
    }
}
@media (min-width:768px) {
    .nav-con-tabs-nav {
        float:left;
        margin-right:15px;
    }
    .nav-con-tabs-content {
        float:right;
        width:550px;
        padding:0 1.4em 1em;
        min-height:150px;
        max-height:250px;
        overflow:auto;
    }
    .nav-con-tabs-nav a {
        display:block;
        padding:5px 4px;
        border-radius:3px;
        color:#747476;
        font-size:14px;
        outline:none; /* to overwrite webkit ':focus' style */
        text-decoration:none;
    }
    .nav-con-tabs-nav a:hover {
        text-decoration:none;
        background:#feefb8;
    }
    .nav-con-tabs-nav .ui-state-active a,
    .nav-con-tabs-nav .ui-state-active a:hover {
        background:#feac74;
        color:#fff;
    }
}
.nav-con-tabs .tabs-panel {
    padding:0;
}
/**** side-tabnav ****/
.side-textnav .hd,
.side-info .hd {
    padding-bottom:4px;
    border-bottom:1px solid #ddd;
    margin-bottom:1em;
}
@media (max-width: 767px) {
    .side-nav {
        background: #f8f8f8;
        width:300px;
        position:fixed;
        left:-300px;
        top:0;
        bottom:0;
        z-index:1;
        box-shadow:0 0 4px #ccc;
        -webkit-transition: all 0.3s ease;
        -moz-transition: all 0.3s ease;
        transition: all 0.3s ease;
    }
    .side-nav-shown {
        left:0;
    }
}
.side-nav {
    padding:20px;
    overflow:hidden;
    border-right:1px solid #eee;
}
.side-nav:hover {
    overflow-y:auto;
}
.home-side-nav {
    flex:auto;
    display:flex;
    flex-direction:column;
    justify-content:space-between; /* make .side-nav-footer on the bottom */
    overflow:hidden; /* for ff */
    border-right:1px solid #eee;
}
.side-nav-con {
    overflow:hidden;
    padding:20px;
}
.side-nav-con:hover {
    overflow-y:auto;
}
.side-nav-footer {
    display:flex;
    flex-shrink:0;
    padding:12px 20px 16px;
    background:#f8f8f8;
    border-top:1px solid #eee;
}
.side-nav-footer .item {
    color:#666;
    font-weight: normal;
    margin-right:10px;
}
.side-nav-footer .last-item {
    margin-left:auto;
}
.side-tabnav .hd {
    margin-bottom:0.5em;
}
.side-tabnav h3.hd,
.side-tabnav .hd h3 {
    color:#f7941d;
}
.side-tabnav .hd h3 {
    margin-bottom:0;
}
.side-tabnav .hd .avatar { /*for 'group'*/
    vertical-align:middle;
    border-radius:1000px;
    margin:0 6px 0 4px;
}
.side-tabnav .grp-name { /*for 'group'*/
    display:inline-block;
    max-width:130px;
    font-weight:normal;
}
.side-tabnav-tabs {
    margin-bottom:1em;
}
.side-tabnav-tabs .tab {
    border-radius:2px;
    overflow:hidden;
}
.side-tabnav-tabs .tab a { /* for IE 11: no border-radius here */
    display:block;
    font-size:15px;
    padding:4px 4px 4px 0;
    color:#333;
    font-weight:normal;
}
.side-tabnav-tabs .tab a:focus {
    text-decoration:none;
}
.side-tabnav-tabs .tab ul a {
    font-size:14px;
    line-height:24px;
    padding:0;
}
.side-tabnav-tabs .tab a:hover {
    background-color:#feefb8;
    text-decoration:none;
}
.side-tabnav-tabs .tab [class^="sf2-icon-"] {
    display:inline-block;
    width:42px;
    margin-right:5px;
    text-align:center;
    vertical-align:middle;
    font-size:24px;
    line-height:1;
    color:#999;
}
.side-nav-toggle {
    font-size:1.5rem;
    color:#999;
    margin-right:15px;
}
#group-nav .sharp,
#share-admin-nav .sharp {
    display:inline-block;
    width:42px;
    margin-right:5px;
    text-align:right;
    color:#aaa;
}
#group-nav .toggle-icon,
#share-admin-nav .toggle-icon {
    color:#999;
}
.side-tabnav-tabs .tab-cur a,
.side-tabnav-tabs .tab-cur a:hover {
    background-color:#feac74;
}
.side-tabnav-tabs .tab-cur [class^="sf2-icon-"],
.side-tabnav-tabs .tab-cur a,
#group-nav .tab-cur .sharp,
#share-admin-nav .tab-cur .sharp {
    color:#fff;
}
.side-tabnav-tabs .tab-cur a {
    font-weight:bold;
}
.side-textnav .hd {
    margin:2em 0 .5em;
}
.side-textnav-tabs .tab a {
    display:block;
    padding:10px 0;
    font-weight:normal;
    color:#999;
    border-bottom:1px solid #eee;
    margin-bottom:3px;
}
.side-textnav-tabs .tab-cur a,
.side-textnav-tabs .tab a:hover {
    color:#de3f1c;
    text-decoration:none;
}
.side-info dt {
    margin-top:15px;
}
.side-search-form {
    margin-top:25px;
}
.side-search-form .input {
    width:calc(100% - 12px);
    padding:2px 5px;
    background:#fafafa;
    box-shadow:inset 0 1px 2px rgba(0,0,0,0.075);
}
.side-search-form .input:focus {
    background:#fff;
}
/**** checkbox ****/
.checkbox-label {
    display:block;
}

/**** details-side-panel ****/
.details-panel {
    display:flex;
    flex-direction:column;
}
@media (max-width:767px) {
    .details-panel {
        width:100%;
        background:#fff;
        position:fixed;
        top:0;
        left:0;
        bottom:0;
    }
}
@media (min-width:768px) {
    .details-panel {
        width:320px;
        border-left:1px solid #e8e8e8;
    }
}
.details-panel-hd {
    background:#f8f8f8;
    padding:10px;
    border-bottom:1px solid #e8e8e8;
    display:flex;
}
.details-panel-title {
    text-align:center;
    margin:0;
    flex:auto;
}
.details-panel-con {
    overflow-x:hidden; /* for mobile */
    overflow-y:auto;
    flex:auto;
}
.details-panel-item-name {
    display:inline-block;
    max-width:calc(100% - 24px);
}
.details-panel-img-container {
    text-align:center;
    height:160px;
    padding:6px 0;
}
.details-panel-img-container .thumbnail {
    max-width:calc(100% - 4px); /* `-4px` for full width thumbnail */
    max-height:100%;
}
.details-panel-text-info-container {
    padding:10px 20px;
}
.details-panel-text-info-container table {
    margin:0;
}
.details-panel-text-info-container th,
.details-panel-text-info-container td {
    border:none;
}

/**** comments-panel ****//* such as group-discussions */
.comments-panel {
    display:flex;
    flex-direction:column;
}
@media (max-width:767px) {
    .comments-panel {
        width:100%;
        background:#fff;
        position:fixed;
        top:0;
        left:0;
        bottom:0;
    }
}
@media (min-width:768px) {
    .comments-panel {
        width:320px;
        border-left:1px solid #e8e8e8;
    }
}
.comments-panel-hd {
    background:#f8f8f8;
    padding:10px;
    border-bottom:1px solid #e8e8e8;
    flex-shrink:0;
    display:flex;
}
.comments-panel-title {
    flex:auto;
    text-align:center;
    margin:0;
}
.comments-panel-con {
    overflow-y:auto;
}
.comments-panel-footer {
    margin-top:auto;
}
.comments-panel-footer .msg-form {
    border-top:1px solid #e8e8e8;
}

/**** messages ****/
.messages {
    position:fixed;
    border-radius: 2px;
    -webkit-border-radius: 2px;
    -moz-border-radius: 2px;
    box-shadow: 0 2px 4px rgba(0,0,0,0.2);
    -moz-box-shadow: 0 2px 4px rgba(0,0,0,0.2);
    -webkit-box-shadow: 0 2px 4px rgba(0,0,0,0.2);
    z-index:999; /* for repo.html: to show on top of fixed-hd */
    -webkit-transition: top 0.5s ease;
    -moz-transition: top 0.5s ease;
    transition: top 0.5s ease;
}
.messages .info {
    padding:5px;
    background:#f9edbe;
    margin:0;
}
.messages .success {
    padding:5px;
    background:#C4ECA9;
    margin:0;
}
.messages .error {
    padding:5px;
    background:#FDF;
    margin:0;
    color:#000;
}
/***** header  *****/
.header-bar {
    padding:9px 10px;
    background:#f2f2f2;
    margin-bottom:.5em;
    border-radius:2px;
    padding-bottom:0;
    height:48px;
    overflow:hidden;
}
.header-bar h3 {
    line-height: 30px;
}
/**** narrow-panel ****/
.narrow-panel {
    width:320px;
    min-height:15em;
    padding:30px;
    border: 1px solid #ddd;
    border-radius:4px;
    margin:5em auto 0;
}
.narrow-panel h2,
.narrow-panel h3 {
    margin:0 0 0.9em;
    border-bottom:1px solid #ddd;
}
.narrow-panel h2 {
    font-size:1.3em;
}
.narrow-panel input {
    width:312px;
    padding:2px 3px;
    border-radius:2px;
    margin:0 0 0.6em;
}
.narrow-panel input.submit {
    width:auto; /*for fr,de etc*/
    height:28px;
    padding:4px 5px;
    margin:8px 0 0;
}
.narrow-panel .note {
    color: #666666;
    font-size: 11px;
    margin: 2px 0 5px;
}
/**** new-narrow-panel  ****/
.new-narrow-panel {
    width:388px;
    border:1px solid #d5d5d5;
    border-radius:4px;
    box-shadow:0 3px 2px #f5f5f5;
    margin:5em auto;
}
@media (max-width: 387px) {
    .new-narrow-panel {
        width:100%;
    }
}
.new-narrow-panel .hd {
    color:#fff;
    font-size:16px;
    padding:5px 20px;
    background:#feab79;
    border-bottom:1px solid #d5d5d5;
}
.new-narrow-panel .con {
    padding:30px 0 60px;
    width:268px; 
    margin:0 auto;
}
.new-narrow-panel .input {
    font-size:14px;
    margin:5px 0 20px;
}
/**** wide panel ****/ /* e.g. repo decrypt page */
.wide-panel {
    width: 928px;
    padding: 10px 10px 15px;
    border: 1px solid #DDD;
    border-radius: 3px;
    margin: 2em auto 0;
}
/**** text-panel ****/ /* e.g. logout */
.text-panel {
    font-size:16px;
    text-align:center;
    padding-top:7em;
}
/**** tab-tabs ****/ /* tabs in tab, e.g. myhome libs */
.tab-tabs,
.tab-popup-tabs {
    font-size:1em;
    padding:0;
    border:0;
    min-height:150px;
}
.tab-tabs {
    margin-bottom:75px;
}
.tab-tabs .tab-tabs-nav {
    padding-top:0;
}
.cur-view-path .tab-tabs-nav {
    font-size:15px;
}
.tab-tabs-nav .tab {
    float:left;
    border:0;
    background:none;
}
.tab-tabs-nav .tab.long-tab {
    margin-left:.4em;
}
.tab-tabs-nav .tab .a {
    color:#8A948F;
    font-weight:normal;
    padding:.3em 0;
    margin-right:0.6em;
}
.tab-tabs-nav .ui-state-active .a {
    color:#DD4B39;
    border-bottom:2px solid #DD4B39;
}
.tab-tabs-nav .tab .a:hover {
    color:#DD4B39;
}
.cur-view-path .tab-tabs-nav .ui-state-active .a,
.cur-view-path .tab-tabs-nav .a:hover {
    color:#eb8205;
    text-decoration:none;
    border-bottom-color:#eb8205;
}
.tab-tabs .ui-tabs-panel {
    padding:0;
}
/**** tab-popup ****/
.tab-popup {
    min-width:400px;
    width:auto; /*for 'long' lang*/
    padding-top:10px;
}
.tab-popup .hd {
    padding-left:12px;
}
.tab-popup-tabs .tab-popup-tabs-nav {
    height:30px;
    padding:0 0 0 12px;
    border-bottom:1px solid #ddd;
    border-radius:0;
}
.tab-popup-tabs-nav .tab {
    display:inline-block;
}
.tab-popup-tabs-nav .tab .a {
    color:#000;
    font-size:15px;
    line-height:16px;
    display:inline-block;
    padding:6px 13px 5px;
    border-bottom:3px solid transparent;
    margin-right:5px;
}
.tab-popup-tabs-nav .ui-state-active .a,
.tab-popup-tabs-nav .tab .a:hover {
    color:#eb8205;
    text-decoration:none;
    border-bottom-color:#eb8205;
}
.tab-popup-tabs .ui-tabs-panel .option-list {
    max-height:200px;
    overflow:auto;
    margin-bottom:5px;
    position:relative;/* to fix ie7 'scroll position' problem */
}
.tab-popup .ui-state-active a {
    border-radius:3px 3px 0 0;
}
.tab-popup .bot {
    padding:1em 1.4em;
    border-top:1px solid #ddd;
    border-bottom-left-radius: 4px;
    border-bottom-right-radius: 4px;
}
.tab-popup .tip {
    margin:0;
}
/**** op confirm popup ****/
.op-confirm {
    position:absolute;
    padding:12px 15px;
    background:#fff;
    border:1px solid #ddd;
    box-shadow: 0 2px 4px rgba(0,0,0,.2);
    z-index:10;
}
.op-confirm button {
    margin-right:8px;
}
/**** simplemodal ****/
#basic-modal-content {
    display:none;
}
#simplemodal-overlay {
    background-color:#000;
}
#simplemodal-container {
    padding: 20px;
    background-color:#fcfcfc;
    -moz-border-radius:4px;
    border-radius:4px;
    -webkit-box-sizing:content-box;
    box-sizing:content-box;
}
#simplemodal-container a {
    font-weight:normal;
}
#simplemodal-container table {
    margin:0;
}
.modalCloseImg {
    position:absolute;
    width:28px;
    height:28px;
    background-position:0 -1173px;
    cursor:pointer;
    top:-14px;
    right:-14px;
    z-index:3200;
}
#simplemodal-container h3 {
    font-size:1.5em;
    word-wrap:break-word;
    margin:0 0 10px;
}
#simplemodal-container h3,
#simplemodal-container h4,
#simplemodal-container label {
    font-weight:bold;
}
#simplemodal-container label {
    margin:8px 0 4px;
}
#simplemodal-container .radio-item,
#simplemodal-container .checkbox-option {
    font-weight:normal;
}
#simplemodal-container .radio-item,
#simplemodal-container .checkbox-label {
    margin:4px 0;
}
.simplemodal-close {
    margin-left:5px;
}
#confirm-popup {
    min-width:255px;
}
/**** ui-autocomplete *****/
.ui-autocomplete {
    padding:2px;
    border:1px solid #ddd;
    border-radius:4px;
    background:#fff;
    overflow:auto;
}
.ui-menu .ui-menu-item a {
    display:block;
    padding:.2em .4em;
    font-size:1.1em;
    line-height:1.5;
    text-decoration:none;
    border:1px solid transparent;
    border-radius:4px;
    zoom:1;
}
.ui-menu .ui-menu-item a.ui-state-hover {
    border-color:#fbcb09;
    background: #fdf5ce;
    color: #c77405;
}
/**** article ****/
.article {
    padding:40px 200px 40px 60px;
    font-size:14px;
    line-height:1.6;
    color:#333;
}
.article h2,
.article h3,
.article h4,
.article h5,
.article h6 {
    margin: 1.2em 0 0.4em;
    color:#333;
    font-weight:bold;
}
.article h1 + p, .article h2 + p, .article h3 + p, .article h4 + p, .article h5 + p, .article h6 + p,
.article h1 + pre, .article h2 + pre, .article h3 + pre, .article h4 + pre, .article h5 + pre, .article h6 + pre,
.article h1 + ul, .article h2 + ul, .article h3 + ul, .article h4 + ul, .article h5 + ul, .article h6 + ul,
.article h1 + ol, .article h2 + ol, .article h3 + ol, .article h4 + ol, .article h5 + ol, .article h6 + ol {
    margin-top: 0;
}
.article p {
    margin:0.8em 0;
}
.article ul {
    list-style-type:disc;
}
.article ul,
.article ol {
    padding-left:2em;
    margin:0.5em 0;
}
.article code {
    font-size:12px;
    white-space: pre-wrap;
    padding: 1px 5px 0;
    background-color: #F8F8F8;
    border: 1px solid #dadada;
    border-radius: 2px;
    -moz-border-radius: 2px;
    -webkit-border-radius: 2px;
    margin: 0 2px;
}
.article pre {
    font-size:13px;
    padding:5px 10px;
    background:#f8f8f8;
    border:1px solid #ddd;
    border-radius:3px;
    -moz-border-radius:3px;
    -webkit-border-radius:3px;
    margin:1em 0;
}
.article pre code {
    white-space:pre-wrap;
    padding:0;
    margin:0;
    border:none;
}
.article a {
    font-weight:normal;
}
.article blockquote {
    color: #777;
    padding: 0 15px;
    border-left: 4px solid #DDD;
    margin: 1.2em 0;
}
.article table {
    table-layout:auto;
    width:auto;
    margin:0.8em 0;
}
.article tr:nth-child(2n) {
    background-color: #F8F8F8;
}
.article th,
.article td {
    padding:6px 13px;
    border:1px solid #ccc;
}
/**** obv-btn ****/ /* e.g. download btn in shared file/dir */
.obv-btn {
    display:inline-block;
    color:#fff;
    padding:4px 10px;
    background: #60b044;
    border:1px solid #5ca941;
    border-radius:3px;
}
.obv-btn:hover {
    color:#fff;
    text-decoration:none;
}
/**** sf-popover ****/ /* e.g. top notice popup, group members popup */
.sf-popover-container {
    position:relative;
}
.sf-popover {
    width:240px;
    background:#fff;
    border:1px solid #c9c9c9;
    border-radius:3px;
    box-shadow:0 0 4px #ccc;
    position:absolute;
    z-index: 20;
}
.sf-popover-hd {
    padding:5px 0 3px;
    border-bottom:1px solid #dfdfe1;
    margin:0 10px;
}
.sf-popover-title {
    text-align:center;
}
.sf-popover-close {
    font-size:16px;
    color:#b9b9b9;
    margin:4px 0 0;
}
.sf-popover-con {
    padding:0 10px;
    overflow:auto;
}
a.sf-popover-item {
    display:block;
    color:#444;
    font-weight:normal;
    line-height:31px;
    text-decoration:none;
    padding:0 10px;
    margin:5px -10px;
}
/**** user-item ****/ /* e.g. group member in 'group members' panel */
.user-item {
    padding:0 10px;
    margin:5px -10px;
}
.user-item .txt {
    margin-left:40px;
}
.user-item .txt-item {
    margin:0;
}
/**** sf-dropdown ******/
.sf-dropdown {
    position:relative;
}
.sf-dropdown-inline {
    display:inline-block;
}
button.sf-dropdown-toggle:focus {
    background-color:#ddd !important;
    outline:none;
}
.sf-dropdown-menu {
    position:absolute;
    background:#fff;
    padding:6px 1px;
    margin:2px 0 0;
    border:1px solid rgba(34,36,38,.15);
    border-radius:3px;
    box-shadow:0 2px 3px 0 rgba(34,36,38,.15);
    z-index:10;
}
.sf-dropdown-menu li a,
.sf-dropdown-menu a {
    display:block;
    padding:4px 12px;
    min-width:130px;
    white-space:nowrap;
    color:#444;
    font-weight:normal;
}
.sf-dropdown-menu a:hover {
    background:#feaa7c;
    text-decoration:none;
    color:#fff;
}
/**** discussions/comments ****/
.msg {
    padding:5px 10px;
}
.msg-body {
    margin-left:44px;
}
.msg-op {
    color:#aaa;
    font-size:18px;
}
.msg-username {
    display:inline-block;
    vertical-align:bottom;
    max-width:30%;
}
.msg-time {
    font-size:11px;
    color:#999;
    margin-left:5px;
}
.msg-form {
    padding:10px;
    background:#f2f2f2;
    border-top: 1px solid #c9c9c9;
}
.msg-input {
    width:100%;
    padding:3px 5px;
    height:60px;
}
.msg-submit {
    color:#fff;
    background:#4abb49;
    border:1px solid #5cb25b;
}
.msg-submit:hover {
    background:#55ab22;
}
.no-discussion-tip {
    text-align:center;
    margin:10px 0;
}
.load-more-discussion {
    color:#eb8205;
    margin-top:1rem;
    cursor:pointer;
    text-align:center;
}
/**** custom select2 ****/
.select2-container-multi .select2-choices {
    border-color: #ddd;
    border-radius: 2px;
    background-image: none; /* rm the shadow */
}
.select2-container-multi .select2-choices .select2-search-field {
    float:none;
}
.select2-container-multi .select2-choices .select2-search-field input {
    padding:2px 2px 2px 5px;
    font-family:inherit;
    font-size:13px;
}
.select2-container-multi .select2-choices .select2-search-choice {
    border:none;
    border-radius:0;
    background:#eee;
}
.select2-container .avatar,
.select2-results .select2-result-label .avatar {
    vertical-align:middle;
    margin-right:3px;
}
.select2-result-label .text {
    display:inline-block;
    width:calc(100% - 42px);
}
.select2-results .select2-result-label .avatar {
    margin-right:10px;
}
.select2-result-label .avatar,
.select2-result-label .text {
    vertical-align:middle;
}
/**** custom magnificPopup ****/
.mfp-bottom-bar {
    position:relative;
}
.mfp-title {
    min-width:230px;
    padding-right:60px;
}
.mfp-close:hover,
.mfp-arrow:hover {
    background:transparent;
}

/********** Container ***********/
#wrapper {
}
#header {
    background:#f4f4f7;
    width:100%;
    height:53px;
    font-size: 14px;
    border-bottom: 1px solid #e8e8e8;
    padding:8px 16px 4px;
    /*display:flex;*/
    justify-content:space-between;
    flex-shrink:0;
}
#wide-panel-noframe {
    padding-top:16px;
}
.side-panel {
    display:flex;
    flex-direction:column;
    padding:0;
    overflow:hidden;
}
@media (max-width: 767px) {
    .side-panel {
        background:#f8f8f8;
        width:300px;
        height:100%;
        position:fixed;
        left:-300px;
        z-index:1; /* important! */
        -webkit-transition: all 0.3s ease;
        -moz-transition: all 0.3s ease;
        transition: all 0.3s ease;
    }
}
.side-panel-close {
    margin:10px 0 0 auto;
}
.main-panel {
    padding:0;
    display:flex;
    flex-direction:column;
}
.panel-top {
    padding:.5rem 1rem .25rem;
    background:#f4f4f7;
    border-bottom: 1px solid #e8e8e8;
    display:flex;
    flex-shrink:0;
}
.side-panel-top {
    padding:.5rem 1rem;
}
@media (max-width: 767px) {
    .side-panel-top {
        border-right:1px solid #eee;
    }
}
@media (min-width: 768px) {
    .cur-view-toolbar {
        position:relative; /* for the ':before' */
    }
    .cur-view-toolbar:before {
        content:'';
        border-left:1px solid #ddd;
        position:absolute;
        top:3px;
        left:-16px;
        height:23px;
    }
}
.common-toolbar {
    margin-left:auto;
    display:flex;
}
#right-panel {
    padding-top:16px;
    padding-bottom:20px;
}
.main-panel-main {
    flex:auto;
    display:flex;
    flex-direction:column;
    overflow:hidden; /* for ff */
}
.main-panel-main-with-side {
    flex-direction:row;
}
.cur-view-main {
    flex:1;
    display:flex;
    flex-direction:column;
}
.cur-view-path {
    flex-shrink:0;
    min-height:40px;
    padding:8px 16px 0;
    background:#f9f9f9;
    position:relative; /* for the ':after' */
}
.cur-view-path:after {
    content:'';
    border-bottom:1px solid #e8e8e8;
    position:absolute;
    left:16px;
    right:16px;
    bottom:0;
}
.cur-view-path-path { /* for the real path */
    font-size:16px;
    word-break: break-all;
}
.cur-view-main-con {
    padding:10px 16px 20px;
    border-right:4px solid transparent;
    overflow:auto;
    flex:auto;
}
#title-panel h2 {
    margin-bottom:0.45em;
}
#right-panel h3:first-child,
#left-panel h3:first-child {
    margin-top: 0px;
}
#right-panel .hd,
.tabnav,
.repo-file-list-topbar,
.commit-list-topbar,
.file-audit-list-topbar,
#dir-view .repo-op,
.wiki-top {
    padding:9px 10px;
    background:#f2f2f2;
    margin-bottom:.5em;
    border-radius:2px;
}
#right-panel .hd,
.tabnav,
.wiki-top {
    padding-bottom:0;
    height:48px;
}
#organization-repos .hd {
    position:relative;
}
.group-top-op-icon {
    display:inline-block;
    font-size:22px;
    margin:3px 0 0 10px;
}
.commit-list-topbar,
.file-audit-list-topbar,
.repo-file-list-topbar {
    margin-bottom:0;
}
#dir-view .repo-file-list-topbar {
    background:none;
    padding:0;
}
#right-panel .hd h3,
#right-panel h3.hd {
    line-height:30px;
    margin-bottom:0;
}
#right-panel .hd .tab {
    padding-bottom:0;
    margin-bottom:0;
    top:0;
}
#right-panel .hd .a,
.tabnav-tab a,
.wiki-nav .link {
    display:inline-block;
    font-size:15px;
    color:#333;
    line-height:1.5;
    font-weight:normal;
    padding: 4px 10px 9px;
    border-bottom: 3px solid transparent;
    margin-left:5px;
}
.tabnav-tab-cur a,
.tabnav-tab a:hover,
.wiki-nav .cur-item .link,
.wiki-nav .link:hover,
#right-panel .hd .ui-state-active .a,
#right-panel .hd .a:hover {
    color:#eb8205;
    text-decoration:none;
    border-bottom-color: #eb8205;
}
.btn-white,
.tabnav button,
.repo-file-list-topbar .op-btn {
    height:29px;
    background:#fff;
    line-height:17px;
}
.cur-view-toolbar .btn-white {
    min-width: 55px;
}
@media (max-width:767px) {
    .cur-view-toolbar .mobile-icon {
        color:#999;
        line-height:1.63;
        font-size:22px;
        margin-right:8px;
    }
}
/* info-bar */
#info-bar {
    color:#1f0600;
    padding:1px 25px 1px 10px;
    background:#fddaa4;
    position:relative;
}
#info-bar .close {
    position:absolute;
    right:5px;
    top:5px;
    font-size:16px;
    margin:0;
}
#info-bar-info {
    margin:3px 0;
}
#info-bar-info a {
    color:#a68558;
    text-decoration:underline;
}
/* top-bar */
#logout-icon {
    margin:5px 0 0 25px;
    font-size:22px;
    line-height:1;
    color:#999;
}
@media (max-width: 390px) {
    #logout-icon {
        margin-left:10px;
    }
}

#notifications {
    position:relative;
    margin:5px 0 0 25px;
}
@media (max-width: 390px) {
    #notifications {
        margin-left:8px;
    }
}
#notifications .sf2-icon-bell {
    font-size:24px;
    line-height:1;
    color:#999;
}
#notifications .num {
    position:absolute;
    color:#fff;
    font-size:12px;
    line-height:1;
    padding:1px 2px;
    background:#feac74;
    border:1px solid #cb8a5d;
    top:0;
    left:15px;
}
#notice-popover {
    top:38px;
    right:-16px;
}
#notice-popover .outer-caret {
    right:18px;
}
#notice-popover a {
    font-weight:normal;
}
#notice-popover li {
    padding:9px 0 3px;
    border-bottom:1px solid #dfdfe1;
}
#notice-popover li.unread {
    background:#f5f5f7;
    padding-right:10px;
    padding-left:8px;
    border-left:2px solid #feac74;
    margin:0 -10px;
}
#notice-popover .avatar {
    border-radius:1000px;
    float:left;
}
#notice-popover .brief {
    margin-left:40px;
}
#notice-popover .time {
    color:#999;
    text-align:right;
    margin:0;
    clear:both;
}
#notice-popover .view-all {
    display:block;
    padding:7px 0;
    text-align:center;
    color:#a4a4a4;
}
#account {
    position:relative;
    margin-left:32px;
}
#account .avatar {
    vertical-align:middle;
    border-radius:1000px;
}
#my-info {
    display:inline-block;
    color:#d6d6d6;
}
@media (max-width:767px) {
    #account {
        margin:5px 0 0 10px;
    }
    .account-toggle {
        font-size:22px;
        line-height:1;
        color:#999;
        margin-top:8px;
    }
}
.account-popup .avatar {
    float:left;
}
.account-popup .txt {
    margin-left:45px;
}
.account-popup {
    right:0;
    top:52px;
    font-size:13px;
}
.account-popup .outer-caret {
    top:-10px;
    right:16px;
}
.account-popup .sf-popover-con {
    padding:0;
}
.account-popup .item {
    display:block;
    padding:8px 18px;
    border-bottom:1px solid #ddd;
}
.account-popup a.item {
    color:#333;
    font-weight:normal;
}
.account-popup a.item:hover {
    background:#fafafa;
    text-decoration:none;
}
#account .manage {
    position:absolute;
    left:60px;
    top:-16px;
}
#account .manage .a:hover {
    text-decoration:none;
}
#lang-context-selector {
    position:absolute;
    top:23px;
    white-space:nowrap;
    width:auto;
    min-width:200px;
}
#lang-context-selector .sf-popover-con {
    padding:10px;
}
#lang-context-selector a {
    color:#000;
    display:block;
    padding:1px 5px;
    font-weight:normal;
}
#lang-context-selector a:hover {
    background:#eee;
    text-decoration:none;
}

/* header */
#logo {
    margin-right:30px;
}

/*** separate pages ***/
/* login */
#lang {
    font-weight:normal;
    font-size:13px;
    margin-top:12px;
}
#lang-context:hover {
    text-decoration:none;
}
.captcha {
    float:right;
}
#refresh-captcha {
    margin:10px 3px 0 5px;
}
#id_captcha_1 {
    width:auto;
    height:36px;
    padding:2px 10px;
    border-radius:3px;
    margin:0;
}
.login-panel {
    background:#f5f6f7;
    border-radius:3px;
    padding:20px 60px;
    width:390px;
    margin:0 auto;
    box-shadow:0 0 8px #a7a6a9;
}
@media (max-width:389px) {
    .login-panel {
        width:100%;
        padding-left: calc((100% - 270px)/2);
        padding-right: calc((100% - 270px)/2);
    }
}
.login-panel-logo {
    display:block;
    margin:0 auto 20px;
}
.login-panel-hd {
    font-size:18px;
    font-weight:normal;
    text-align:center;
    margin:5px 0 15px;
}
.login-panel .input {
    margin:0;
    border:1px solid #cdcdcd;
    padding:2px 10px;
    height:36px;
    width:248px;
    font-size:14px;
}
.login-panel .name-input {
    border-radius: 3px 3px 0 0;
    border-bottom-width:0;
}
.login-panel .passwd-input {
    border-radius: 0 0 3px 3px;
    margin-bottom:10px;
}
.login-panel .remember {
    margin:20px 0 10px;
}
.login-panel .submit {
    margin:20px 0 15px;
    border-width:0;
    border-radius:4px;
    width:100%;
    height:42px;
    background:#f59f00;
    color:#f8f9fa;
    font-size:14px;
}
.login-panel-bottom-container {
    margin-top:10px;
    text-align:right;
}
/*myhome*/
#quota-bar {
    display:block;
    height:1em;
    border:1px solid #ddd;
    margin:5px 0;
    border-radius:2px;
    overflow:hidden;/* for usage > 100% */
}
#quota-bar .usage {
    display:inline-block;
    height:100%;
    vertical-align:top;
}
#my-usage,
#quota-usage {
    background:#ddd;
}
#share-usage {
    background:#eee;
}
#usage-details {
    font-size:12px;
    color:#888;
}
#traffic-stat {
    color: #333;
    font-weight: normal;
}
#repo-create-form {
    padding:0 5px;
}
#repo-create-form .select {
    width:268px;
    margin-bottom:5px;
}
#repo-create-form .checkbox-label { /* for "Encrypt" */
    margin:10px 0 0;
}
.activity-group-hd {
    padding: 8px;
    color: #444;
    font-size:16px;
    border-bottom: 1px solid #e5e5e5;
    margin:0;
}
.activity-group-bd {
    list-style-type: none;
    font-size:15px;
    line-height:21px;
    padding:0;
    margin: 0 0 15px 0;
}
.event-item {
    padding:7px 8px;
    border-bottom: 1px solid #e5e5e5;
}
.event-item .txt {
    margin-left:45px;
}
.event-item .cmt-desc {
    display:block;
}
.event-item p {
    margin:0;
}
.event-item .time {
    color:#888;
}
.event-item .avatar {
    float:left;
    border-radius:1000px;
    margin-top:3px;
}
#notices-loading,
#trash-more-loading {
    text-align:center;
    width:100%;
}
#trash-more {
    margin-bottom:30px;
}
#notices-more {
    margin: -20px 0 20px;
}
/* avatar */
.avatar-op .avatar {
	border-radius: 4px;
	-moz-border-radius: 4px;
}
.group .avatar {
	background:#fdfdfd;
	border-radius: 1000px;
}
.avatar-op h3 {
    border:none;
    margin-bottom:2px;
}
.avatar-op .upload-new-avatar-hd {
    margin-top:15px;
}
/*user-basic-info*/
.setting-item {
    margin-top:15px;
    margin-bottom:30px;
}
.setting-item h3 {
    color:#000;
    padding-bottom:0.2em;
    border-bottom:1px solid #ddd;
    margin-bottom:0.7em;
}
#user-basic-info label {
    width:5.6em;
    margin-right:1em;
}
.ru #user-basic-info label {
    width:9em;
}
.es #user-basic-info label,
.hu #user-basic-info label {
    width:7em;
}
.it #user-basic-info label {
    width:6em;
}
.fr #user-basic-info label {
    width:8em;
}
#user-basic-info .avatar,
#user-basic-info textarea {
    vertical-align:text-top;
}
#user-basic-info .avatar {
    margin-bottom:8px;
}
#user-avatar-form {
    display:inline-block;
    vertical-align:text-top;
    margin-left:10px;
}
#repo-file-list {
    margin-bottom:100px;
}
.path { margin: 1.4em 0 0; }
.access-notice { margin: 0.8em 0 0.4em; }
#repo-file-list .repo-op {
    text-align:right;
    margin-bottom:4px;
}
.repo-op .op-btn {
    *margin-left:5px;/* for ie 7*/
}
.repo-op .op-btn [class^="icon-"],
.repo-op .op-btn [class^="sf-icon-"] {
    margin-right:3px;
}
.repo-op .op-btn {
    vertical-align:middle;
}
.set-file-type {
    padding: 2px;
    line-height: 1.2;
    margin: 2px 0 5px;
}
.file-audit-list-topbar .path,
.commit-list-topbar .path,
.repo-file-list-topbar .path {
    font-size:14px;
    line-height:25px;
    margin:0;
}
#dir-view .repo-op .op-btn {
    padding:5px 14px;
}
.repo-file-list {
    margin:0;
}
@media (min-width:768px) { /* for mv by 'drag & drop' in 'dir view' page */
    .repo-file-list .select {
        padding-left:10px;
    }
    .repo-file-list .hl .select {
        background: transparent url('../img/grippy_large.png') scroll no-repeat 1px 50%;
    }
}
.repo-file-list .icon-star-empty {
    color:#d0d0d0;
}
.repo-file-list .icon-star {
    color:#505050;
}
.repo-file-list .icon-star-empty,
.repo-file-list .icon-star {
    font-size:16px;
    cursor:pointer;
    text-decoration:none;
    line-height:19px;
    vertical-align:middle;
}
.repo-file-list .dirent-icon {
    text-align:center;
}
.repo-file-list .dirent-name {
    display:inline-block;
}
@media (max-width:767px) {
    .repo-file-list .dirent-name,
    .repo-file-list .img-name-link {
        display:block;
    }
}
.repo-file-list .file-locked-icon {
    position:absolute;
    right:0;
    bottom:0;
}
.repo-file-list th {
    padding-top:1rem;
}
#repo-file-list .fixed-hd {
    position:fixed;
    width:950px;
    top:0;
    z-index:11; /*make it on top of dirent op(popup)*/
    border-color:#efefef; /*for repo-file-list-topbar*/
}
#repo-file-list .repo-file-list-topbar.fixed-hd {
    width:930px;
    z-index:12; /* to make #upload-menu be on top of .repo-file-list tr.fixed-hd */
}
.repo-file-list .fixed-hd th {
    background:#fff;
    -webkit-box-shadow:0 2px 2px -1px #aaa;
    box-shadow:0 2px 2px -3px #aaa;
}
.repo-file-list .repo-file-op {
    position:relative;
}
.displayed-op {
    display:inline;
    margin-right:5px;
}
.audit-item .audit-select-hidden {
    position:absolute;
    background:#fff;
    padding:6px 1px;
    border:1px solid #eee;
    border-radius:5px;
    z-index:10;
}
.audit-select-hidden li a {
    display:block;
    padding:0 12px;
}
.file-choose-form {
    width:500px;
    padding:10px 20px;
}
@media (max-width:579px) {
    .file-choose-form {
        padding:0;
        width:280px;
    }
}
.file-tree-cont, .dir-tree-cont {
    padding:5px;
    height:280px;
    overflow:auto;
    border:1px solid #eee;
    margin:5px 0 10px;
}
#mv-dir-list .icon-caret-down,
#mv-dir-list .icon-caret-right {
    margin-right:15px;
}
.inline-rename-form .input {
    font-size:14px;
}
@media (max-width:321px) {
    .inline-rename-form .input {
        width:225px;
    }
    #dir-view .inline-rename-form .input {
        width:200px;
    }
}
@media (min-width:375px) and (max-width:400px) {
    .inline-rename-form {
        width:270px;
    }
}
.web-setting-form .cancel,
.inline-rename-form .cancel {
    color:#666;
}
.inline-rename-form .input,
.inline-rename-form .submit {
    margin:0;
}
.web-setting-form .submit,
.web-setting-form .cancel,
.inline-rename-form .submit,
.inline-rename-form .cancel {
    font-size:16px;
    line-height:1;
}
#repo-latest-commit .avatar {
    vertical-align:middle;
}
#repo-latest-commit .time {
    color:#666;
    margin-left:5px;
}
.lsch,
.lsch-encrypted,
.file-diff {
    font-size:12px;
    font-weight:normal;
    color:#666;
    text-decoration:underline;
}
#ls-ch {/*repo commit details container*/
    min-width:300px;
    min-height:300px;
    max-width:850px;
    max-height:550px;
    overflow:auto;
    line-height:1.6;
}
#ls-ch h2,
#ls-ch h3 {
    margin: 0 0 0.2em;
    color:#333;
    font-weight:bold;
}
#ls-ch .commit-time,
.commit-time {
    color:#333;
    font-size:13px;
    font-weight:normal;
    margin-top: 0em;
}
#ls-ch ul {
    padding:0 0 6px 0;
}
#ls-ch a {
    color:#e83;
    font-weight:normal;
}
#dirs { /* file mv */
    margin-top:8px;
}
/* file upload */
.fixed-upload-file-dialog {
    width: 540px;
    position: fixed;
    bottom: 0;
    right: 10px;
    background: #fff;
    border: 1px solid #ddd;
    border-radius: 3px;
    box-shadow: 0 0 6px #ddd;
}
.fixed-upload-file-dialog .hd {
    padding: 6px 10px;
    background: #f0f0f0;
    margin:0;
}
.fixed-upload-file-dialog .con {
    height:164px;
    overflow-y:auto;
}
.fixed-upload-file-dialog .ops {
    position:absolute;
    top:10px;
    right:10px;
}
.fixed-upload-file-dialog .op-icon {
    font-size:18px;
    color: #b8b8b8;
    margin:0;
}
.fixed-upload-file-dialog .sf-close,
.fileupload-buttonbar .cancel {
    *margin-left:5px;
}
.fixed-upload-file-dialog .total-error {
    margin:10px;
}
.fileupload-progress {
    margin-top:5px;
}
.fileinput-button {
    display:inline-block;
    line-height:19px;
    position:relative;
    overflow:hidden;
}
.fileinput-button .icon-plus {
    font-size:13px;
    color:#333;
}
.fileinput-button input {
    position: absolute;
    top: 0;
    right: 0;
    margin: 0;
    height:27px;
    opacity: 0;
    filter: alpha(opacity=0);
    cursor: pointer;
}
.fileupload-table {
    margin-bottom:0;
    table-layout: fixed;
}
.fileupload-table .name,
.fileupload-table .error {
    padding-left:7px;
    margin:0;
}
.fixed-upload-file-dialog .fileupload-buttonbar .cancel,
.template-upload .btn {
    background: transparent;
    border: none;
    color: #e83;
}
.fixed-upload-file-dialog .fileupload-buttonbar .cancel {
    color:#909090;
}
.template-upload .btn {
    font-size:1em;
    padding:0;
}
.ui-progressbar,
.progress {
    background-color: #F7F7F7;
    background-image: linear-gradient(to bottom, #F5F5F5, #F9F9F9);
    background-repeat: repeat-x;
    border-radius: 4px 4px 4px 4px;
    box-shadow: 0 1px 2px rgba(0, 0, 0, 0.1) inset;
    height: 1em;
    overflow: hidden;
}
#mv-progress {
    margin:10px 0;
}
.template-upload .progress {
    width:90%;
}
.ui-progressbar-value,
.progress .bar {
    background:#e83;
    height:100%;
}
.fade {
    opacity:0;
    visibility:hidden;/*for ie*/
}
.fade.in {
    opacity:1;
    visibility:visible;/*for ie*/
}
#upload-file-form .tip {
    padding-left:1.5em;
    *padding-left:1.9em;
    margin-top:5px;
}

/* repo-history */
#back {
    margin-top:3px;
}
.file-audit-list,
.commit-list {
    margin-bottom:20px;
}
.file-audit-list .user,
.commit-list .time {
    padding-left:10px;
}
.file-audit-list .avatar,
.commit-list .avatar {
    border-radius:2px;
}
.file-access-hd,
.repo-trash-hd,
.repo-snapshot-hd {
    margin-bottom:10px;
}
.repo-snapshot-commit {
    margin-bottom:6px;
}
#online-gc {
    margin-left:5px;
}
/*repo-share-form*/
#email_or_group,
#share-link,
#added-member-name {
    width:260px;
    height:80px;
    padding:2px;
}
#myhome-mods-enable-form,
#mods-enable-form {
    width:266px;
}
#email_or_group,
#added-member-name {
    width:98.5%;
}
#emails {
    width:98.5%;
    height:80px;
    padding:2px;
}
/* file/dir share popup */
.ellipsis-op-target {
    display:inline-block;
    vertical-align:bottom;
}
#share-popup .op-target {
    max-width:400px;
}
@media (max-width:767px) {
    #share-popup .op-target {
        max-width:240px;
    }
}
#mv-form .op-target {
    max-width:410px;
}
@media (max-width:579px) {
    #mv-form .op-target {
        max-width:280px;
    }
}
#folder-perm-popup .op-target {
    max-width:540px;
}
#confirm-popup .op-target,
#repo-transfer-form .op-target {
    max-width:200px;
}
/* group, org */
.user-list {
    margin-top:30px;
}
.user-list .user {
    display:inline-block; /* to handle different height of items */
    vertical-align:top;
    width:330px;
    margin:0 17px 30px 0;
}
.user-list .user {
    *display:inline; /* for ie 6,7 */
}
.user-list .txt {
    width:265px;
}
.member {
    _height:21px;
    padding-bottom:4px;
}
.member .avatar {
    border-radius: 2px;
    -moz-border-radius: 2px;
    margin-right: 5px;
}
.member .avatar,
.member .name {
    vertical-align:middle;
}
/* notification admin */
.cur-note { color: red; font-size: 75%; }
/*file upload*/
.files-add {
    position: relative;
    overflow: hidden;
    margin-bottom:7px;
}
.files-add .op {
    font-size:1.15em;
    font-weight:bold;
    display:inline-block;
    padding-left:18px;
    background-color:#fff;
    background-position:0 -207px;
}
#upload-file-form .files-add input {
    cursor:pointer;
    position: absolute;
    top: 0;
    margin: 0;
    opacity: 0;
    filter: alpha(opacity=0);
}
#upload-file-form .MultiFile-label {
    padding:4px 0;
    border-bottom:1px solid #ebebeb;
}
#upload-file-form .MultiFile-remove {
    padding:0 4px;
    color:#000;
    font-weight:bold;
    border:1px solid #eee;
}
#upload-file-form .MultiFile-remove:hover {
    text-decoration:none;
}
.upload-progress-con,
.upload-cancel {
    margin-top:.8em;
}
.upload-progress-bar {/*for progress container*/
    height:1em;
    margin-top:-3px;
}
.upload-progress-bar .ui-progressbar-value {/*for progress*/
    background:#e83;
    margin:0;
}

/* file view online, file edit */
.file-view-hd {
    font-size:1.4em;
    margin-bottom:0px;
}
.file-view-op {
    margin-top:10px;
}
.file-view-meta-info {
    margin:0;
}
#link-options {
    margin-bottom:10px;
}
#text-diff-output {
    padding:3px;
    background:#dedede;
    border-radius:3px;
    -moz-border-radius:3px;
    margin-top:12px;
}
#file-enc-cont {
    width:950px;
    margin:-20px auto 6px;
    text-align:right;
}
#file-enc {
    padding:0;
}
#file-view-tip {
    height:130px;
    padding:30px 10px 10px;
    width:950px;
    background:#fff;
    text-align:center;
}
#docu-view {
    font-size:14px;/*override .ace_editor*/
    line-height:1.6em;
    font-family: Consolas,"Liberation Mono",Courier,monospace;/*override .ace_editor*/
    min-height: 200px;
}
#img-prev,
#img-next {
    position:absolute;
    top:48%;
    text-decoration:none;
    color:#888;
    width:50px;
    height:50px;
    background:#fff;
    border-radius:100%;
    line-height:50px;
}
#img-prev {
    left:15px;
}
#img-next {
    right:15px;
}

#img-prev:hover,
#img-next:hover {
    color:#333;
}
#image-view {
    padding:1px;
    background:#fff;
    border:1px solid #eee;
    width:auto;
    height:auto;
    max-width:calc(100% - 4px);
    max-height:calc(100% - 4px);
    font-size:0;
    line-height:0;
}
.image-file-view:before {
    content:' ';
    display:inline-block;
    vertical-align:middle;
    height:100%;
    font-size:0;
    line-height:0;
}
#svg-view {
    max-width:calc(100% - 4px);
    max-height:calc(100% - 4px);
}
#docu-view,
#md-view,
#md-edit {
    background:#fff;
}
#md-view,
#md-edit {
    width:756px;
}
#md-view h2,
#wiki-content h2 {
    border-bottom: 1px solid #ccc;
}
.wiki-image {
    display: block;
    margin-left: auto;
    margin-right: auto;
    max-width: 100%;
}
#wiki-content img {
    padding: 5px;
    border: 1px solid #DDD;
    box-shadow: 0 1px 1px #CCC;
    border-radius: 2px;
    max-width:calc(100% - 12px);
    margin:15px 0;
}
#wiki-content .file-icon {
    border:0;
    padding:0;
    border-radius:0;
    box-shadow:none;
    margin:0 2px 0 0;
}
.anchor {
   font-size:0.8em;
   margin-left:6px;
}
.anchor:hover {
   text-decoration:none;
}
#pdf {
    width:950px;
    margin:0 auto;
}
.pdf-page {
    position:relative;
}
.pdf-page-canvas {
    display:block;
    max-width:100%;
    box-shadow:0 0 6px #ccc;
    margin:0 auto 20px;
}
.pdf-page-text-layer {
    position:absolute;
    left:0;
    top:0;
    right:0;
    bottom:0;
    overflow:hidden;
    opacity:0.2;
    line-height:1.0;
}
.pdf-page-text-layer > div {
    color:transparent;
    position:absolute;
    white-space:pre;
    cursor:text;
    -webkit-transform-origin:0% 0%;
    -moz-transform-origin:0% 0%;
    -o-transform-origin:0% 0%;
    -ms-transform-origin:0% 0%;
    transform-origin:0% 0%;
}
.pdf-page-text-layer ::selection {
    background: blue;
}
.pdf-page-text-layer ::-moz-selection {
    background: blue;
}

#doc-view {
    min-height:700px;
    _height:700px;
}
#op-after-edit {
    margin-top:.9em;
}
#file-edit-submit {
    margin-left:5px;
}
#file-edit-cancel {
    color:#900;
    font-weight: normal;
    margin-left: 3px;
}
#md-view {
    padding:40px 96px;
}
#side-toolbar {
    position:fixed;
    right:0;
}
.side-toolbar .item {
    box-sizing:content-box;
    width:59px;
    height:40px;
    padding-top:18px;
    background:#fff;
    text-align:center;
    cursor:pointer;
    border:1px solid #c0c0c0;
    border-right:0;
    border-top:0;
}
.side-toolbar .item:first-child {
    border-top:1px solid #c0c0c0;
    border-top-left-radius:3px;
}
.side-toolbar .item:last-child {
    border-bottom-left-radius:3px;
}
/* shareadmin & useradmin */
.select-white,
.folder-perm-select,
.share-permission-select,
.user-role-select,
.admin-role-select,
.user-status-select {
    position:relative;/*for long text in other lang in 'share admin'*/
    padding:3px 2px;
    background:#fff;
    border:1px solid #ddd;
    border-radius:2px;
}
/* text file diff */
.file-modification-hd .modifier,
.file-modification-hd .time {
    font-weight:normal;
    font-size:13px;
    color:#666;
}
.file-modification-hd a {
    margin:0 3px 0 5px;
}
.file-modification-hd .avatar,
.file-modification-meta-info .span {
    vertical-align:middle;
}
.file-modification-hd .time {
    margin-left:5px;
}
#text-diff-output {
    font-size:14px;
    font-family:monospace;
}
#text-diff-output .blank-file,
#text-diff-output .diff-con {
    background:#fff;
    border:1px solid #ccc;
    margin:0;
}
#text-diff-output .blank-file {
    padding:2em 1em;
}
#text-diff-output th {
    text-align: center;
}
#text-diff-output td {
    font-size:12px;
    word-wrap:break-word;
    padding:2px 3px;
    border-bottom:none;
}
#text-diff-output .diff-header {
    text-align:right;
    vertical-align:top; /* make the line number stay there even its right td gets multi lines of content */
    background-color:#ebebeb;
    border-right:1px solid #eee;
}
.diff-add {
    color: #080;
}
.diff-sub {
    color: #c00;
}
.diff-chg {
    color: #c3f;
}
.video-container {
    margin: auto;
    width: 800px;
    height: 400px;
}
.audio-container {
    margin: auto;
    width: 500px;
    height: 30px;
}

/* wiki page */
.wiki-top {/* for lang with long words */
    text-align:right;
    height:auto;
}
.wiki-top .btn-white {
    margin-left:3px;
}
.wiki-nav .item {
    float:left;
}
.wiki-nav .link {
    color:#333;
    font-weight:normal;
}
#new-wiki {
    margin-left:auto;
}
.wiki-page-ops {
    position:fixed;
    top:10px;
}
@media (min-width: 768px) {
    .wiki-page-ops:before {
        content:'';
        border-left:1px solid #ddd;
        position:absolute;
        top:3px;
        left:-16px;
        bottom:3px;
    }
}
.wiki-pages-heading {
    text-align:center;
    padding-bottom:.5em;
    border-bottom:1px solid #e8e8e8;
}
#wiki-page-list {
    margin-top:1.6em;
}
.wiki-page-list-item {
    word-break:break-all;
    line-height:1.6;
    margin:3px 0;
}
.wiki-page-link,
.wiki-page-link:hover {
   font-size:1.15em;
   font-weight:normal;
   color:#444;
   margin-left:5px;
}
#wiki-area {
    padding:30px 0 0;
}
#wiki-last-modified,
#wiki-page-last-modified {
    margin-top:40px;
    font-size:12px;
    color: #666;
}
#wiki-pages {
   list-style-type:disc;
   padding-left:2em;
   margin-top:1.6em;
}
.wiki-page-missing {
    color:red;
}

/* search */
.search-input {
    margin:0;
    border:1px solid #ddd;
    border-radius:3px;
}
.search-form .search-submit { /* the icon submit */
    position:absolute;
    right:1px;
    top:1px;
    width:30px;
    height:24px;
    padding:0;
    border:0;
    margin:0;
    background:#fff;
}
.search-form .icon-search {
    font-size:16px;
    color:#aaa;
}
.search-form .icon-caret-down {
    color:#bbb;
    cursor:pointer;
    line-height:24px;
}
#advanced-search-form {
    position:absolute;
    width:500px;
    padding:18px;
    background:#fff;
    border:1px solid #ddd;
    border-radius:3px;
    box-shadow:0 0 10px #ddd;
    z-index:100;/* for pages with jquery tabs*/
}
#advanced-search-form .search-input {
    width:98%;
    padding:1px 3px;
}
#advanced-search-form .submit {
    margin-bottom:0;
}
.search-scales {
    margin-top:8px;
}
.search-scales .item {
    width:48%;
}
.search-repos {
    border-bottom:1px dotted #ddd;
    margin-bottom:3px;
}
.custom-ftype-options {
    font-size:13px;
    padding:2px 0;
    background:#fafafa;
}
.custom-ftype-options .checkbox-label {
    display:inline-block;
    margin:0 10px 0 0;
}
.custom-ftype-options .fileext-input {
    width:70%;
}
@media (max-width:400px) {
    .custom-ftype-options .fileext-input {
        width:95%;
    }
}
.top-search-link {
    margin-top:5px;
}
.top-search-link .icon-search {
    font-size:19px;
    line-height:1;
    color:#999;
}
#top-search-form {
    position:relative;
    margin-top:3px;
}
#top-search-form .search-input {
    width:155px;
    padding:1px 30px 1px 5px;
}
#search-form,
#search-link-form,
#search-user-form,
#search-group-form,
#search-repo-form {
    padding:10px;
    background:#f7f7f8;
    border-radius:2px;
    margin-bottom:1.2rem;
}
#search-form {
    margin-top:30px;
}
#search-form .input_and_submit {
    display:inline-block;
    position:relative;
    width:60%;
}
#search-form .advanced-search {
    color:#666;
    font-size:16px;
    cursor:pointer;
    margin-left:4px;
}
#search-form .search-input {
    width:calc(100% - 35px);
    height:24px;
    padding:0 30px 0 5px;
}
#search-results a {
    font-weight: normal;
}
#search-results b {
    font-weight: bold;
}
.search-results-item {
    margin-top:15px;
}
.search-results-item .main-con {
    margin-left:45px;
}
.search-results-item .parent-dir-link {
    color:#888;
}
.search-results-item .time {
    color:#666;
}
.search-results-item .highlight-content {
    margin:0;
}
#plan-form {
    width:260px;
}
#mass-msg {
    width:424px;
    height:100px;
    padding:2px;
    margin-bottom:3px;
}
#mass-email {
    width:432px;
    padding:0;
}
/* payments */
#plans {
    margin-top:24px;
}
#plans p {
    margin:13px 0;
}
#plans th,
#plans td {
    text-align:center;
    padding:6px 10px;
    border:1px solid #ede;
}
#plans th {
    color:#eb8205;
    font-weight:bold;
    font-size:16px;
}
#plans .price {
    color:#666;
    font-size:14px;
}
#plans tr:nth-child(even) td {
    background: #f8f8f8;
}
#plans .empty-cell {
    border-top-color:transparent;
    border-left-color:transparent;
}
#plans .item {
   text-align:right;
   font-weight:bold;
   color:#555;
}
#plan-form .options {
    margin-right: 15px;
}
.signup-btn {
    font-size:14px;
    padding:10px 14px;
    margin:10px 15px 20px 0;
}
.enable-mods-icon {
    margin:3px 0 0;
    color:#ccc;
    font-size:18px;
}
.help-con {
	padding:20px;
}
.help-con img {
    max-width:100%;
    margin:5px 0;
}
#right-panel.help-con .hd {
    font-weight:normal;
    margin-bottom:15px;
}
/* wiki index */
.wiki-index {
    margin-top:25px;
}
.grp-wiki-index {
    margin-left:12px;
}
.wiki-index h3 {
    color:#333;
}
.wiki-index-edit-icon {
    font-size:16px;
    color:#d7d7d7;
    margin:3px 0 0;
}
#wiki-index-con {
    padding-left:12px;
}
.grp-wiki-index #wiki-index-con {
    padding:0;
}
#wiki-index-con ul {
    list-style-type: square;
    padding-left: 1.5em;
    margin-bottom:5px;
    color:#8c8c8c;
}
#wiki-index-con a {
    font-weight:normal;
    color:#8c8c8c;
}
#wiki-index-con a:hover {
    color:#f93;
    text-decoration:underline;
}

/* client list */
.client-list .lib-num {
    cursor:pointer;
}
.client-list .dir-icon {
    color:#666;
}

/* side-info */
#left-panel .side-info .hd { /* '#left-panel' to override some style */
    margin-top:19px;
}
.go-back {
    position: absolute;
    left: -41px;
    top: 9px;
    padding: 0 5px;
    font-size: 25px;
    color:#ccc;
}
.go-back:hover {
    color:#f93;
    text-decoration: none;
}
#set-quota-form {
    min-width:255px;
}
#set-quota-form .input {
    width:180px;
}

/* org reg */
#org-url {
    white-space: nowrap;
}
#org-url-prefix {
    width: 50px;
}

/* notice page */
#notices-table .unread {
    font-weight:bold;
}
#notices-table .avatar-cell {
    vertical-align:top;
    text-align:center;
    padding-top:8px;
}
#notices-table .avatar {
    border-radius:1000px;
}
#notices-table .brief,
#notices-table .detail {
    margin:0.2em 100px .2em 0;
}
#notices-table .detail {
    color:#9d9b9c;
    cursor:pointer;
    font-weight:normal;
}
#notice-list .topic,
#notices-table .topic {
    padding:4px 13px;
    border-left:3px solid #e0e0e0;
    margin-left:7px;
}
#notices-table a {
    font-weight:normal;
}

/* pwd strength */
#pwd_strength {
    margin:-15px 0 20px;
}
#pwd_strength span {
    display:inline-block;
    width:70px;
    border:1px solid #fff;
    background:#e4e4e4;
    color:#cecece;
    text-align:center;
    vertical-align:middle;
    line-height:16px;
}

/* repo setting TODO*/
.user-perm-add-tr input,
.group-perm-add-tr input {
    padding:2px 5px;
}
#perm-add-grp-name {
    width: 95%;
}
.perm-add-select-folder {
    position:relative;
    right:18px;
    cursor:pointer;
}

/* file audit*/
.audit-show-select {
    font-weight: normal;
    font-size: 13px;
    padding-right: 2px;
}
#audit-unselect-op div {
    display: inline-block;
    height: 20px;
    border: 1px solid #ccc;
    background: #f2f2f2;
    cursor: pointer;
}
#audit-unselect-op span {
    margin-right: 5px;
}
#audit-unselect-op a {
    margin: 0 8px;
    text-decoration: none;
    font-size: 14px;
}
/* multi repo operation */
.repo-op .op-link {
    display:inline-block;
    height:29px;
    margin-right:15px;
    color:#8a8a8a;
    font-size:22px;
}
.repo-op .op-link:hover {
    color:#eb8205;
    text-decoration:none;
}
/* multi dirents operation */
#multi-dirents-op .op-btn {
    margin:0;
}
#dir-private-share .label {
    margin:6px 0 8px;
}
#dir-private-share .select2-container {
    margin-bottom:10px;
}
#dir-private-share .submit {
    margin-top:18px;
}
.lib-decrypt-form {
    padding:25px 40px 30px;
}
.lib-decrypt-form .intro {
    font-size:19px;
    color:#464646;
}
.lib-decrypt-form .input {
    height:30px;
    width:194px;
    margin-top:10px;
}
.lib-decrypt-form .submit {
    width:202px;
    height:36px;
    margin:21px 0 10px;
}

/* user & group folder perm */
#repo-folder-perm .nav-con-tabs-content {/* for the case that the scrollbar appears */
    width:630px;
    padding-right:0;
}
#repo-folder-perm .jstree {
    margin:10px 0 4px;
}
.repo-folder-perm-folder-path {
    width:150px;
    padding:3px 33px 3px 5px;
    border:1px solid #ddd;
    border-radius:2px;
    margin:0;
}
.repo-folder-perm-add-folder {
    position:absolute;
    right:0;
    top:1px;
    width:29px;
    height:28px;
    line-height:28px;
    text-align:center;
    font-size:14px;
    color:#666;
    cursor:pointer;
    border-left: 1px solid #ddd;
    margin:0;
}
.repo-folder-perm-content {
    width:612px; /* for the table in it. */
}
#share-popup .share-permission-select,
.folder-perm-select {
    height:30px;
}
#dir-user-share .submit,
#dir-group-share .submit,
#folder-perm-tabs .submit {
    box-sizing:border-box;
    height:30px;
    margin:0;
}
#add-group-members-form {
    margin-bottom:4px;
}

/* add repo to public */
#add-pubrepo-popup {
    width:500px;
}
#add-pubrepo-popup tbody {
    display: block;
    max-height: 150px;
    width: 500px;
    overflow-y: auto;
    overflow-x: hidden;
}

/* share popup */
#download-link-operations dl {
    margin-top:0;
}
#download-link-operations dt {
    margin: 0;
}
/* shared upload link */
#upload-link-panel {
    width:600px;
    padding:10px 20px 20px;
}
#upload-link-panel .avatar {
    vertical-align: middle;
}
/* sysadmin */
#import-members-btn .icon-upload-alt {
    color:#777;
    margin-right:3px;
}
#traffic-month-form {
    margin-top:10px;
}
#traffic-month-form .input {
    width:100px;
}
/* guide for new */
#guide-for-new {
    width: 450px;
}
#guide-for-new .icon-lightbulb {
    font-size:6em;
    color:#feac74;
}
#guide-for-new .txt {
    margin-left:6.4em;
}
/* user profile */
#user-profile {
    width: 290px;
    border: 1px solid #eee;
    border-radius: 5px;
    margin: 50px auto 0;
}
#user-profile .avatar {
    display: block;
    border-radius: 1000px;
    margin: 8px auto;
}
.user-profile-nickname {
    padding: 0 15px 8px;
    margin: 0;
    font-size: 18px;
    text-align: center;
}
.user-profile-info {
    padding: 8px 15px;
    border-top: 1px solid #eee;
}
.user-profile-info-icon {
    display:inline-block;
    width:1.4em;
}
/* shared file view */
#shared-file-view-hd .cur-path,
#shared-file-view-hd .share-by {
    margin:0;
}
.shared-file-op-btn {
    padding:7px;
    margin-top:9px;
}
/*random password */
#share-popup .passwd-wrapper,
#add-user-form .passwd-wrapper {
    position:relative;
    width:268px;
}
#share-popup .passwd,
#add-user-form .passwd {
    width:188px;
    padding-right:75px;
}
#share-popup .generate-random-password,
#add-user-form .generate-random-password,
#share-popup .show-or-hide-password,
#add-user-form .show-or-hide-password {
    position:absolute;
    top:4px;
    right:0;
    width:36px;
    height:26px;
    line-height:26px;
    text-align:center;
    opacity:0.65;
}
#share-popup .show-or-hide-password,
#add-user-form .show-or-hide-password {
    right:36px;
    background:#fff;
}
#share-popup .generate-random-password,
#add-user-form .generate-random-password {
    background:#ccc;
}
#share-popup .generate-random-password:hover,
#add-user-form .generate-random-password:hover,
#share-popup .show-or-hide-password:hover,
#add-user-form .show-or-hide-password:hover {
    opacity:1;
}

/* image thumbnail */
img.thumbnail {
    max-width: 24px;
    max-height: 24px;
}

/* seahub web settings */
.seahub-web-settings h4 {
    padding:3px 10px;
    background:#f7f7f7;
    border-radius:2px;
    margin:15px 0;
}
.web-setting-form {
    margin-bottom:20px;
}
.web-setting-name,
.web-setting-input,
.web-setting-ops {
    display:inline-block;
}
.web-setting-name {
    width:180px;
    padding:0 10px;
    vertical-align:top;
    font-weight:normal;
    line-height:28px;
}
.web-setting-input {
    width:400px;
}
.web-setting-name,
.web-setting-input .input {
    margin:0;
}
.web-setting-input .textarea {
    box-sizing:content-box;
    height:95px;
    margin:0;
}
.web-setting-input .code-textarea {
    width:calc(100% - 38px);
    height:245px;
}
.web-setting-ops {
    width:100px;
    vertical-align:top;
}
.web-setting-form .submit,
.web-setting-input {
    margin-top:0;
}
.web-setting-form .submit {
    margin-right:5px;
}
.web-setting-file-input {
    position:relative;
}
.web-setting-file-upload {
    position:absolute;
    right:0;
    top:0;
}
.web-setting-cur-img {
    margin-bottom:5px;
}
/* view shared dir */
.mode-link {
    display:inline-block;
    padding:4px 6px;
    background:#fff;
    border:1px solid #ccc;
    font-size:0;
    line-height:0;
}
.list-mode-link {
    border-right:0;
}
.cur-mode-link {
    background:#ccc;
}
.shared-dir-zip {
    margin-left:5px;
}
/**** #groups ****/ /* groups page */
#groups .group-name {
    font-size:16px;
    padding-left:3px;
    border-bottom:1px solid #e6e6e6;
    margin:15px 0 0;
}
#groups .group-name .a {
    color:#322;
}
#groups table {
    margin:0 0 32px;
}
#groups th {
    font-size:0;
    padding:0;
}
#groups th,
#groups td {
    border-bottom:0;
}
#groups .empty-tip {
    color:#a4a4a4;
    padding:4px 0;
    border-bottom:1px solid #e5e5e5;
    margin:0 0 32px;
}
/**** #group ****/ /* group page */
#group-path {
    display:flex;
    justify-content:space-between;
}
.group-toolbar-2 {
    position:relative;
    flex:none;
    margin-left:10px;
}
#group-members, #group-settings {
    position:absolute;
    top:42px;
    right:0;
}
<<<<<<< HEAD
#group-members .outer-caret {
    right:37px;
}
#group-settings .outer-caret {
    right:72px;
}
=======
>>>>>>> 3ee97bc4
.group-setting-list {
    border-bottom:1px solid #e3e3e5;
}
#add-group-members-form .submit {
    margin:0 0 0 5px;
}
.group-discussions-con .msg:first-child {
    margin-top:0.5rem;
}
.group-admin-txt {
    font-size:12px;
    color:#888;
}
/* view mode */
.switch-mode {
    margin-left:15px;
}
.grid-view-icon-btn,
.list-view-icon-btn {
    display:inline-block;
    padding:0 6px;
    height:29px;
    background:#fff;
    border:1px solid #ccc;
    font-size:18px;
    color:#aaa;
    cursor:pointer;
    border-radius:0;
}
.grid-view-icon-btn.active,
.list-view-icon-btn.active {
    color:#fff;
    background:#ccc;
    cursor:default;
}
/* grid view */
.grid-item {
    display:inline-block;
    width:140px;
    padding:10px 4px;
    position:relative;
}
.grid-item .img-link {
    position:relative; /* for locked icon */
    display:block;
    text-align:center;
    width:100px;
    height:100px;
    font-size:0;
    line-height:0;
    border-radius:3px;
    margin:0 auto 6px;
}
.grid-item .img-link:before {
    content:' ';
    display:inline-block;
    vertical-align:middle;
    height:100%;
}
.grid-item .img-link.hl {
    background:#f8f8f8;
}
.grid-item .thumbnail {
    max-width:96px;
    max-height:96px;
    padding:1px;
    border:1px solid #ddd;
    border-radius:3px;
}
.grid-item .text-link {
    display:block;
    text-align:center;
    color:#333;
    font-size:14px;
    line-height:17px;
}
.grid-item .text-link.hl {
    color:#f93;
    background:#fff;
}
.grid-item .op-icon {
    position:absolute;
    top:10px;
    right:24px;
    padding:2px 6px;
    background:#fff;
    border:1px solid #eee;
    border-radius:3px;
    margin:0;
}
.grid-file-locked-icon {
    position:absolute;
    bottom:0px;
    right:10px;
}
.grid-item-op { /* the context menu */
    box-shadow: 0 2px 2px #aaa;
}
#dir-view .grid-item {
    width:134px;
}
/* devices */
.device-libs-dropdown-menu {
    min-width:200px;
}
/* link audit */
#link-audit-form .email-input {
    margin-bottom:5px;
}
#link-audit-form .get-code-btn {
    margin-bottom:20px;
}
/* about dialog */
.about-content {
    min-width: 280px;
    padding-top: 20px;
    text-align: center;
}

/* two-factor-auth */
.two-factor-auth-wizard-btns {
    margin-top:8px;
}
.two-factor-auth-backup-token-list {
    margin-bottom:1rem;
}
.input.two-factor-auth-login-token-input {
    margin-bottom:15px;
}
#id_generator-token,
#id_sms-number,
#id_validation-token {/* token input */
    width: 260px;
    padding: 2px 3px;
    border-radius: 2px;
}

/* terms & conditions */
#tc-content {
    padding-top:0;
    padding-left:0;
}
.tc-accept-form {
    padding-bottom:30px;
}
#tc-preview {
    box-sizing:border-box;
    padding:40px;
    width:800px;
    overflow:auto;
}

/* tags in detail panel */
.tags-label {
    vertical-align: top;
}
.cur-tag {
    padding:1px 5px;
    background:#eee;
    border-radius:3px;
    margin:0 8px 8px 0;
    white-space:nowrap; /* for snapshot label */
}

/* sysadmin statistic */
.system-statistic-time-range {
    margin: 15px 0 25px;
}
.date-custom-form {
    margin-left:15px;
}
.date-custom-form .input,
.date-custom-form .submit {
    margin:0;
}
.date-custom-form .input {
    height:25px;
    width:75px;
}
.date-custom-form .submit {
    margin-left:5px;
}

/* system info */
.license-file-upload {
    margin-top:5px;
}

/* file comment */
.file-comment-panel-item-name {
    display:inline-block;
    max-width:215px;
}
/* dir view */
#dir-view-path {
    display:flex;
    justify-content:space-between;
}
.dir-toolbar-2 {
    flex:none;
    margin-left:10px;
}
.dir-toolbar-2 .op-link {
    font-size:21px;
    color:#8a8a8a;
    margin-left:8px;
}
.dir-toolbar-2 .op-link:hover {
    color:#eb8205;
    text-decoration:none;
}

/* address book */
#address-book-group .empty-tip {
    color:#a4a4a4;
    text-align:center;
    margin-bottom:30px;
}<|MERGE_RESOLUTION|>--- conflicted
+++ resolved
@@ -3932,15 +3932,6 @@
     top:42px;
     right:0;
 }
-<<<<<<< HEAD
-#group-members .outer-caret {
-    right:37px;
-}
-#group-settings .outer-caret {
-    right:72px;
-}
-=======
->>>>>>> 3ee97bc4
 .group-setting-list {
     border-bottom:1px solid #e3e3e5;
 }
