# Copyright (c) 2012-2017 Seafile Ltd.
import os
import json
import logging
import requests
import posixpath
import email.utils

from rest_framework.authentication import SessionAuthentication
from rest_framework.permissions import IsAuthenticated
from rest_framework.response import Response
from rest_framework.views import APIView

from seahub.api2.utils import api_error
from seahub.api2.throttling import UserRateThrottle
from seahub.api2.authentication import TokenAuthentication

from django.http import HttpResponse
from django.views.decorators.csrf import csrf_exempt

from seaserv import seafile_api

from seahub.onlyoffice.settings import VERIFY_ONLYOFFICE_CERTIFICATE
from seahub.onlyoffice.utils import get_onlyoffice_dict
from seahub.onlyoffice.utils import delete_doc_key, get_file_info_by_doc_key
from seahub.onlyoffice.converter_utils import get_file_name_without_ext, \
        get_file_ext, get_file_type, get_internal_extension
from seahub.onlyoffice.converter import get_converter_uri
from seahub.utils import gen_inner_file_upload_url, is_pro_version, \
        normalize_file_path, check_filename_with_rename
from seahub.utils.file_op import if_locked_by_online_office


# Get an instance of a logger
logger = logging.getLogger('onlyoffice')


@csrf_exempt
def onlyoffice_editor_callback(request):
    """ Callback func of OnlyOffice.

    The document editing service informs the document storage service about status of the document editing using the callbackUrl from JavaScript API. The document editing service use the POST request with the information in body.

    https://api.onlyoffice.com/editors/callback
    """

    if request.method != 'POST':
        logger.error('Request method if not POST.')
        # The document storage service must return the following response.
        # otherwise the document editor will display an error message.
        return HttpResponse('{"error": 1}')

    # body info of POST rquest when open file on browser
    # {u'actions': [{u'type': 1, u'userid': u'uid-1527736776860'}],
    #  u'key': u'8062bdccf9b4cf809ae3',
    #  u'status': 1,
    #  u'users': [u'uid-1527736776860']}

    # body info of POST rquest when close file's web page (save file)
    # {u'actions': [{u'type': 0, u'userid': u'uid-1527736951523'}],
    # u'changesurl': u'...',
    # u'history': {u'changes': [{u'created': u'2018-05-31 03:17:17',
    #                            u'user': {u'id': u'uid-1527736577058',
    #                                      u'name': u'lian'}},
    #                           {u'created': u'2018-05-31 03:23:55',
    #                            u'user': {u'id': u'uid-1527736951523',
    #                                      u'name': u'lian'}}],
    #              u'serverVersion': u'5.1.4'},
    # u'key': u'61484dec693009f3d506',
    # u'lastsave': u'2018-05-31T03:23:55.767Z',
    # u'notmodified': False,
    # u'status': 2,
    # u'url': u'...',
    # u'users': [u'uid-1527736951523']}

    # Defines the status of the document. Can have the following values:
    # 0 - no document with the key identifier could be found,
    # 1 - document is being edited,
    # 2 - document is ready for saving,
    # 3 - document saving error has occurred,
    # 4 - document is closed with no changes,
    # 6 - document is being edited, but the current document state is saved,
    # 7 - error has occurred while force saving the document.

    # Status 1 is received every user connection to or disconnection from document co-editing.
    #
    # Status 2 (3) is received 10 seconds after the document is closed for editing with the identifier of the user who was the last to send the changes to the document editing service.
    #
    # Status 4 is received after the document is closed for editing with no changes by the last user.
    #
    # Status 6 (7) is received when the force saving request is performed.

    post_data = json.loads(request.body)
    status = int(post_data.get('status', -1))

    # get doc key and file basic info from cache
    doc_key = post_data.get('key')
<<<<<<< HEAD
    doc_info = get_file_info_by_doc_key(doc_key)
    if not doc_info:
        logger.error('status {}: can not get doc_info from database by doc_key {}'.format(status, doc_key))
        return HttpResponse('{"error": 0}')
    else:
        logger.info('status {}: get doc_info {} from database by doc_key {}'.format(status, doc_info, doc_key))
=======
    doc_info_from_cache = cache.get("ONLYOFFICE_%s" % doc_key)
    if not doc_info_from_cache:
        logger.error('status {}: can not get doc_info from cache by doc_key {}'.format(status, doc_key))
        logger.info(post_data)
        return HttpResponse('{"error": 1}')

    if status == 1:

        actions = post_data.get('actions')
        if actions:
            if actions[0].get('type') == 1:
                logger.info('status {}, user connects: {}'.format(status, post_data))
            if actions[0].get('type') == 0:
                logger.info('status {}, user disconnects: {}'.format(status, post_data))
        else:
            logger.info('status {}: {}'.format(status, post_data))

        return HttpResponse('{"error": 0}')

    if status not in (2, 4, 6):
        logger.error('status {}: invalid status'.format(status))
        return HttpResponse('{"error": 1}')

    doc_info = json.loads(doc_info_from_cache)
>>>>>>> 0fdd596e

    repo_id = doc_info['repo_id']
    file_path = doc_info['file_path']
    username = doc_info['username']

    # save file
    if status in (2, 6):

        # Defines the link to the edited document to be saved with the document storage service.
        # The link is present when the status value is equal to 2 or 3 only.
        url = post_data.get('url')
        onlyoffice_resp = requests.get(url, verify=VERIFY_ONLYOFFICE_CERTIFICATE)
        if not onlyoffice_resp:
            logger.error('[OnlyOffice] No response from file content url.')
            return HttpResponse('{"error": 1}')

        fake_obj_id = {'online_office_update': True}
        update_token = seafile_api.get_fileserver_access_token(repo_id,
                                                               json.dumps(fake_obj_id),
                                                               'update',
                                                               username)

        if not update_token:
            logger.error('[OnlyOffice] No fileserver access token.')
            return HttpResponse('{"error": 1}')

        # get file content
        files = {
            'file': onlyoffice_resp.content,
            'file_name': os.path.basename(file_path),
            'target_file': file_path,
        }

        # update file
        update_url = gen_inner_file_upload_url('update-api', update_token)
        requests.post(update_url, files=files)

        # 2 - document is ready for saving,
        if status == 2:

            logger.info('status {}: delete doc_key {} from database'.format(status, doc_key))
            delete_doc_key(doc_key)

            if is_pro_version() and if_locked_by_online_office(repo_id, file_path):
                logger.info('status {}: unlock {} in repo_id {}'.format(status, file_path, repo_id))
                seafile_api.unlock_file(repo_id, file_path)

    # 4 - document is closed with no changes,
    if status == 4:

        logger.info('status {}: delete doc_key {} from database'.format(status, doc_key))
        delete_doc_key(doc_key)

        if is_pro_version() and if_locked_by_online_office(repo_id, file_path):
            logger.info('status {}: unlock {} in repo_id {}'.format(status, file_path, repo_id))
            seafile_api.unlock_file(repo_id, file_path)

    return HttpResponse('{"error": 0}')


class OnlyofficeConvert(APIView):

    authentication_classes = (TokenAuthentication, SessionAuthentication)
    permission_classes = (IsAuthenticated,)
    throttle_classes = (UserRateThrottle,)

    def post(self, request):

        repo_id = request.data.get('repo_id')
        if not repo_id:
            error_msg = 'repo_id invalid.'
            return api_error(400, error_msg)

        file_path = request.data.get('file_path')
        if not file_path:
            error_msg = 'file_path invalid.'
            return api_error(400, error_msg)

        file_path = normalize_file_path(file_path)
        parent_dir = os.path.dirname(file_path)

        file_ext = get_file_ext(file_path)
        file_type = get_file_type(file_path)
        new_ext = get_internal_extension(file_type)

        if not new_ext:
            logger.error('[OnlyOffice] Could not generate internal extension.')
            error_msg = 'Internal Server Error'
            return api_error(500, error_msg)

        username = request.user.username
        doc_dic = get_onlyoffice_dict(request, username, repo_id, file_path)
        new_uri = get_converter_uri(doc_dic["doc_url"], file_ext, new_ext,
                                    doc_dic["doc_key"], False,
                                    request.data.get('file_password'))

        if not new_uri:
            logger.error('[OnlyOffice] No response from file converter.')
            error_msg = 'Internal Server Error'
            return api_error(500, error_msg)

        onlyoffice_resp = requests.get(new_uri, verify=VERIFY_ONLYOFFICE_CERTIFICATE)
        if not onlyoffice_resp:
            logger.error('[OnlyOffice] No response from file content url.')
            error_msg = 'Internal Server Error'
            return api_error(500, error_msg)

        fake_obj_id = {'parent_dir': parent_dir}
        upload_token = seafile_api.get_fileserver_access_token(repo_id,
                                                               json.dumps(fake_obj_id),
                                                               'upload-link',
                                                               username)

        if not upload_token:
            logger.error('[OnlyOffice] No fileserver access token.')
            error_msg = 'Internal Server Error'
            return api_error(500, error_msg)

        file_name = get_file_name_without_ext(file_path) + new_ext
        file_name = check_filename_with_rename(repo_id, parent_dir, file_name)

        files = {
            'file': (file_name, onlyoffice_resp.content),
            'parent_dir': parent_dir,
        }
        upload_url = gen_inner_file_upload_url('upload-api', upload_token)

        try:
            file_name.encode('ascii')
        except UnicodeEncodeError:

            def rewrite_request(prepared_request):

                old_content = 'filename*=' + email.utils.encode_rfc2231(file_name, 'utf-8')
                old_content = old_content.encode()

                # new_content = 'filename="{}"\r\n\r\n'.format(file_name)
                new_content = 'filename="{}"'.format(file_name)
                new_content = new_content.encode()

                prepared_request.body = prepared_request.body.replace(old_content, new_content)

                return prepared_request

            requests.post(upload_url, files=files, auth=rewrite_request)
        else:
            requests.post(upload_url, files=files)

        result = {}
        result['parent_dir'] = parent_dir
        result['file_name'] = file_name
        result['file_path'] = posixpath.join(parent_dir, file_name)

        return Response(result)<|MERGE_RESOLUTION|>--- conflicted
+++ resolved
@@ -95,14 +95,6 @@
 
     # get doc key and file basic info from cache
     doc_key = post_data.get('key')
-<<<<<<< HEAD
-    doc_info = get_file_info_by_doc_key(doc_key)
-    if not doc_info:
-        logger.error('status {}: can not get doc_info from database by doc_key {}'.format(status, doc_key))
-        return HttpResponse('{"error": 0}')
-    else:
-        logger.info('status {}: get doc_info {} from database by doc_key {}'.format(status, doc_info, doc_key))
-=======
     doc_info_from_cache = cache.get("ONLYOFFICE_%s" % doc_key)
     if not doc_info_from_cache:
         logger.error('status {}: can not get doc_info from cache by doc_key {}'.format(status, doc_key))
@@ -127,7 +119,6 @@
         return HttpResponse('{"error": 1}')
 
     doc_info = json.loads(doc_info_from_cache)
->>>>>>> 0fdd596e
 
     repo_id = doc_info['repo_id']
     file_path = doc_info['file_path']
