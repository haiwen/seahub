--- conflicted
+++ resolved
@@ -619,7 +619,6 @@
                 wiki_info = WikiInfo(**params)
                 wikis.append(wiki_info)
             return wikis
-<<<<<<< HEAD
 
     def delete_received_share_by_user(self, username, org_id=''):
         # Delete the share content shared to <username>
@@ -717,7 +716,7 @@
                 else:
                     permission_to_folder_path[permission].append(path)
             return permission_to_folder_path
-    
+
     def get_share_to_group_folder_permission_by_group_ids_and_repo_id(self, group_ids, repo_id):
         if not group_ids:
             return {}
@@ -755,11 +754,10 @@
             cursor.execute(count_sql)
             total_count = cursor.fetchone()
         return rows,total_count[0]
-=======
-        
+
     def get_virtual_repo_id(self, original_repo_id, path):
         from seahub.utils import normalize_file_path
-    
+
         path = normalize_file_path(path)
         sql = f"""
         select repo_id from `{self.db_name}`.`VirtualRepo` where origin_repo="{original_repo_id}" AND path="{path}"
@@ -767,7 +765,5 @@
         with connection.cursor() as cursor:
             cursor.execute(sql)
             res = cursor.fetchone()
-        
-        return res and res[0] or None
-    
->>>>>>> 32f0a29f
+
+        return res and res[0] or None