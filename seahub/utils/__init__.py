--- conflicted
+++ resolved
@@ -128,11 +128,7 @@
 MAX_INT = 2147483647
 
 PREVIEW_FILEEXT = {
-<<<<<<< HEAD
-    IMAGE: ('gif', 'jpeg', 'jpg', 'png', 'ico', 'bmp', 'tif', 'tiff', 'psd', 'heic'),
-=======
-    IMAGE: ('gif', 'jpeg', 'jpg', 'png', 'ico', 'bmp', 'tif', 'tiff', 'psd', 'webp', 'jfif'),
->>>>>>> 48c0d96d
+    IMAGE: ('gif', 'jpeg', 'jpg', 'png', 'ico', 'bmp', 'tif', 'tiff', 'psd', 'webp', 'jfif', 'heic'),
     DOCUMENT: ('doc', 'docx', 'docxf', 'oform', 'ppt', 'pptx', 'odt', 'fodt', 'odp', 'fodp'),
     SPREADSHEET: ('xls', 'xlsx', 'ods', 'fods'),
     SVG: ('svg',),
