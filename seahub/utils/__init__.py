--- conflicted
+++ resolved
@@ -118,13 +118,8 @@
 MAX_INT = 2147483647
 
 PREVIEW_FILEEXT = {
-<<<<<<< HEAD
     IMAGE: ('gif', 'jpeg', 'jpg', 'png', 'ico', 'bmp', 'tif', 'tiff', 'psd', 'heic'),
-    DOCUMENT: ('doc', 'docx', 'ppt', 'pptx', 'odt', 'fodt', 'odp', 'fodp'),
-=======
-    IMAGE: ('gif', 'jpeg', 'jpg', 'png', 'ico', 'bmp', 'tif', 'tiff', 'psd'),
     DOCUMENT: ('doc', 'docx', 'docxf', 'oform', 'ppt', 'pptx', 'odt', 'fodt', 'odp', 'fodp'),
->>>>>>> c423cdbb
     SPREADSHEET: ('xls', 'xlsx', 'ods', 'fods'),
     SVG: ('svg',),
     PDF: ('pdf', 'ai'),
