# Copyright (c) 2012-2016 Seafile Ltd.
"""
A set of request processors that return dictionaries to be merged into a
template context. Each function takes the request object as its only parameter
and returns a dictionary to add to the context.

These are referenced from the setting TEMPLATE_CONTEXT_PROCESSORS and used by
RequestContext.
"""

import re
import os

from django.conf import settings as dj_settings
from django.utils.functional import lazy
from constance import config

from seahub.settings import SEAFILE_VERSION, SITE_TITLE, SITE_NAME, \
    MAX_FILE_NAME, LOGO_PATH, BRANDING_CSS, LOGO_WIDTH, LOGO_HEIGHT,\
    SHOW_REPO_DOWNLOAD_BUTTON, SITE_ROOT, ENABLE_GUEST_INVITATION, \
    FAVICON_PATH, ENABLE_THUMBNAIL, THUMBNAIL_SIZE_FOR_ORIGINAL, \
    MEDIA_ROOT, SHOW_LOGOUT_ICON, CUSTOM_LOGO_PATH, CUSTOM_FAVICON_PATH, \
    ENABLE_SEAFILE_DOCS, LOGIN_BG_IMAGE_PATH, \
    CUSTOM_LOGIN_BG_PATH, ENABLE_SHARE_LINK_REPORT_ABUSE, \
    PRIVACY_POLICY_LINK, TERMS_OF_SERVICE_LINK

from seahub.constants import DEFAULT_ADMIN
from seahub.utils import get_site_name, get_service_url
from seahub.avatar.templatetags.avatar_tags import api_avatar_url


from seahub.utils import HAS_FILE_SEARCH, EVENTS_ENABLED, is_pro_version

try:
    from seahub.settings import ENABLE_SYSADMIN_EXTRA
except ImportError:
    ENABLE_SYSADMIN_EXTRA = False

try:
    from seahub.settings import MULTI_TENANCY
except ImportError:
    MULTI_TENANCY = False
try:
    from seahub.settings import ENABLE_FILE_SCAN
except ImportError:
    ENABLE_FILE_SCAN = False
from seahub.work_weixin.settings import ENABLE_WORK_WEIXIN

try:
    from seahub.settings import SIDE_NAV_FOOTER_CUSTOM_HTML
except ImportError:
    SIDE_NAV_FOOTER_CUSTOM_HTML = ''


def base(request):
    """
    Add seahub base configure to the context.

    """
    try:
        org = request.user.org
    except AttributeError:
        org = None

    # extra repo id from request path, use in search
    repo_id_patt = r".*/([a-f0-9]{8}-[a-f0-9]{4}-4[a-f0-9]{3}-[89ab][a-f0-9]{3}-[a-f0-9]{12})/.*"
    m = re.match(repo_id_patt, request.get_full_path())
    search_repo_id = m.group(1) if m is not None else None
    file_server_root = config.FILE_SERVER_ROOT
    if not file_server_root.endswith('/'):
        file_server_root += '/'

    logo_path = LOGO_PATH
    favicon_path = FAVICON_PATH
    login_bg_path = LOGIN_BG_IMAGE_PATH

    # filter ajax/api request out
    avatar_url = ''
    username = request.user.username
    if (not request.is_ajax()) and ("api2/" not in request.path) and \
            ("api/v2.1/" not in request.path):

        # get logo path
        custom_logo_file = os.path.join(MEDIA_ROOT, CUSTOM_LOGO_PATH)
        if os.path.exists(custom_logo_file):
            logo_path = CUSTOM_LOGO_PATH

        # get favicon path
        custom_favicon_file = os.path.join(MEDIA_ROOT, CUSTOM_FAVICON_PATH)
        if os.path.exists(custom_favicon_file):
            favicon_path = CUSTOM_FAVICON_PATH

        # get login bg path
        custom_login_bg_file = os.path.join(MEDIA_ROOT, CUSTOM_LOGIN_BG_PATH)
        if os.path.exists(custom_login_bg_file):
            login_bg_path = CUSTOM_LOGIN_BG_PATH

        avatar_url, is_default, date_uploaded = api_avatar_url(username, 72)

    result = {
        'seafile_version': SEAFILE_VERSION,
        'site_title': config.SITE_TITLE,
        'branding_css': BRANDING_CSS,
        'enable_branding_css': config.ENABLE_BRANDING_CSS,
        'favicon_path': favicon_path,
        'login_bg_path': login_bg_path,
        'logo_path': logo_path,
        'logo_width': LOGO_WIDTH,
        'logo_height': LOGO_HEIGHT,
        'cloud_mode': request.cloud_mode,
        'org': org,
        'site_name': get_site_name(),
        'enable_signup': config.ENABLE_SIGNUP,
        'max_file_name': MAX_FILE_NAME,
        'has_file_search': HAS_FILE_SEARCH,
        'show_repo_download_button': SHOW_REPO_DOWNLOAD_BUTTON,
        'share_link_password_min_length': config.SHARE_LINK_PASSWORD_MIN_LENGTH,
        'repo_password_min_length': config.REPO_PASSWORD_MIN_LENGTH,
        'events_enabled': EVENTS_ENABLED,
        'sysadmin_extra_enabled': ENABLE_SYSADMIN_EXTRA,
        'multi_tenancy': MULTI_TENANCY,
        'multi_institution': getattr(dj_settings, 'MULTI_INSTITUTION', False),
        'search_repo_id': search_repo_id,
        'SITE_ROOT': SITE_ROOT,
        'CSRF_COOKIE_NAME': dj_settings.CSRF_COOKIE_NAME,
        'constance_enabled': dj_settings.CONSTANCE_ENABLED,
        'FILE_SERVER_ROOT': file_server_root,
        'LOGIN_URL': dj_settings.LOGIN_URL,
        'enable_thumbnail': ENABLE_THUMBNAIL,
        'thumbnail_size_for_original': THUMBNAIL_SIZE_FOR_ORIGINAL,
        'enable_guest_invitation': ENABLE_GUEST_INVITATION,
        'enable_terms_and_conditions': config.ENABLE_TERMS_AND_CONDITIONS,
        'show_logout_icon': SHOW_LOGOUT_ICON,
        'is_pro': True if is_pro_version() else False,
        'is_docs': ENABLE_SEAFILE_DOCS,
        'enable_upload_folder': dj_settings.ENABLE_UPLOAD_FOLDER,
        'enable_resumable_fileupload': dj_settings.ENABLE_RESUMABLE_FILEUPLOAD,
        'service_url': get_service_url().rstrip('/'),
        'enable_file_scan': ENABLE_FILE_SCAN,
        'enable_work_weixin': ENABLE_WORK_WEIXIN,
        'avatar_url': avatar_url if avatar_url else '',
<<<<<<< HEAD
        'privacy_policy_link': PRIVACY_POLICY_LINK,
        'terms_of_service_link': TERMS_OF_SERVICE_LINK,
=======
        'side_nav_footer_custom_html': SIDE_NAV_FOOTER_CUSTOM_HTML,
>>>>>>> 54621adb
    }

    if request.user.is_staff:
        result['is_default_admin'] = request.user.admin_role == DEFAULT_ADMIN
        result['enable_share_link_report_abuse'] = ENABLE_SHARE_LINK_REPORT_ABUSE

    return result

def debug(request):
    """
    Returns context variables helpful for debugging.
    """
    context_extras = {}
    if dj_settings.DEBUG and request.META.get('REMOTE_ADDR') in dj_settings.INTERNAL_IPS or \
       dj_settings.DEBUG and request.GET.get('_dev', '') == '1':
        context_extras['debug'] = True
        from django.db import connection
        # Return a lazy reference that computes connection.queries on access,
        # to ensure it contains queries triggered after this function runs.
        context_extras['sql_queries'] = lazy(lambda: connection.queries, list)
    return context_extras<|MERGE_RESOLUTION|>--- conflicted
+++ resolved
@@ -139,12 +139,9 @@
         'enable_file_scan': ENABLE_FILE_SCAN,
         'enable_work_weixin': ENABLE_WORK_WEIXIN,
         'avatar_url': avatar_url if avatar_url else '',
-<<<<<<< HEAD
         'privacy_policy_link': PRIVACY_POLICY_LINK,
         'terms_of_service_link': TERMS_OF_SERVICE_LINK,
-=======
         'side_nav_footer_custom_html': SIDE_NAV_FOOTER_CUSTOM_HTML,
->>>>>>> 54621adb
     }
 
     if request.user.is_staff:
