{% load i18n %}
{% include 'snippets/list_commit_detail.html' %}

function reqEvents(start) {
    $('#events-loading').removeClass('hide');
    $.ajax({
<<<<<<< HEAD
        url:'{{SITE_ROOT}}events/?start=' + start,
=======
        url:'{% url 'events' %}?start=' + start{% if org %} + '&org_id={{ org.org_id }}'{% endif %},
>>>>>>> 746b3fa6
        dataType: 'json',
        cache: false,
        success: function(data) {
            // for data fetched by clicking 'more'
            var original_last_date = $('.event-group-hd:last'),
                original_last_events,
                new_first_date, new_first_events;

            $('#events-loading').addClass('hide');
            $('#events-body').append(data['html']);

            new_first_date = original_last_date.next().next();
            if (original_last_date.text() == new_first_date.text()) {
                original_last_events = original_last_date.next();
                new_first_events = new_first_date.next();
                original_last_events.append(new_first_events.html());
                new_first_date.remove();
                new_first_events.remove();
            }

            $('.updated-repo').each(function() {
                $(this).next().css({'margin-right':$(this).width() + 10});
            });

            if (data['events_more']) {
                var new_start = data['new_start'];
                $('#events-more').data('start', new_start).removeClass('hide');
            } else {
                $('#events-more').addClass('hide');
            }

            if ($.browser.mozilla || $.browser.msie) {
                $('#events a').focus(function() {
                    $(this).blur();
                });
            }
            $('.lsch').click(function() {
                listCommitDetails($(this).data('url'), $(this).data('time'));
                return false;
            });
            $('.lsch-encrypted').click(function() {
                showDetailForEncrypRepo($(this));
                return false;
            });
        },
        error: function(jqXHR, textStatus, errorThrown) {
            $('#events-loading').addClass('hide');
            if (!jqXHR.responseText && textStatus != 'abort') {
                $('#events-error').html("{% trans "Failed. Please check the network." %}").removeClass('hide');  
            }   
        }
    });
}
//reqEvents(0);

function showDetailForEncrypRepo(obj) {
    if (obj.data('passwordset')) {
        listCommitDetails(obj.data('url'), obj.data('time'));
    } else {
        var form = $('#repo-decrypt-form');
        form.find('input[name="repo_id"]').val(obj.data('repoid'));
        form.find('.op-target').html(obj.data('reponame'));
        form.data({'url':obj.data('url'), 'time':obj.data('time')}).modal({appendTo:'#main'});
        $('#simplemodal-container').css({'width':'auto'});
        $(window).resize();
    }
}

$('#events-more').click(function() {
    $(this).addClass('hide');
    reqEvents($(this).data('start'));
});

{% include 'snippets/repo_decrypt_js.html' %}<|MERGE_RESOLUTION|>--- conflicted
+++ resolved
@@ -4,11 +4,7 @@
 function reqEvents(start) {
     $('#events-loading').removeClass('hide');
     $.ajax({
-<<<<<<< HEAD
-        url:'{{SITE_ROOT}}events/?start=' + start,
-=======
-        url:'{% url 'events' %}?start=' + start{% if org %} + '&org_id={{ org.org_id }}'{% endif %},
->>>>>>> 746b3fa6
+        url:'{% url 'events' %}?start=' + start,
         dataType: 'json',
         cache: false,
         success: function(data) {
