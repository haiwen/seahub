{% load seahub_tags i18n staticfiles %}
{% load render_bundle from webpack_loader %}

<!DOCTYPE html>
<html lang="{{ LANGUAGE_CODE }}">
<head>
<title>{% block sub_title %}{% endblock %}{{ site_title }}</title>
<meta http-equiv="Content-type" content="text/html; charset=utf-8" />
<meta name="keywords" content="{% trans "File Collaboration Team Organization" %}" />
{% block viewport %}
<meta name="viewport" content="width=device-width, initial-scale=1, user-scalable=no" />
{% endblock %}
{% block extra_ogp_tags %}{% endblock %}
<meta http-equiv="x-ua-compatible" content="ie=edge" />
<link rel="shortcut icon" href="{{ MEDIA_URL }}{{ favicon_path }}" />
<link rel="stylesheet" type="text/css" href="{{ MEDIA_URL }}fontawesome/css/fontawesome-all.min.css" />
<link rel="stylesheet" type="text/css" href="{{ MEDIA_URL }}css/seafile-ui.css" />
<link rel="stylesheet" type="text/css" href="{{ MEDIA_URL }}css/seahub_react.css?t=1398068110" />
{% block extra_style %}{% endblock %}
{% if branding_css != '' %}<link rel="stylesheet" type="text/css" href="{{ MEDIA_URL }}{{ branding_css }}" />{% endif %}
{% if enable_branding_css %}<link rel="stylesheet" type="text/css" href="{% url 'custom_css' %}" />{% endif %}
</head>

<body>
    <div id="wrapper" class="{{ LANGUAGE_CODE }}"></div>
    <div id="modal-wrapper" class="{{ LANGUAGE_CODE }}"></div>

<script type="text/javascript">
    window.app = {
        config: {
            mediaUrl: '{{ MEDIA_URL }}',
            logoPath: '{{ logo_path }}',
            logoWidth: '{{ logo_width }}',
            logoHeight: '{{ logo_height }}',
            siteTitle: '{{ site_title }}',
            siteName: '{{ site_name }}',
            siteRoot: '{{ SITE_ROOT }}',
            loginUrl: '{{ LOGIN_URL }}',
            isPro: '{{ is_pro }}',
            isDocs: '{{ is_docs }}',
            lang: '{{ LANGUAGE_CODE }}',
            fileServerRoot: '{{ FILE_SERVER_ROOT }}',
            serviceURL: '{{ service_url }}',
            seafileVersion: '{{ seafile_version }}',
        },
        pageOptions: {
            csrfToken: "{{ csrf_token }}",
            seafileCollabServer: '{{seafile_collab_server}}',
            name: "{{request.user.username|email2nickname|escapejs}}",
            contactEmail: "{{request.user.username|email2contact_email|escapejs}}",
            username: "{{request.user.username|escapejs}}",
            canAddRepo: {% if user.permissions.can_add_repo %} true {% else %} false {% endif %},
            canGenerateShareLink: {% if user.permissions.can_generate_share_link %} true {% else %} false {% endif %},
            canGenerateUploadLink: {% if user.permissions.can_generate_upload_link %} true {% else %} false {% endif %},
            canViewOrg:'{{ user.permissions.can_view_org }}',
            fileAuditEnabled: '{{ file_audit_enabled }}',
            enableFileComment: '{{ enable_file_comment }}',
            folderPermEnabled: {% if folder_perm_enabled %} true {% else %} false {% endif %},
            enableResetEncryptedRepoPassword: '{{ enable_reset_encrypted_repo_password }}',
            isEmailConfigured: '{{ is_email_configured }}',
            enableUploadFolder: '{{ enable_upload_folder }}',
            enableResumableFileUpload: '{{ enable_resumable_fileupload }}',
            // storage backends
            storages: (function () {
              // for 'create repo' & 'storage backend' column in 'my libs'
              var storages = [];
              {% for storage in storages %}
              storages.push({
                'id': '{{storage.storage_id|escapejs}}',
                'name': '{{storage.storage_name|escapejs}}'
              });
              {% endfor %}
              return storages;
            })(),
            enableRepoSnapshotLabel: {% if enable_repo_snapshot_label %} true {% else %} false {% endif %},
            shareLinkPasswordMinLength: {{ share_link_password_min_length }},
<<<<<<< HEAD
            shareLinkExpireDaysDefault: {{ share_link_expire_days_default }},
=======
            shareLinkExpireDaysDefault: {% if share_link_expire_days_default %} share_link_expire_days_default {% else %} 0 {% endif %},
>>>>>>> 53896500
            shareLinkExpireDaysMin: "{{ share_link_expire_days_min }}",
            shareLinkExpireDaysMax: "{{ share_link_expire_days_max }}",
            maxFileName: "{{ max_file_name }}",
            enableWiki: {% if user.permissions.can_use_wiki %} true {% else %} false {% endif %},
            canPublishRepo: {% if user.permissions.can_publish_repo %} true {% else %} false {% endif %},
            enableEncryptedLibrary: {% if enable_encrypted_library %} true {% else %} false {% endif %},
            enableRepoHistorySetting: {% if enable_repo_history_setting %} true {% else %} false {% endif %},
            isSystemStaff: {% if request.user.is_staff %} true {% else %} false {% endif %},
            thumbnailSizeForOriginal: {{ thumbnail_size_for_original }},
            repoPasswordMinLength: {{repo_password_min_length}},
            canAddPublicRepo: {% if can_add_public_repo %} true {% else %} false {% endif %},
            canInvitePeople: {% if enable_guest_invitation and user.permissions.can_invite_guest %} true {% else %} false {% endif %},

            {% if request.user.is_authenticated and request.cur_note %}
            curNoteMsg: '{{ request.cur_note.message|urlize }}',
            curNoteID: '{{ request.cur_note.id }}',
            {% endif %}
        }
     };
</script>
<script src="{{ STATIC_URL }}scripts/i18n/{{ LANGUAGE_CODE }}/djangojs.js"></script>
{% render_bundle 'commons' %}
{% block extra_script %}{% endblock %}
</body>
</html><|MERGE_RESOLUTION|>--- conflicted
+++ resolved
@@ -74,11 +74,7 @@
             })(),
             enableRepoSnapshotLabel: {% if enable_repo_snapshot_label %} true {% else %} false {% endif %},
             shareLinkPasswordMinLength: {{ share_link_password_min_length }},
-<<<<<<< HEAD
-            shareLinkExpireDaysDefault: {{ share_link_expire_days_default }},
-=======
             shareLinkExpireDaysDefault: {% if share_link_expire_days_default %} share_link_expire_days_default {% else %} 0 {% endif %},
->>>>>>> 53896500
             shareLinkExpireDaysMin: "{{ share_link_expire_days_min }}",
             shareLinkExpireDaysMax: "{{ share_link_expire_days_max }}",
             maxFileName: "{{ max_file_name }}",
