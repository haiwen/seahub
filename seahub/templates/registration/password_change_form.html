--- conflicted
+++ resolved
@@ -6,15 +6,7 @@
 <link rel="stylesheet" type="text/css" href="{{ MEDIA_URL }}css/bootstrap.popover.min.css" />
 {% endblock %}
 
-<<<<<<< HEAD
 {% block main_content %}
-{% if force_passwd_change %}
-<p class="alc">{% trans "Please update your password before continue." %} </p>
-{% endif %}
-=======
-{% block main_panel %}
->>>>>>> 1e66dca5
-
 <div class="new-narrow-panel">
     <h2 class="hd">{% trans "Password Modification" %}</h2>
     <form action="" method="post" class="con">{% csrf_token %}
