--- conflicted
+++ resolved
@@ -22,13 +22,7 @@
         <td>{{ publink.ctime|translate_seahub_time }} </td>
         <td>{{ publink.view_cnt }}</td>
         <td>
-<<<<<<< HEAD
-            <a href="{% url 'remove_shared_link' %}?t={{ publink.token }}" class="op vh">{% trans "Remove" %}</a>
-=======
-            <a class="op-icon vh" href="{% url 'sys_publink_remove' %}?t={{ publink.token }}" title="{% trans "Remove" %}">
-                <img src="{{MEDIA_URL}}img/rm.png" alt="" />
-            </a>
->>>>>>> 9d0b849b
+            <a class="op vh" href="{% url 'sys_publink_remove' %}?t={{ publink.token }}">{% trans "Remove" %}</a>
         </td>
     </tr>
     {% endfor %}
