{% extends "myhome_base.html" %}

{% load seahub_tags avatar_tags i18n %}
{% load url from future %}

{% block sub_title %}{% trans "Personal Wiki" %} - {% endblock %}
{% block nav_myhome_class %}class="cur"{% endblock %}

{% block title_panel %}

<div class="tabnav">
    <ul class="tabnav-tabs">
        <li class="tabnav-tab"><a href="{% url 'myhome' %}">{% trans "Libraries" %}</a></li>
        <li class="tabnav-tab tabnav-tab-cur">{% trans "Personal Wiki" %}</li>
<<<<<<< HEAD
        <li class="tabnav-tab"><a href="{% url 'client_mgmt' %}">{% trans "Clients" %}</a></li>
=======
        <li class="tabnav-tab"><a href="{% url 'message_list' %}">{% trans "Messages" %}</a></li>
>>>>>>> 99f1c050
    </ul>
</div>

{% endblock %}

{% block main_panel %}

    {% if not wiki_exists %}
    <div class="empty-tips">
        <h2 class="center-contents">{% trans "You do not have personal wiki" %}</h2>
        <p>{% trans "Seafile Wiki enables you to organize your knowledge in a simple way. The contents of wiki is stored in a normal library with pre-defined file/folder structure. This enables you to edit your wiki in your desktop and then sync back to the server." %}</p>
        <a id="wiki-create" href="#">{% trans "Create Wiki Now" %}</a>
    </div>
    <form id="wiki-create-form" action="" method="post" class="hide">{% csrf_token %}
        <h3>{% trans "Create Wiki" %}</h3>
        <label>{% trans "Name" %}</label><br/>
        <input id="repo-name" type="text" name="repo_name" value="{% trans "personal-wiki" %}" maxlength="{{max_file_name}}"/><br />
        <label>{% trans "Description" %}</label><br/>
        <textarea id="repo-desc" name="repo_desc">{% trans "Personal Wiki Pages" %}</textarea><br/>
        <p class="error hide"></p>
        <input type="submit" id="wiki-create-submit" value="{% trans "Submit"%}" class="submit" />
    </form>

    {% else %}
    <div class="wiki-top w100 ovhd">
        <ul class="wiki-nav fleft">
            <li class="item"><a href="{% url 'personal_wiki' %}" class="link">{% trans "Home" %}</a></li>
            <li class="item"><a href="{% url 'personal_wiki_pages' %}" class="link">{% trans "Pages" %}</a></li>
            {% if group.view_perm != "pub" %}
            <li class="item"><a href="{% url 'repo_history' repo_id %}" target="_blank" class="link">{% trans "Wiki History" %}</a></li>
            {% endif %}
        </ul>
        
        <button id="page-create" class="op-btn">{% trans "New Page" %}</button>
        <button id="page-delete" class="op-btn" data-url="{% url 'personal_wiki_page_delete' page %}">{% trans "Delete Page" %}</button>
        <button id="page-edit" class="op-btn">{% trans "Edit Page" %}</button>
        <button id="page-history" class="op-btn">{% trans "Page History" %}</button>
    </div>

    <div id="wiki-area" class="article">
        <h1>{{ page|capfirst }}</h1>
        <div id="wiki-content"></div><!--content will be offered by js-->
        <p id="wiki-last-modified">{% blocktrans with modifier=latest_contributor|email2nickname modify_time=last_modified|translate_seahub_time %}Last modified by {{modifier}}, {{modify_time}}{% endblocktrans %}</p>
    </div>

    <form id="page-create-form" action="{% url 'personal_wiki_page_new' %}" method="post" class="simple-input-popup hide">{% csrf_token %}
        <h3>{% trans "New Page"%}</h3>
        <label>{% trans "Name"%}</label><br/>
        <input id="page-name" type="text" name="page_name" value="" maxlength="{{max_file_name}}" class="long-input" /><br />
        <p class="error hide"></p>
        <input type="submit" id="page-create-submit" value="{% trans "Submit"%}" class="submit"/>
    </form>
    {% endif %}
{% endblock main_panel %}

{% block extra_script %}
<script type="text/javascript" src="{{MEDIA_URL}}js/Markdown.Converter.js"></script>
<script type="text/javascript" src="{{MEDIA_URL}}js/Markdown.Extra.js"></script>
<script type="text/javascript">
{% if wiki_exists %}
var converter = new Markdown.Converter();
Markdown.Extra.init(converter, {extensions: ["fenced_code_gfm", "tables", "def_list"]});
$('#wiki-content').html(converter.makeHtml('{{ content|escapejs }}')).children(':first').css('margin-top', '0');

$('#page-create').click(function() {
    $('#page-create-form').modal({appendTo: '#main', autoResize: true});
})

$('#page-edit').click(function() {
    location.href = ("{% url 'personal_wiki_page_edit' page %}");
})

$('#page-list').click(function () {
    location.href = ("{% url 'personal_wiki_pages' %}");
});

$('#page-history').click(function () {
    window.open("{% url 'file_revisions' repo_id %}" + "?p=" + "{{path|urlencode}}");
});

addConfirmTo($('#page-delete'), {
    'title': 'Delete Page',
    'con': 'Are you sure you want to delete this page?'
});
$('a.wiki-page-missing').each(function(){
    $(this).click(function() {
        $('#page-name').val($(this).text());
        $('#page-create-form').modal({appendTo: '#main', autoResize: true});
        return false;
    });
});

{% else %}
$('#wiki-create').click(function() {
    $('#wiki-create-form').modal({appendTo: '#main', autoResize: true});
    return false;
});
$('#wiki-create-submit').click(function () {
    if (!$.trim($('#repo-name').val()) || !$.trim($('#repo-desc').val())) {
         apply_form_error('wiki-create-form', '{% trans 'Name and description can not be blank.' %}');
         return false;
    }

    var submit_btn = $(this);
    disable(submit_btn);
    $.ajax({
        url: '{% url 'personal_wiki_create' %}',
        type: 'POST',
        dataType: 'json',
        cache: false,
        beforeSend: prepareCSRFToken,
        data: {
            'repo_name': $('#repo-name').val(),
            'repo_desc': $('#repo-desc').val()
        },
        success: function(data) {
            location.href = data['href'];
        },
        error: function(data, textStatus, jqXHR) {
            var errors = $.parseJSON(data.responseText);
            $.each(errors, function(index, value) {
                apply_form_error('wiki-create-form', value);
            });
            enable(submit_btn);
        }
    });

    return false;
});
{% endif %}                     // END wiki_exists
</script>
{% endblock %}<|MERGE_RESOLUTION|>--- conflicted
+++ resolved
@@ -12,11 +12,8 @@
     <ul class="tabnav-tabs">
         <li class="tabnav-tab"><a href="{% url 'myhome' %}">{% trans "Libraries" %}</a></li>
         <li class="tabnav-tab tabnav-tab-cur">{% trans "Personal Wiki" %}</li>
-<<<<<<< HEAD
         <li class="tabnav-tab"><a href="{% url 'client_mgmt' %}">{% trans "Clients" %}</a></li>
-=======
         <li class="tabnav-tab"><a href="{% url 'message_list' %}">{% trans "Messages" %}</a></li>
->>>>>>> 99f1c050
     </ul>
 </div>
 
