--- conflicted
+++ resolved
@@ -98,12 +98,8 @@
                 owner = seafile_api.get_repo_owner(repo_id)
                 repo = seafile_api.get_virtual_repo(repo_id, path, owner)
 
-<<<<<<< HEAD
-        repo_url = reverse('lib_view', args=[repo_id, repo.name, '']) 
+        repo_url = reverse('lib_view', args=[repo_id, repo.name, ''])
         notice.repo_url = repo_url
-=======
-        notice.repo_url = HASH_URLS["VIEW_COMMON_LIB_DIR"] % {'repo_id': repo.id, 'path': ''}
->>>>>>> 68786298
         notice.notice_from = escape(email2nickname(d['share_from']))
         notice.repo_name = repo.name
         notice.avatar_src = self.get_avatar_src(d['share_from'])
@@ -133,12 +129,8 @@
                 owner = seafile_api.get_repo_owner(repo_id)
                 repo = seafile_api.get_virtual_repo(repo_id, path, owner)
 
-<<<<<<< HEAD
-        repo_url = reverse('lib_view', args=[repo_id, repo.name, '']) 
+        repo_url = reverse('lib_view', args=[repo_id, repo.name, ''])
         notice.repo_url = repo_url
-=======
-        notice.repo_url = HASH_URLS["VIEW_COMMON_LIB_DIR"] % {'repo_id': repo.id, 'path': ''}
->>>>>>> 68786298
         notice.notice_from = escape(email2nickname(d['share_from']))
         notice.repo_name = repo.name
         notice.avatar_src = self.get_avatar_src(d['share_from'])
