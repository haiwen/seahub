--- conflicted
+++ resolved
@@ -671,12 +671,8 @@
 
     'SHARE_LINK_TOKEN_LENGTH': (SHARE_LINK_TOKEN_LENGTH, ''),
     'SHARE_LINK_PASSWORD_MIN_LENGTH': (SHARE_LINK_PASSWORD_MIN_LENGTH,''),
-<<<<<<< HEAD
     'ENABLE_TWO_FACTOR_AUTH': (ENABLE_TWO_FACTOR_AUTH,''),
 }
-=======
-}
 
 # Reporting to email, file conflict
 IS_SEND_EMAIL_FILE_CONFLICT = False
->>>>>>> 00811a27
