# encoding: utf-8

import os
from types import FunctionType
import logging
import json
import re
import datetime
import csv, chardet, StringIO
import time
from constance import config

from django.db.models import Q
from django.conf import settings as dj_settings
from django.core.urlresolvers import reverse
from django.contrib import messages
from django.http import HttpResponse, Http404, HttpResponseRedirect, HttpResponseNotAllowed
from django.shortcuts import render_to_response
from django.template import RequestContext
from django.utils import timezone
from django.utils.translation import ugettext as _

import seaserv
from seaserv import ccnet_threaded_rpc, seafserv_threaded_rpc, \
    seafile_api, get_group, get_group_members, ccnet_api
from pysearpc import SearpcError

from seahub.base.accounts import User
from seahub.base.models import UserLastLogin
from seahub.base.decorators import sys_staff_required, require_POST
from seahub.base.sudo_mode import update_sudo_mode_ts
from seahub.base.templatetags.seahub_tags import tsstr_sec, email2nickname
from seahub.auth import authenticate
from seahub.auth.decorators import login_required, login_required_ajax
from seahub.constants import GUEST_USER, DEFAULT_USER
from seahub.institutions.models import Institution, InstitutionAdmin
from seahub.invitations.models import Invitation
from seahub.role_permissions.utils import get_available_roles
from seahub.utils import IS_EMAIL_CONFIGURED, string2list, is_valid_username, \
    is_pro_version, send_html_email, get_user_traffic_list, get_server_id, \
    clear_token, handle_virus_record, get_virus_record_by_id, \
    get_virus_record, FILE_AUDIT_ENABLED, get_max_upload_file_size
from seahub.utils.file_size import get_file_size_unit
from seahub.utils.rpc import mute_seafile_api
from seahub.utils.licenseparse import parse_license
from seahub.utils.sysinfo import get_platform_name
from seahub.utils.mail import send_html_email_with_dj_template
from seahub.utils.ms_excel import write_xls
from seahub.utils.user_permissions import (get_basic_user_roles,
                                           get_user_role)
from seahub.views.ajax import (get_related_users_by_org_repo,
                               get_related_users_by_repo)
from seahub.views import get_system_default_repo_id
from seahub.forms import SetUserQuotaForm, AddUserForm, BatchAddUserForm
from seahub.options.models import UserOptions
from seahub.profile.models import Profile, DetailedProfile
from seahub.signals import repo_deleted
from seahub.share.models import FileShare, UploadLinkShare
import seahub.settings as settings
from seahub.settings import INIT_PASSWD, SITE_NAME, SITE_ROOT, \
    SEND_EMAIL_ON_ADDING_SYSTEM_MEMBER, SEND_EMAIL_ON_RESETTING_USER_PASSWD, \
    ENABLE_SYS_ADMIN_VIEW_REPO, ENABLE_GUEST_INVITATION
try:
    from seahub.settings import ENABLE_TRIAL_ACCOUNT
except:
    ENABLE_TRIAL_ACCOUNT = False
if ENABLE_TRIAL_ACCOUNT:
    from seahub_extra.trialaccount.models import TrialAccount
try:
    from seahub.settings import MULTI_TENANCY
except ImportError:
    MULTI_TENANCY = False
from seahub.utils.two_factor_auth import HAS_TWO_FACTOR_AUTH

logger = logging.getLogger(__name__)

@login_required
@sys_staff_required
def sysadmin(request):
    max_upload_file_size = get_max_upload_file_size()

    folder_perm_enabled = True if is_pro_version() and settings.ENABLE_FOLDER_PERM else False

    return render_to_response('sysadmin/sysadmin_backbone.html', {
            'enable_sys_admin_view_repo': ENABLE_SYS_ADMIN_VIEW_REPO,
            'enable_upload_folder': settings.ENABLE_UPLOAD_FOLDER,
            'enable_resumable_fileupload': settings.ENABLE_RESUMABLE_FILEUPLOAD,
            'enable_thumbnail': settings.ENABLE_THUMBNAIL,
            'thumbnail_default_size': settings.THUMBNAIL_DEFAULT_SIZE,
            'thumbnail_size_for_grid': settings.THUMBNAIL_SIZE_FOR_GRID,
            'enable_encrypted_library': config.ENABLE_ENCRYPTED_LIBRARY,
            'enable_repo_history_setting': config.ENABLE_REPO_HISTORY_SETTING,
            'max_upload_file_size': max_upload_file_size,
            'folder_perm_enabled': folder_perm_enabled,
            'is_pro': True if is_pro_version() else False,
            'file_audit_enabled': FILE_AUDIT_ENABLED
            }, context_instance=RequestContext(request))

@login_required
@sys_staff_required
<<<<<<< HEAD
def sys_info(request):
    """System info(members, pro, ..) page.

    Arguments:
    - `request`:
    """

    # count repos
    repos_count = mute_seafile_api.count_repos()

    # count groups
    try:
        groups_count = len(ccnet_threaded_rpc.get_all_groups(-1, -1))
    except Exception as e:
        logger.error(e)
        groups_count = 0

    # count orgs
    if MULTI_TENANCY:
        try:
            org_count = ccnet_threaded_rpc.count_orgs()
        except Exception as e:
            logger.error(e)
            org_count = 0
    else:
        org_count = -1

    # count users
    try:
        active_db_users = ccnet_threaded_rpc.count_emailusers('DB')
    except Exception as e:
        logger.error(e)
        active_db_users = 0

    try:
        active_ldap_users = ccnet_threaded_rpc.count_emailusers('LDAP')
    except Exception as e:
        logger.error(e)
        active_ldap_users = 0

    try:
        inactive_db_users = ccnet_threaded_rpc.count_inactive_emailusers('DB')
    except Exception as e:
        logger.error(e)
        inactive_db_users = 0

    try:
        inactive_ldap_users = ccnet_threaded_rpc.count_inactive_emailusers('LDAP')
    except Exception as e:
        logger.error(e)
        inactive_ldap_users = 0

    active_users = active_db_users + active_ldap_users if active_ldap_users > 0 \
            else active_db_users

    inactive_users = inactive_db_users + inactive_ldap_users if inactive_ldap_users > 0 \
            else inactive_db_users

    is_pro = is_pro_version()
    if is_pro:
        license_file = os.path.join(settings.PROJECT_ROOT, '../../seafile-license.txt')
        license_dict = parse_license(license_file)
    else:
        license_dict = {}

    return render_to_response('sysadmin/sys_info.html', {
        'users_count': active_users + inactive_users,
        'active_users_count': active_users,
        'repos_count': repos_count,
        'groups_count': groups_count,
        'org_count': org_count,
        'is_pro': is_pro,
        'license_dict': license_dict,
    }, context_instance=RequestContext(request))
=======
def sys_repo_admin(request):
    # Make sure page request is an int. If not, deliver first page.
    try:
        current_page = int(request.GET.get('page', '1'))
        per_page = int(request.GET.get('per_page', '25'))
    except ValueError:
        current_page = 1
        per_page = 25

    repos_all = seafile_api.get_repo_list(per_page * (current_page -1),
                                          per_page + 1)
    repos = repos_all[:per_page]
    if len(repos_all) == per_page + 1:
        page_next = True
    else:
        page_next = False

    repos = filter(lambda r: not r.is_virtual, repos)

    default_repo_id = get_system_default_repo_id()
    repos = filter(lambda r: not r.repo_id == default_repo_id, repos)

    for repo in repos:
        try:
            repo.owner = seafile_api.get_repo_owner(repo.id)
        except:
            repo.owner = "failed to get"

    return render_to_response(
        'sysadmin/sys_repo_admin.html', {
            'enable_sys_admin_view_repo': ENABLE_SYS_ADMIN_VIEW_REPO,
            'is_pro_version': is_pro_version(),
            'repos': repos,
            'current_page': current_page,
            'prev_page': current_page-1,
            'next_page': current_page+1,
            'per_page': per_page,
            'page_next': page_next,
        },
        context_instance=RequestContext(request))
>>>>>>> 5c2616ed

def can_view_sys_admin_repo(repo):
    default_repo_id = get_system_default_repo_id()
    is_default_repo = True if repo.id == default_repo_id else False

    if is_default_repo:
        return True
    elif repo.encrypted:
        return False
    elif is_pro_version() and ENABLE_SYS_ADMIN_VIEW_REPO:
        return True
    else:
        return False

def _populate_user_quota_usage(user):
    """Populate space/share quota to user.

    Arguments:
    - `user`:
    """
    orgs = ccnet_threaded_rpc.get_orgs_by_user(user.email)
    try:
        if orgs:
            user.org = orgs[0]
            org_id = user.org.org_id
            user.space_usage = seafserv_threaded_rpc.get_org_user_quota_usage(org_id, user.email)
            user.space_quota = seafserv_threaded_rpc.get_org_user_quota(org_id, user.email)
        else:
            user.space_usage = seafile_api.get_user_self_usage(user.email)
            user.space_quota = seafile_api.get_user_quota(user.email)
    except SearpcError as e:
        logger.error(e)
        user.space_usage = -1
        user.space_quota = -1

@login_required
@sys_staff_required
def sys_user_admin(request):
    """List all users from database.
    """
    try:
        from seahub_extra.plan.models import UserPlan
        enable_user_plan = True
    except ImportError:
        enable_user_plan = False

    if enable_user_plan and request.GET.get('filter', '') == 'paid':
        # show paid users
        users = []
        ups = UserPlan.objects.all()
        for up in ups:
            try:
                u = User.objects.get(up.username)
            except User.DoesNotExist:
                continue

            _populate_user_quota_usage(u)
            users.append(u)

        last_logins = UserLastLogin.objects.filter(username__in=[x.username for x in users])
        for u in users:
            for e in last_logins:
                if e.username == u.username:
                    u.last_login = e.last_login

        return render_to_response('sysadmin/sys_useradmin_paid.html', {
            'users': users,
            'enable_user_plan': enable_user_plan,
        }, context_instance=RequestContext(request))

    ### List all users
    # Make sure page request is an int. If not, deliver first page.
    try:
        current_page = int(request.GET.get('page', '1'))
        per_page = int(request.GET.get('per_page', '25'))
    except ValueError:
        current_page = 1
        per_page = 25
    users_plus_one = seaserv.get_emailusers('DB', per_page * (current_page - 1),
                                            per_page + 1)
    if len(users_plus_one) == per_page + 1:
        page_next = True
    else:
        page_next = False

    users = users_plus_one[:per_page]
    last_logins = UserLastLogin.objects.filter(username__in=[x.email for x in users])
    if ENABLE_TRIAL_ACCOUNT:
        trial_users = TrialAccount.objects.filter(user_or_org__in=[x.email for x in users])
    else:
        trial_users = []
    for user in users:
        if user.email == request.user.email:
            user.is_self = True

        _populate_user_quota_usage(user)

        # check user's role
        user.is_guest = True if get_user_role(user) == GUEST_USER else False
        user.is_default = True if get_user_role(user) == DEFAULT_USER else False

        # populate user last login time
        user.last_login = None
        for last_login in last_logins:
            if last_login.username == user.email:
                user.last_login = last_login.last_login

        user.trial_info = None
        for trial_user in trial_users:
            if trial_user.user_or_org == user.email:
                user.trial_info = {'expire_date': trial_user.expire_date}

    have_ldap = True if len(seaserv.get_emailusers('LDAP', 0, 1)) > 0 else False

    platform = get_platform_name()
    server_id = get_server_id()
    pro_server = 1 if is_pro_version() else 0
    extra_user_roles = [x for x in get_available_roles()
                        if x not in get_basic_user_roles()]

    return render_to_response(
        'sysadmin/sys_useradmin.html', {
            'users': users,
            'current_page': current_page,
            'prev_page': current_page-1,
            'next_page': current_page+1,
            'per_page': per_page,
            'page_next': page_next,
            'have_ldap': have_ldap,
            'platform': platform,
            'server_id': server_id[:8],
            'default_user': DEFAULT_USER,
            'guest_user': GUEST_USER,
            'is_pro': is_pro_version(),
            'pro_server': pro_server,
            'enable_user_plan': enable_user_plan,
            'extra_user_roles': extra_user_roles,
        }, context_instance=RequestContext(request))

@login_required
@sys_staff_required
def sys_useradmin_export_excel(request):
    """ Export all users from database to excel
    """
    next = request.META.get('HTTP_REFERER', None)
    if not next:
        next = SITE_ROOT

    try:
        users = seaserv.get_emailusers('DB', -1, -1) + \
                seaserv.get_emailusers('LDAPImport', -1, -1)
    except Exception as e:
        logger.error(e)
        messages.error(request, _(u'Failed to export Excel'))
        return HttpResponseRedirect(next)

    if is_pro_version():
        is_pro = True
    else:
        is_pro = False

    if is_pro:
        head = [_("Email"), _("Status"), _("Role"), _("Create At"),
                _("Last Login"), _("Admin"), _("LDAP(imported)"),]
    else:
        head = [_("Email"), _("Status"), _("Create At"),
                _("Last Login"), _("Admin"), _("LDAP(imported)"),]

    data_list = []

    last_logins = UserLastLogin.objects.filter(username__in=[x.email for x in users])
    for user in users:
        # populate user last login time
        user.last_login = None
        for last_login in last_logins:
            if last_login.username == user.email:
                user.last_login = last_login.last_login

        if user.is_active:
            status = _('Active')
        else:
            status = _('Inactive')

        create_at = tsstr_sec(user.ctime) if user.ctime else ''
        last_login = user.last_login.strftime("%Y-%m-%d %H:%M:%S") if \
            user.last_login else ''

        is_admin = _('Yes') if user.is_staff else ''
        ldap_import = _('Yes') if user.source == 'LDAPImport' else ''

        if is_pro:
            if user.role == GUEST_USER:
                role = _('Guest')
            else:
                role = _('Default')

            row = [user.email, status, role, create_at,
                   last_login, is_admin, ldap_import]
        else:
            row = [user.email, status, create_at, last_login,
                   is_admin, ldap_import]

        data_list.append(row)

    wb = write_xls('users', head, data_list)
    if not wb:
        messages.error(request, _(u'Failed to export Excel'))
        return HttpResponseRedirect(next)

    response = HttpResponse(content_type='application/ms-excel')
    response['Content-Disposition'] = 'attachment; filename=users.xlsx'
    wb.save(response)
    return response

@login_required
@sys_staff_required
def sys_user_admin_ldap_imported(request):
    """List all users from LDAP imported.
    """
    # Make sure page request is an int. If not, deliver first page.
    try:
        current_page = int(request.GET.get('page', '1'))
        per_page = int(request.GET.get('per_page', '25'))
    except ValueError:
        current_page = 1
        per_page = 25
    users_plus_one = seaserv.get_emailusers('LDAPImport',
                                            per_page * (current_page - 1),
                                            per_page + 1)
    if len(users_plus_one) == per_page + 1:
        page_next = True
    else:
        page_next = False

    users = users_plus_one[:per_page]
    last_logins = UserLastLogin.objects.filter(username__in=[x.email for x in users])
    for user in users:
        if user.email == request.user.email:
            user.is_self = True

        _populate_user_quota_usage(user)

        # populate user last login time
        user.last_login = None
        for last_login in last_logins:
            if last_login.username == user.email:
                user.last_login = last_login.last_login

    return render_to_response(
        'sysadmin/sys_user_admin_ldap_imported.html', {
            'users': users,
            'current_page': current_page,
            'prev_page': current_page-1,
            'next_page': current_page+1,
            'per_page': per_page,
            'page_next': page_next,
            'is_pro': is_pro_version(),
        }, context_instance=RequestContext(request))

@login_required
@sys_staff_required
def sys_user_admin_ldap(request):
    """List all users from LDAP.
    """
    # Make sure page request is an int. If not, deliver first page.
    try:
        current_page = int(request.GET.get('page', '1'))
        per_page = int(request.GET.get('per_page', '25'))
    except ValueError:
        current_page = 1
        per_page = 25
    users_plus_one = seaserv.get_emailusers('LDAP',
                                            per_page * (current_page - 1),
                                            per_page + 1)
    if len(users_plus_one) == per_page + 1:
        page_next = True
    else:
        page_next = False

    users = users_plus_one[:per_page]
    last_logins = UserLastLogin.objects.filter(username__in=[x.email for x in users])
    for user in users:
        if user.email == request.user.email:
            user.is_self = True

        _populate_user_quota_usage(user)

        # populate user last login time
        user.last_login = None
        for last_login in last_logins:
            if last_login.username == user.email:
                user.last_login = last_login.last_login

    return render_to_response(
        'sysadmin/sys_useradmin_ldap.html', {
            'users': users,
            'current_page': current_page,
            'prev_page': current_page-1,
            'next_page': current_page+1,
            'per_page': per_page,
            'page_next': page_next,
            'is_pro': is_pro_version(),
        },
        context_instance=RequestContext(request))

@login_required
@sys_staff_required
def sys_user_admin_admins(request):
    """List all admins from database and ldap imported
    """
    db_users = seaserv.get_emailusers('DB', -1, -1)
    ldpa_imported_users = seaserv.get_emailusers('LDAPImport', -1, -1)

    admin_users = []
    not_admin_users = []

    for user in db_users + ldpa_imported_users:
        if user.is_staff is True:
            admin_users.append(user)
        else:
            not_admin_users.append(user)

    last_logins = UserLastLogin.objects.filter(username__in=[x.email for x in admin_users])

    for user in admin_users:
        if user.email == request.user.email:
            user.is_self = True

        _populate_user_quota_usage(user)

        # check db user's role
        if user.source == "DB":
            if user.role == GUEST_USER:
                user.is_guest = True
            else:
                user.is_guest = False

        # populate user last login time
        user.last_login = None
        for last_login in last_logins:
            if last_login.username == user.email:
                user.last_login = last_login.last_login

    have_ldap = True if len(seaserv.get_emailusers('LDAP', 0, 1)) > 0 else False

    return render_to_response(
        'sysadmin/sys_useradmin_admins.html', {
            'users': admin_users,
            'not_admin_users': not_admin_users,
            'have_ldap': have_ldap,
            'default_user': DEFAULT_USER,
            'guest_user': GUEST_USER,
            'is_pro': is_pro_version(),
        }, context_instance=RequestContext(request))

@login_required
@sys_staff_required
def user_info(request, email):
    org_name = None
    space_quota = space_usage = 0

    org = ccnet_threaded_rpc.get_orgs_by_user(email)
    if not org:
        owned_repos = mute_seafile_api.get_owned_repo_list(email,
                                                           ret_corrupted=True)
        in_repos = mute_seafile_api.get_share_in_repo_list(email, -1, -1)
        space_usage = mute_seafile_api.get_user_self_usage(email)
        space_quota = mute_seafile_api.get_user_quota(email)
    else:
        org_id = org[0].org_id
        org_name = org[0].org_name
        space_usage = seafserv_threaded_rpc.get_org_user_quota_usage(org_id,
                                                                     email)
        space_quota = seafserv_threaded_rpc.get_org_user_quota(org_id, email)
        owned_repos = seafile_api.get_org_owned_repo_list(org_id, email,
                                                          ret_corrupted=True)
        in_repos = seafile_api.get_org_share_in_repo_list(org_id, email, -1, -1)

    # get user profile
    profile = Profile.objects.get_profile_by_user(email)
    d_profile = DetailedProfile.objects.get_detailed_profile_by_user(email)

    user_shared_links = []
    # download links
    p_fileshares = []
    fileshares = list(FileShare.objects.filter(username=email))
    for fs in fileshares:
        try:
            r = seafile_api.get_repo(fs.repo_id)
            if not r:
                fs.delete()
                continue

            if fs.is_file_share_link():
                if seafile_api.get_file_id_by_path(r.id, fs.path) is None:
                    fs.delete()
                    continue

                fs.filename = os.path.basename(fs.path)
                path = fs.path.rstrip('/')  # Normalize file path
                obj_id = seafile_api.get_file_id_by_path(r.id, path)
                fs.file_size = seafile_api.get_file_size(r.store_id,
                                                         r.version, obj_id)
            else:
                if seafile_api.get_dir_id_by_path(r.id, fs.path) is None:
                    fs.delete()
                    continue

                if fs.path == '/':
                    fs.filename = '/'
                else:
                    fs.filename = os.path.basename(fs.path.rstrip('/'))

                path = fs.path
                if path[-1] != '/':         # Normalize dir path
                    path += '/'
                # get dir size
                dir_id = seafile_api.get_dir_id_by_commit_and_path(r.id, r.head_cmmt_id, path)
                fs.dir_size = seafile_api.get_dir_size(r.store_id, r.version, dir_id)

            fs.is_download = True
            p_fileshares.append(fs)
        except SearpcError as e:
            logger.error(e)
            continue
    p_fileshares.sort(key=lambda x: x.view_cnt, reverse=True)
    user_shared_links += p_fileshares

    # upload links
    uploadlinks = list(UploadLinkShare.objects.filter(username=email))
    p_uploadlinks = []
    for link in uploadlinks:
        try:
            r = seafile_api.get_repo(link.repo_id)
            if not r:
                link.delete()
                continue
            if seafile_api.get_dir_id_by_path(r.id, link.path) is None:
                link.delete()
                continue

            if link.path == '/':
                link.dir_name = '/'
            else:
                link.dir_name = os.path.basename(link.path.rstrip('/'))

            link.is_upload = True
            p_uploadlinks.append(link)
        except SearpcError as e:
            logger.error(e)
            continue
    p_uploadlinks.sort(key=lambda x: x.view_cnt, reverse=True)
    user_shared_links += p_uploadlinks

    try:
        personal_groups = seaserv.get_personal_groups_by_user(email)
    except SearpcError as e:
        logger.error(e)
        personal_groups = []

    for g in personal_groups:
        try:
            is_group_staff = seaserv.check_group_staff(g.id, email)
        except SearpcError as e:
            logger.error(e)
            is_group_staff = False

        if email == g.creator_name:
            g.role = _('Owner')
        elif is_group_staff:
            g.role = _('Admin')
        else:
            g.role = _('Member')

    return render_to_response(
        'sysadmin/userinfo.html', {
            'owned_repos': owned_repos,
            'space_quota': space_quota,
            'space_usage': space_usage,
            'in_repos': in_repos,
            'email': email,
            'profile': profile,
            'd_profile': d_profile,
            'org_name': org_name,
            'user_shared_links': user_shared_links,
            'enable_sys_admin_view_repo': ENABLE_SYS_ADMIN_VIEW_REPO,
            'personal_groups': personal_groups,
        }, context_instance=RequestContext(request))

@login_required_ajax
@sys_staff_required
def user_set_quota(request, email):
    if request.method != 'POST':
        raise Http404

    content_type = 'application/json; charset=utf-8'
    result = {}

    f = SetUserQuotaForm(request.POST)
    if f.is_valid():
        email = f.cleaned_data['email']
        space_quota_mb = f.cleaned_data['space_quota']
        space_quota = space_quota_mb * get_file_size_unit('MB')

        org = ccnet_threaded_rpc.get_orgs_by_user(email)
        try:
            if not org:
                seafile_api.set_user_quota(email, space_quota)
            else:
                org_id = org[0].org_id
                org_quota_mb = seafserv_threaded_rpc.get_org_quota(org_id) / get_file_size_unit('MB')
                if space_quota_mb > org_quota_mb:
                    result['error'] = _(u'Failed to set quota: maximum quota is %d MB' % \
                                            org_quota_mb)
                    return HttpResponse(json.dumps(result), status=400, content_type=content_type)
                else:
                    seafserv_threaded_rpc.set_org_user_quota(org_id, email, space_quota)
        except:
            result['error'] = _(u'Failed to set quota: internal server error')
            return HttpResponse(json.dumps(result), status=500, content_type=content_type)

        result['success'] = True
        return HttpResponse(json.dumps(result), content_type=content_type)
    else:
        result['error'] = str(f.errors.values()[0])
        return HttpResponse(json.dumps(result), status=400, content_type=content_type)

@login_required_ajax
@sys_staff_required
def sys_org_set_quota(request, org_id):
    if request.method != 'POST':
        raise Http404

    content_type = 'application/json; charset=utf-8'
    result = {}

    org_id = int(org_id)
    quota_mb = int(request.POST.get('quota', 0))
    quota = quota_mb * get_file_size_unit('MB')

    try:
        seafserv_threaded_rpc.set_org_quota(org_id, quota)
    except SearpcError as e:
        logger.error(e)
        result['error'] = _(u'Failed to set quota: internal server error')
        return HttpResponse(json.dumps(result), status=500, content_type=content_type)

    result['success'] = True
    return HttpResponse(json.dumps(result), content_type=content_type)

@login_required
@sys_staff_required
@require_POST
def user_remove(request, email):
    """Remove user"""
    referer = request.META.get('HTTP_REFERER', None)
    next = reverse('sys_useradmin') if referer is None else referer

    try:
        user = User.objects.get(email=email)
        org = ccnet_threaded_rpc.get_orgs_by_user(user.email)
        if org:
            if org[0].creator == user.email:
                messages.error(request, _(u'Failed to delete: the user is an organization creator'))
                return HttpResponseRedirect(next)

            org_id = org[0].org_id
            org_user_repos = seafile_api.get_org_owned_repo_list(org_id, user.email)
            for repo in org_user_repos:
                seafile_api.remove_repo(repo.id)

        user.delete()
        messages.success(request, _(u'Successfully deleted %s') % user.username)
    except User.DoesNotExist:
        messages.error(request, _(u'Failed to delete: the user does not exist'))

    return HttpResponseRedirect(next)

@login_required
@sys_staff_required
@require_POST
def remove_trial(request, user_or_org):
    """Remove trial account.

    Arguments:
    - `request`:
    """
    if not ENABLE_TRIAL_ACCOUNT:
        raise Http404

    referer = request.META.get('HTTP_REFERER', None)
    next = reverse('sys_useradmin') if referer is None else referer

    TrialAccount.objects.filter(user_or_org=user_or_org).delete()

    messages.success(request, _('Successfully remove trial for: %s') % user_or_org)
    return HttpResponseRedirect(next)

# @login_required
# @sys_staff_required
# def user_make_admin(request, user_id):
#     """Set user as system admin."""
#     try:
#         user = User.objects.get(id=int(user_id))
#         user.is_staff = True
#         user.save()
#         messages.success(request, _(u'Successfully set %s as admin') % user.username)
#     except User.DoesNotExist:
#         messages.error(request, _(u'Failed to set admin: the user does not exist'))

#     referer = request.META.get('HTTP_REFERER', None)
#     next = reverse('sys_useradmin') if referer is None else referer

#     return HttpResponseRedirect(next)

@login_required
@sys_staff_required
@require_POST
def user_remove_admin(request, email):
    """Unset user admin."""
    try:
        user = User.objects.get(email=email)
        user.is_staff = False
        user.save()
        messages.success(request, _(u'Successfully revoke the admin permission of %s') % user.username)
    except User.DoesNotExist:
        messages.error(request, _(u'Failed to revoke admin: the user does not exist'))

    referer = request.META.get('HTTP_REFERER', None)
    next = reverse('sys_useradmin') if referer is None else referer

    return HttpResponseRedirect(next)

# @login_required
# @sys_staff_required
# def user_activate(request, user_id):
#     try:
#         user = User.objects.get(id=int(user_id))
#         user.is_active = True
#         user.save()
#         messages.success(request, _(u'Successfully activated "%s".') % user.email)
#     except User.DoesNotExist:
#         messages.success(request, _(u'Failed to activate: user does not exist.'))

#     next = request.META.get('HTTP_REFERER', None)
#     if not next:
#         next = reverse('sys_useradmin')

#     return HttpResponseRedirect(next)

# @login_required
# @sys_staff_required
# def user_deactivate(request, user_id):
#     try:
#         user = User.objects.get(id=int(user_id))
#         user.is_active = False
#         user.save()
#         messages.success(request, _(u'Successfully deactivated "%s".') % user.email)
#     except User.DoesNotExist:
#         messages.success(request, _(u'Failed to deactivate: user does not exist.'))

#     next = request.META.get('HTTP_REFERER', None)
#     if not next:
#         next = reverse('sys_useradmin')

#     return HttpResponseRedirect(next)

def email_user_on_activation(user):
    """Send an email to user when admin activate his/her account.
    """
    c = {
        'username': user.email,
        }
    send_html_email(_(u'Your account on %s is activated') % SITE_NAME,
            'sysadmin/user_activation_email.html', c, None, [user.email])

@login_required_ajax
@sys_staff_required
@require_POST
def user_toggle_status(request, email):
    content_type = 'application/json; charset=utf-8'

    if not is_valid_username(email):
        return HttpResponse(json.dumps({'success': False}), status=400,
                            content_type=content_type)

    try:
        user_status = int(request.POST.get('s', 0))
    except ValueError:
        user_status = 0

    try:
        user = User.objects.get(email)
        user.is_active = bool(user_status)
        result_code = user.save()
        if result_code == -1:
            return HttpResponse(json.dumps({'success': False}), status=403,
                                content_type=content_type)

        if user.is_active is True:
            try:
                email_user_on_activation(user)
                email_sent = True
            except Exception as e:
                logger.error(e)
                email_sent = False

            return HttpResponse(json.dumps({'success': True,
                                            'email_sent': email_sent,
                                            }), content_type=content_type)
        else:
            clear_token(user.email)
        return HttpResponse(json.dumps({'success': True}),
                            content_type=content_type)
    except User.DoesNotExist:
        return HttpResponse(json.dumps({'success': False}), status=500,
                            content_type=content_type)

@login_required_ajax
@sys_staff_required
@require_POST
def user_toggle_role(request, email):
    content_type = 'application/json; charset=utf-8'

    if not is_valid_username(email):
        return HttpResponse(json.dumps({'success': False}), status=400,
                            content_type=content_type)

    if not is_pro_version():
        return HttpResponse(json.dumps({'success': False}), status=403,
                            content_type=content_type)

    try:
        user_role = request.POST.get('r', DEFAULT_USER)
    except ValueError:
        user_role = DEFAULT_USER

    try:
        user = User.objects.get(email)
        User.objects.update_role(user.email, user_role)

        return HttpResponse(json.dumps({'success': True}),
                            content_type=content_type)
    except User.DoesNotExist:
        return HttpResponse(json.dumps({'success': False}), status=500,
                            content_type=content_type)

def send_user_reset_email(request, email, password):
    """
    Send email when reset user password.
    """

    c = {
        'email': email,
        'password': password,
        }
    send_html_email(_(u'Password has been reset on %s') % SITE_NAME,
            'sysadmin/user_reset_email.html', c, None, [email])

@login_required
@sys_staff_required
@require_POST
def user_reset(request, email):
    """Reset password for user."""
    try:
        user = User.objects.get(email=email)
        if isinstance(INIT_PASSWD, FunctionType):
            new_password = INIT_PASSWD()
        else:
            new_password = INIT_PASSWD
        user.set_password(new_password)
        user.save()

        clear_token(user.username)
        if config.FORCE_PASSWORD_CHANGE:
            UserOptions.objects.set_force_passwd_change(user.username)

        if IS_EMAIL_CONFIGURED:
            if SEND_EMAIL_ON_RESETTING_USER_PASSWD:
                try:
                    send_user_reset_email(request, user.email, new_password)
                    msg = _('Successfully reset password to %(passwd)s, an email has been sent to %(user)s.') % \
                        {'passwd': new_password, 'user': user.email}
                    messages.success(request, msg)
                except Exception, e:
                    logger.error(str(e))
                    msg = _('Successfully reset password to %(passwd)s, but failed to send email to %(user)s, please check your email configuration.') % \
                        {'passwd':new_password, 'user': user.email}
                    messages.success(request, msg)
            else:
                messages.success(request, _(u'Successfully reset password to %(passwd)s for user %(user)s.') % \
                                     {'passwd':new_password,'user': user.email})
        else:
            messages.success(request, _(u'Successfully reset password to %(passwd)s for user %(user)s. But email notification can not be sent, because Email service is not properly configured.') % \
                                 {'passwd':new_password,'user': user.email})
    except User.DoesNotExist:
        msg = _(u'Failed to reset password: user does not exist')
        messages.error(request, msg)

    referer = request.META.get('HTTP_REFERER', None)
    next = reverse('sys_useradmin') if referer is None else referer

    return HttpResponseRedirect(next)

def send_user_add_mail(request, email, password):
    """Send email when add new user."""
    c = {
        'user': request.user.username,
        'org': request.user.org,
        'email': email,
        'password': password,
        }
    send_html_email(_(u'You are invited to join %s') % SITE_NAME,
            'sysadmin/user_add_email.html', c, None, [email])

@login_required_ajax
def user_add(request):
    """Add a user"""

    if not request.user.is_staff or request.method != 'POST':
        raise Http404

    content_type = 'application/json; charset=utf-8'

    post_values = request.POST.copy()
    post_email = request.POST.get('email', '')
    post_role = request.POST.get('role', DEFAULT_USER)
    post_values.update({
                        'email': post_email.lower(),
                        'role': post_role,
                      })

    form = AddUserForm(post_values)
    if form.is_valid():
        email = form.cleaned_data['email']
        role = form.cleaned_data['role']
        password = form.cleaned_data['password1']

        try:
            user = User.objects.create_user(email, password, is_staff=False,
                                            is_active=True)
        except User.DoesNotExist as e:
            logger.error(e)
            err_msg = _(u'Fail to add user %s.') % email
            return HttpResponse(json.dumps({'error': err_msg}), status=403, content_type=content_type)

        if user:
            User.objects.update_role(email, role)
            if config.FORCE_PASSWORD_CHANGE:
                UserOptions.objects.set_force_passwd_change(email)

        if request.user.org:
            org_id = request.user.org.org_id
            url_prefix = request.user.org.url_prefix
            ccnet_threaded_rpc.add_org_user(org_id, email, 0)
            if IS_EMAIL_CONFIGURED:
                try:
                    send_user_add_mail(request, email, password)
                    messages.success(request, _(u'Successfully added user %s. An email notification has been sent.') % email)
                except Exception, e:
                    logger.error(str(e))
                    messages.success(request, _(u'Successfully added user %s. An error accurs when sending email notification, please check your email configuration.') % email)
            else:
                messages.success(request, _(u'Successfully added user %s.') % email)

            return HttpResponse(json.dumps({'success': True}), content_type=content_type)
        else:
            if IS_EMAIL_CONFIGURED:
                if SEND_EMAIL_ON_ADDING_SYSTEM_MEMBER:
                    try:
                        send_user_add_mail(request, email, password)
                        messages.success(request, _(u'Successfully added user %s. An email notification has been sent.') % email)
                    except Exception, e:
                        logger.error(str(e))
                        messages.success(request, _(u'Successfully added user %s. An error accurs when sending email notification, please check your email configuration.') % email)
                else:
                    messages.success(request, _(u'Successfully added user %s.') % email)
            else:
                messages.success(request, _(u'Successfully added user %s. But email notification can not be sent, because Email service is not properly configured.') % email)

            return HttpResponse(json.dumps({'success': True}), content_type=content_type)
    else:
        return HttpResponse(json.dumps({'error': str(form.errors.values()[0])}), status=400, content_type=content_type)

@login_required
@sys_staff_required
def sys_group_admin(request):
    # Make sure page request is an int. If not, deliver first page.
    try:
        current_page = int(request.GET.get('page', '1'))
        per_page = int(request.GET.get('per_page', '25'))
    except ValueError:
        current_page = 1
        per_page = 25

    groups_plus_one = ccnet_threaded_rpc.get_all_groups(per_page * (current_page -1),
                                               per_page +1)

    groups = groups_plus_one[:per_page]
    for grp in groups:
        org_id = ccnet_threaded_rpc.get_org_id_by_group(int(grp.id))
        if org_id > 0:
            grp.org_id = org_id
            grp.org_name = ccnet_threaded_rpc.get_org_by_id(int(org_id)).org_name

    if len(groups_plus_one) == per_page + 1:
        page_next = True
    else:
        page_next = False

    return render_to_response('sysadmin/sys_group_admin.html', {
            'groups': groups,
            'current_page': current_page,
            'prev_page': current_page-1,
            'next_page': current_page+1,
            'per_page': per_page,
            'page_next': page_next,
            }, context_instance=RequestContext(request))

@login_required
@sys_staff_required
def sys_group_admin_export_excel(request):
    """ Export all groups to excel
    """
    next = request.META.get('HTTP_REFERER', None)
    if not next:
        next = SITE_ROOT

    try:
        groups = ccnet_threaded_rpc.get_all_groups(-1, -1)
    except Exception as e:
        logger.error(e)
        messages.error(request, _(u'Failed to export Excel'))
        return HttpResponseRedirect(next)

    head = [_("Name"), _("Creator"), _("Create At")]
    data_list = []
    for grp in groups:
        create_at = tsstr_sec(grp.timestamp) if grp.timestamp else ''
        row = [grp.group_name, grp.creator_name, create_at]
        data_list.append(row)

    wb = write_xls('groups', head, data_list)
    if not wb:
        messages.error(request, _(u'Failed to export Excel'))
        return HttpResponseRedirect(next)

    response = HttpResponse(content_type='application/ms-excel')
    response['Content-Disposition'] = 'attachment; filename=groups.xlsx'
    wb.save(response)
    return response

@login_required
@sys_staff_required
def sys_admin_group_info(request, group_id):

    group_id = int(group_id)
    group = get_group(group_id)
    org_id = request.GET.get('org_id', None)
    if org_id:
        repos = seafile_api.get_org_group_repos(org_id, group_id)
    else:
        repos = seafile_api.get_repos_by_group(group_id)
    members = get_group_members(group_id)

    return render_to_response('sysadmin/sys_admin_group_info.html', {
            'group': group,
            'repos': repos,
            'members': members,
            'enable_sys_admin_view_repo': ENABLE_SYS_ADMIN_VIEW_REPO,
            }, context_instance=RequestContext(request))

@login_required
@sys_staff_required
def sys_org_admin(request):
    # Make sure page request is an int. If not, deliver first page.
    try:
        current_page = int(request.GET.get('page', '1'))
        per_page = int(request.GET.get('per_page', '25'))
    except ValueError:
        current_page = 1
        per_page = 25

    try:
        from seahub_extra.plan.models import OrgPlan
        enable_org_plan = True
    except ImportError:
        enable_org_plan = False

    if enable_org_plan and request.GET.get('filter', '') == 'paid':
        orgs = []
        ops = OrgPlan.objects.all()
        for e in ops:
            o = ccnet_threaded_rpc.get_org_by_id(e.org_id)
            if not o:
                continue

            o.quota_usage = seafserv_threaded_rpc.get_org_quota_usage(o.org_id)
            o.total_quota = seafserv_threaded_rpc.get_org_quota(o.org_id)
            o.expiration = e.expire_date
            o.is_expired = True if e.expire_date < timezone.now() else False
            orgs.append(o)

        return render_to_response('sysadmin/sys_org_admin.html', {
            'orgs': orgs,
            'enable_org_plan': enable_org_plan,
            'hide_paginator': True,
            'paid_page': True,
            }, context_instance=RequestContext(request))

    orgs_plus_one = ccnet_threaded_rpc.get_all_orgs(per_page * (current_page - 1),
                                                    per_page + 1)
    if len(orgs_plus_one) == per_page + 1:
        page_next = True
    else:
        page_next = False

    orgs = orgs_plus_one[:per_page]

    if ENABLE_TRIAL_ACCOUNT:
        trial_orgs = TrialAccount.objects.filter(user_or_org__in=[x.org_id for x in orgs])
    else:
        trial_orgs = []

    for org in orgs:
        org.quota_usage = seafserv_threaded_rpc.get_org_quota_usage(org.org_id)
        org.total_quota = seafserv_threaded_rpc.get_org_quota(org.org_id)

        from seahub_extra.organizations.settings import ORG_TRIAL_DAYS
        if ORG_TRIAL_DAYS > 0:
            from datetime import timedelta
            org.expiration = datetime.datetime.fromtimestamp(org.ctime / 1e6) + timedelta(days=ORG_TRIAL_DAYS)

        org.trial_info = None
        for trial_org in trial_orgs:
            if trial_org.user_or_org == str(org.org_id):
                org.trial_info = {'expire_date': trial_org.expire_date}
                if trial_org.expire_date:
                    org.expiration = trial_org.expire_date

        if org.expiration:
            org.is_expired = True if org.expiration < timezone.now() else False
        else:
            org.is_expired = False

    return render_to_response('sysadmin/sys_org_admin.html', {
            'orgs': orgs,
            'current_page': current_page,
            'prev_page': current_page-1,
            'next_page': current_page+1,
            'per_page': per_page,
            'page_next': page_next,
            'enable_org_plan': enable_org_plan,
            'all_page': True,
            }, context_instance=RequestContext(request))

@login_required
@sys_staff_required
def sys_org_search(request):
    org_name = request.GET.get('name', '').lower()
    creator = request.GET.get('creator', '').lower()
    if not org_name and not creator:
        return HttpResponseRedirect(reverse('sys_org_admin'))

    orgs = []
    orgs_all = ccnet_threaded_rpc.get_all_orgs(-1, -1)

    if org_name and creator:
        for o in orgs_all:
            if org_name in o.org_name.lower() and creator in o.creator.lower():
                orgs.append(o)
    else:
        if org_name:
            for o in orgs_all:
                if org_name in o.org_name.lower():
                    orgs.append(o)

        if creator:
            for o in orgs_all:
                if creator in o.creator.lower():
                    orgs.append(o)

    return render_to_response(
        'sysadmin/sys_org_search.html', {
            'orgs': orgs,
            'name': org_name,
            'creator': creator,
        }, context_instance=RequestContext(request))

@login_required
@sys_staff_required
def sys_org_rename(request, org_id):

    if request.method != 'POST':
        raise Http404

    referer = request.META.get('HTTP_REFERER', None)
    next = reverse('sys_org_admin') if referer is None else referer

    new_name = request.POST.get('new_name', None)
    if new_name:
        try:
            ccnet_threaded_rpc.set_org_name(int(org_id), new_name)
            messages.success(request, _(u'Success'))
        except Exception as e:
            logger.error(e)
            messages.error(request, _(u'Failed to rename organization'))

    return HttpResponseRedirect(next)

@login_required
@require_POST
@sys_staff_required
def sys_org_remove(request, org_id):
    """Remove an org and all members/repos/groups.

    Arguments:
    - `request`:
    - `org_id`:
    """
    org_id = int(org_id)
    org = ccnet_threaded_rpc.get_org_by_id(org_id)
    users = ccnet_threaded_rpc.get_org_emailusers(org.url_prefix, -1, -1)
    for u in users:
        ccnet_threaded_rpc.remove_org_user(org_id, u.email)

    groups = ccnet_threaded_rpc.get_org_groups(org.org_id, -1, -1)
    for g in groups:
        ccnet_threaded_rpc.remove_org_group(org_id, g.gid)

    # remove org repos
    seafserv_threaded_rpc.remove_org_repo_by_org_id(org_id)

    # remove org
    ccnet_threaded_rpc.remove_org(org_id)

    messages.success(request, _(u'Successfully deleted.'))

    referer = request.META.get('HTTP_REFERER', None)
    next = reverse('sys_org_admin') if referer is None else referer
    return HttpResponseRedirect(next)

@login_required_ajax
@sys_staff_required
def sys_org_set_member_quota(request, org_id):

    if request.method != 'POST':
        raise Http404

    content_type = 'application/json; charset=utf-8'

    try:
        member_quota = int(request.POST.get('member_quota', '0'))
    except ValueError:
        return HttpResponse(json.dumps({ 'error': _('Input should be a number')}),
                            status=400, content_type=content_type)

    if member_quota > 0:
        from seahub_extra.organizations.models import OrgMemberQuota
        OrgMemberQuota.objects.set_quota(org_id, member_quota)
        messages.success(request, _(u'Success'))
        return HttpResponse(json.dumps({'success': True}), status=200,
                            content_type=content_type)
    else:
        return HttpResponse(json.dumps({ 'error': _('Input number should be greater than 0')}),
                            status=400, content_type=content_type)

def sys_get_org_base_info(org_id):

    org = ccnet_threaded_rpc.get_org_by_id(org_id)

    # users
    users = ccnet_threaded_rpc.get_org_emailusers(org.url_prefix, -1, -1)
    users_count = len(users)

    # groups
    groups = ccnet_threaded_rpc.get_org_groups(org_id, -1, -1)
    groups_count = len(groups)

    # quota
    total_quota = seafserv_threaded_rpc.get_org_quota(org_id)
    quota_usage = seafserv_threaded_rpc.get_org_quota_usage(org_id)

    return {
            "org": org,
            "users": users,
            "users_count": users_count,
            "groups": groups,
            "groups_count": groups_count,
            "total_quota": total_quota,
            "quota_usage": quota_usage,
           }

@login_required
@sys_staff_required
def sys_org_info_user(request, org_id):

    org_id = int(org_id)

    org_basic_info = sys_get_org_base_info(org_id)
    users = org_basic_info["users"]
    last_logins = UserLastLogin.objects.filter(username__in=[x.email for x in users])
    for user in users:
        if user.email == request.user.email:
            user.is_self = True
        try:
            user.self_usage =seafserv_threaded_rpc. \
                    get_org_user_quota_usage(org_id, user.email)
            user.quota = seafserv_threaded_rpc. \
                    get_org_user_quota(org_id, user.email)
        except SearpcError as e:
            logger.error(e)
            user.self_usage = -1
            user.quota = -1

        # populate user last login time
        user.last_login = None
        for last_login in last_logins:
            if last_login.username == user.email:
                user.last_login = last_login.last_login

    return render_to_response('sysadmin/sys_org_info_user.html',
           org_basic_info, context_instance=RequestContext(request))


@login_required
@sys_staff_required
def sys_org_info_group(request, org_id):

    org_id = int(org_id)
    org_basic_info = sys_get_org_base_info(org_id)

    return render_to_response('sysadmin/sys_org_info_group.html',
           org_basic_info, context_instance=RequestContext(request))

@login_required
@sys_staff_required
def sys_org_info_library(request, org_id):

    org_id = int(org_id)
    org_basic_info = sys_get_org_base_info(org_id)

    # library
    org_repos = seafserv_threaded_rpc.get_org_repo_list(org_id, -1, -1)

    for repo in org_repos:
        try:
            repo.owner = seafserv_threaded_rpc.get_org_repo_owner(repo.id)
        except:
            repo.owner = None

    org_basic_info["org_repos"] = org_repos
    return render_to_response('sysadmin/sys_org_info_library.html',
           org_basic_info, context_instance=RequestContext(request))

@login_required
@sys_staff_required
def sys_org_info_setting(request, org_id):

    org_id = int(org_id)
    org_basic_info = sys_get_org_base_info(org_id)

    if getattr(settings, 'ORG_MEMBER_QUOTA_ENABLED', False):
        from seahub_extra.organizations.models import OrgMemberQuota
        org_basic_info['org_member_quota'] = OrgMemberQuota.objects.get_quota(org_id)
    else:
        org_basic_info['org_member_quota'] = None

    return render_to_response('sysadmin/sys_org_info_setting.html',
                              org_basic_info,
                              context_instance=RequestContext(request))

@login_required
@sys_staff_required
def sys_publink_admin(request):
    # Make sure page request is an int. If not, deliver first page.
    try:
        current_page = int(request.GET.get('page', '1'))
        per_page = int(request.GET.get('per_page', '100'))
    except ValueError:
        current_page = 1
        per_page = 100

    offset = per_page * (current_page -1)
    limit = per_page + 1
    sort_by = request.GET.get('sort_by', 'time_up')

    if sort_by == 'time_down':
        publinks = FileShare.objects.all().order_by('ctime')[offset:offset+limit]
    elif sort_by == 'count_up':
        publinks = FileShare.objects.all().order_by('-view_cnt')[offset:offset+limit]
    elif sort_by == 'count_down':
        publinks = FileShare.objects.all().order_by('view_cnt')[offset:offset+limit]
    else:
        publinks = FileShare.objects.all().order_by('-ctime')[offset:offset+limit]

    if len(publinks) == per_page + 1:
        page_next = True
    else:
        page_next = False

    for l in publinks:
        if l.is_file_share_link():
            l.name = os.path.basename(l.path)
        else:
            l.name = os.path.dirname(l.path)

    return render_to_response(
        'sysadmin/sys_publink_admin.html', {
            'publinks': publinks,
            'current_page': current_page,
            'prev_page': current_page-1,
            'next_page': current_page+1,
            'per_page': per_page,
            'page_next': page_next,
            'per_page': per_page,
            'sort_by': sort_by,
        },
        context_instance=RequestContext(request))

@login_required_ajax
@sys_staff_required
@require_POST
def sys_publink_remove(request):
    """Remove share links.
    """
    content_type = 'application/json; charset=utf-8'
    result = {}

    token = request.POST.get('t')
    if not token:
        result = {'error': _(u"Argument missing")}
        return HttpResponse(json.dumps(result), status=400, content_type=content_type)

    FileShare.objects.filter(token=token).delete()
    result = {'success': True}
    return HttpResponse(json.dumps(result), content_type=content_type)

@login_required_ajax
@sys_staff_required
@require_POST
def sys_upload_link_remove(request):
    """Remove shared upload links.
    """
    content_type = 'application/json; charset=utf-8'
    result = {}

    token = request.POST.get('t')
    if not token:
        result = {'error': _(u"Argument missing")}
        return HttpResponse(json.dumps(result), status=400, content_type=content_type)

    UploadLinkShare.objects.filter(token=token).delete()
    result = {'success': True}
    return HttpResponse(json.dumps(result), content_type=content_type)

@login_required
@sys_staff_required
def user_search(request):
    """Search a user.
    """
    email = request.GET.get('email', '')

    # search user from ccnet db
    users = ccnet_api.search_emailusers('DB', email, -1, -1)

    # search user from ccnet ldap
    ldap_users = ccnet_api.search_emailusers('LDAP', email, -1, -1)
    users.extend(ldap_users)

    # search user from profile
    users_from_profile = Profile.objects.filter((Q(nickname__icontains=email)) |
            Q(contact_email__icontains=email))

    for user in users_from_profile:
        try:
            user_obj = User.objects.get(email=user.user)
        except User.DoesNotExist:
            continue
        users.append(user_obj)

    last_logins = UserLastLogin.objects.filter(username__in=[x.email for x in users])
    if ENABLE_TRIAL_ACCOUNT:
        trial_users = TrialAccount.objects.filter(user_or_org__in=[x.email for x in users])
    else:
        trial_users = []
    for user in users:
        _populate_user_quota_usage(user)

        # check user's role
        if user.role == GUEST_USER:
            user.is_guest = True
        else:
            user.is_guest = False

        # populate user last login time
        user.last_login = None
        for last_login in last_logins:
            if last_login.username == user.email:
                user.last_login = last_login.last_login

        user.trial_info = None
        for trial_user in trial_users:
            if trial_user.user_or_org == user.email:
                user.trial_info = {'expire_date': trial_user.expire_date}

    return render_to_response('sysadmin/user_search.html', {
            'users': users,
            'email': email,
            'default_user': DEFAULT_USER,
            'guest_user': GUEST_USER,
            'is_pro': is_pro_version(),
            }, context_instance=RequestContext(request))

@login_required
@sys_staff_required
@require_POST
def sys_repo_transfer(request):
    """Transfer a repo to others.
    """
    repo_id = request.POST.get('repo_id', None)
    new_owner = request.POST.get('email', None)

    next = request.META.get('HTTP_REFERER', None)
    if not next:
        next = reverse(sys_repo_admin)

    if not (repo_id and new_owner):
        messages.error(request, _(u'Failed to transfer, invalid arguments.'))
        return HttpResponseRedirect(next)

    repo = seafile_api.get_repo(repo_id)
    if not repo:
        messages.error(request, _(u'Library does not exist'))
        return HttpResponseRedirect(next)

    try:
        User.objects.get(email=new_owner)
    except User.DoesNotExist:
        messages.error(request, _(u'Failed to transfer, user %s not found') % new_owner)
        return HttpResponseRedirect(next)

    try:
        if seafserv_threaded_rpc.get_org_id_by_repo_id(repo_id) > 0:
            messages.error(request, _(u'Can not transfer organization library'))
            return HttpResponseRedirect(next)

        if ccnet_threaded_rpc.get_orgs_by_user(new_owner):
            messages.error(request, _(u'Can not transfer library to organization user %s') % new_owner)
            return HttpResponseRedirect(next)
    except SearpcError:    # XXX: ignore rpc not found error
        pass

    repo_owner = seafile_api.get_repo_owner(repo_id)

    # get repo shared to user/group list
    shared_users = seafile_api.list_repo_shared_to(
            repo_owner, repo_id)
    shared_groups = seafile_api.list_repo_shared_group_by_user(
            repo_owner, repo_id)

    # get all pub repos
    pub_repos = seaserv.seafserv_threaded_rpc.list_inner_pub_repos_by_owner(
            repo_owner)

    # transfer repo
    seafile_api.set_repo_owner(repo_id, new_owner)

    # reshare repo to user
    for shared_user in shared_users:
        shared_username = shared_user.user

        if new_owner == shared_username:
            continue

        seafile_api.share_repo(repo_id, new_owner,
                shared_username, shared_user.perm)

    # reshare repo to group
    for shared_group in shared_groups:
        shared_group_id = shared_group.group_id

        if not ccnet_api.is_group_user(shared_group_id, new_owner):
            continue

        seafile_api.set_group_repo(repo_id, shared_group_id,
                new_owner, shared_group.perm)

    # check if current repo is pub-repo
    # if YES, reshare current repo to public
    for pub_repo in pub_repos:
        if repo_id != pub_repo.id:
            continue

        seaserv.seafserv_threaded_rpc.set_inner_pub_repo(
                repo_id, pub_repo.permission)

        break

    messages.success(request, _(u'Successfully transfered.'))
    return HttpResponseRedirect(next)

@login_required
@sys_staff_required
@require_POST
def sys_repo_delete(request, repo_id):
    """Delete a repo.
    """
    next = request.META.get('HTTP_REFERER', None)
    if not next:
        next = reverse(sys_repo_admin)

    if get_system_default_repo_id() == repo_id:
        messages.error(request, _('System library can not be deleted.'))
        return HttpResponseRedirect(next)

    repo = seafile_api.get_repo(repo_id)
    if repo:                    # Handle the case that repo is `None`.
        repo_name = repo.name
    else:
        repo_name = ''

    if MULTI_TENANCY:
        org_id = seafserv_threaded_rpc.get_org_id_by_repo_id(repo_id)
        usernames = get_related_users_by_org_repo(org_id, repo_id)
        repo_owner = seafile_api.get_org_repo_owner(repo_id)
    else:
        org_id = -1
        usernames = get_related_users_by_repo(repo_id)
        repo_owner = seafile_api.get_repo_owner(repo_id)

    seafile_api.remove_repo(repo_id)
    repo_deleted.send(sender=None, org_id=org_id, usernames=usernames,
                      repo_owner=repo_owner, repo_id=repo_id,
                      repo_name=repo_name)

    messages.success(request, _(u'Successfully deleted.'))
    return HttpResponseRedirect(next)

@login_required
@sys_staff_required
def sys_traffic_admin(request):
    """List all users from database.
    """
    try:
        current_page = int(request.GET.get('page', '1'))
        per_page = int(request.GET.get('per_page', '25'))
    except ValueError:
        current_page = 1
        per_page = 25

    month = request.GET.get('month', '')
    if not re.match(r'[\d]{6}', month):
        month = datetime.datetime.now().strftime('%Y%m')

    start = per_page * (current_page -1)
    limit = per_page + 1
    traffic_info_list = get_user_traffic_list(month, start, limit)

    page_next = len(traffic_info_list) == limit

    for info in traffic_info_list:
        info['total'] = info['file_view'] + info['file_download'] + info['dir_download']

    return render_to_response(
        'sysadmin/sys_trafficadmin.html', {
            'traffic_info_list': traffic_info_list,
            'month': month,
            'current_page': current_page,
            'prev_page': current_page-1,
            'next_page': current_page+1,
            'per_page': per_page,
            'page_next': page_next,
        },
        context_instance=RequestContext(request))

@login_required
@sys_staff_required
def sys_virus_scan_records(request):
    """List virus scan records.
    """
    try:
        current_page = int(request.GET.get('page', '1'))
        per_page = int(request.GET.get('per_page', '100'))
    except ValueError:
        current_page = 1
        per_page = 100

    records_all = get_virus_record(start=per_page * (current_page - 1),
                                   limit=per_page + 1)
    if len(records_all) == per_page + 1:
        page_next = True
    else:
        page_next = False

    records = []
    for r in records_all[:per_page]:
        try:
            repo = seafile_api.get_repo(r.repo_id)
        except SearpcError as e:
            logger.error(e)
            continue

        if not repo:
            continue

        r.repo = repo
        r.repo.owner = seafile_api.get_repo_owner(r.repo.repo_id)
        records.append(r)

    return render_to_response(
        'sysadmin/sys_virus_scan_records.html', {
            'records': records,
            'current_page': current_page,
            'prev_page': current_page - 1,
            'next_page': current_page + 1,
            'per_page': per_page,
            'page_next': page_next,
        }, context_instance=RequestContext(request))

@login_required
@sys_staff_required
@require_POST
def sys_delete_virus_scan_records(request, vid):
    r = get_virus_record_by_id(vid)
    parent_dir = os.path.dirname(r.file_path)
    dirent_name = os.path.basename(r.file_path)

    try:
        seafile_api.del_file(r.repo_id, parent_dir, dirent_name,
                             request.user.username)
        handle_virus_record(vid)
        messages.success(request, _('Successfully deleted.'))
    except SearpcError as e:
        logger.error(e)
        messages.error(request, _('Failed to delete, please try again later.'))

    return HttpResponseRedirect(reverse('sys_virus_scan_records'))

@login_required_ajax
@sys_staff_required
def batch_user_make_admin(request):
    """Batch make users as admins.
    """
    if request.method != 'POST':
        raise Http404

    content_type = 'application/json; charset=utf-8'

    set_admin_emails = request.POST.get('set_admin_emails')
    set_admin_emails = string2list(set_admin_emails)
    success = []
    failed = []

    for email in set_admin_emails:
        try:
            user = User.objects.get(email=email)
        except User.DoesNotExist:
            failed.append(email)
            continue

        user.is_staff = True
        user.save()
        success.append(email)

    for item in success:
        messages.success(request, _(u'Successfully set %s as admin.') % item)
    for item in failed:
        messages.error(request, _(u'Failed to set %s as admin: user does not exist.') % item)

    return HttpResponse(json.dumps({'success': True,}), content_type=content_type)

@login_required
@sys_staff_required
def batch_add_user(request):
    """Batch add users. Import users from CSV file.
    """
    if request.method != 'POST':
        raise Http404

    form = BatchAddUserForm(request.POST, request.FILES)
    if form.is_valid():
        content = request.FILES['file'].read()
        encoding = chardet.detect(content)['encoding']
        if encoding != 'utf-8':
            content = content.decode(encoding, 'replace').encode('utf-8')

        filestream = StringIO.StringIO(content)
        reader = csv.reader(filestream)

        for row in reader:
            if not row:
                continue

            username = row[0].strip()
            password = row[1].strip()

            if not is_valid_username(username):
                continue

            if password == '':
                continue

            try:
                User.objects.get(email=username)
                continue
            except User.DoesNotExist:
                User.objects.create_user(username, password, is_staff=False,
                                         is_active=True)

                send_html_email_with_dj_template(
                    username, dj_template='sysadmin/user_batch_add_email.html',
                    subject=_(u'You are invited to join %s') % SITE_NAME,
                    context={
                        'user': email2nickname(request.user.username),
                        'email': username,
                        'password': password,
                    })

        messages.success(request, _('Import succeeded'))
    else:
        messages.error(request, _(u'Please select a csv file first.'))

    next = request.META.get('HTTP_REFERER', reverse(sys_user_admin))
    return HttpResponseRedirect(next)

@login_required
def sys_sudo_mode(request):
    if request.method not in ('GET', 'POST'):
        return HttpResponseNotAllowed

    # here we can't use @sys_staff_required
    if not request.user.is_staff:
        raise Http404

    password_error = False
    if request.method == 'POST':
        password = request.POST.get('password')
        if password:
            user = authenticate(username=request.user.username, password=password)
            if user:
                update_sudo_mode_ts(request)
                return HttpResponseRedirect(
                    request.GET.get('next', reverse('sys_useradmin')))
        password_error = True

    enable_shib_login = getattr(settings, 'ENABLE_SHIB_LOGIN', False)
    return render_to_response(
        'sysadmin/sudo_mode.html', {
            'password_error': password_error,
            'enable_shib_login': enable_shib_login,
        },
        context_instance=RequestContext(request))

@login_required
@sys_staff_required
def sys_settings(request):
    """List and change seahub settings in admin panel.
    """
    if not dj_settings.ENABLE_SETTINGS_VIA_WEB:
        raise Http404

    DIGIT_WEB_SETTINGS = [
        'DISABLE_SYNC_WITH_ANY_FOLDER', 'ENABLE_SIGNUP',
        'ACTIVATE_AFTER_REGISTRATION', 'REGISTRATION_SEND_MAIL',
        'LOGIN_REMEMBER_DAYS', 'REPO_PASSWORD_MIN_LENGTH',
        'ENABLE_REPO_HISTORY_SETTING', 'USER_STRONG_PASSWORD_REQUIRED',
        'ENABLE_ENCRYPTED_LIBRARY', 'USER_PASSWORD_MIN_LENGTH',
        'USER_PASSWORD_STRENGTH_LEVEL', 'SHARE_LINK_PASSWORD_MIN_LENGTH',
        'ENABLE_USER_CREATE_ORG_REPO', 'FORCE_PASSWORD_CHANGE',
        'LOGIN_ATTEMPT_LIMIT', 'FREEZE_USER_ON_LOGIN_FAILED',
    ]

    if HAS_TWO_FACTOR_AUTH:
        DIGIT_WEB_SETTINGS.append('ENABLE_TWO_FACTOR_AUTH')

    STRING_WEB_SETTINGS = ('SERVICE_URL', 'FILE_SERVER_ROOT',)

    if request.is_ajax() and request.method == "POST":
        content_type = 'application/json; charset=utf-8'
        result = {}

        key = request.POST.get('key', None)
        value = request.POST.get('value', None)

        if key not in dir(config) or value is None:
            result['error'] = _(u'Invalid setting')
            return HttpResponse(json.dumps(result), status=400, content_type=content_type)

        if value.isdigit():
            if key in DIGIT_WEB_SETTINGS:
                value = int(value)
            else:
                result['error'] = _(u'Invalid value')
                return HttpResponse(json.dumps(result), status=400, content_type=content_type)

            if key == 'USER_PASSWORD_STRENGTH_LEVEL' and value not in (1,2,3,4):
                result['error'] = _(u'Invalid value')
                return HttpResponse(json.dumps(result), status=400, content_type=content_type)

        else:
            if key not in STRING_WEB_SETTINGS:
                result['error'] = _(u'Invalid value')
                return HttpResponse(json.dumps(result), status=400, content_type=content_type)

        try:
            setattr(config, key, value)
            result['success'] = True
            return HttpResponse(json.dumps(result), content_type=content_type)
        except AttributeError as e:
            logger.error(e)
            result['error'] = _(u'Internal server error')
            return HttpResponse(json.dumps(result), status=500, content_type=content_type)

    config_dict = {}
    for key in dir(config):
        value = getattr(config, key)
        config_dict[key] = value

    return render_to_response('sysadmin/settings.html', {
        'config_dict': config_dict,
        'has_two_factor_auth': HAS_TWO_FACTOR_AUTH,
    }, context_instance=RequestContext(request))

@login_required_ajax
@sys_staff_required
def sys_check_license(request):
    """Check seafile license expiration.
    """
    if not is_pro_version():
        raise Http404

    content_type = 'application/json; charset=utf-8'
    result = {}

    license_file = os.path.join(settings.PROJECT_ROOT, '../../seafile-license.txt')
    license_dict = parse_license(license_file)
    if license_dict:
        try:
            expiration = license_dict['Expiration']
        except KeyError as e:
            logger.error(e)
            result['error'] = str(e)
            return HttpResponse(json.dumps(result), status=500, content_type=content_type)

        struct_time = datetime.datetime.strptime(expiration, "%Y-%m-%d")
        expiration_timestamp = time.mktime(struct_time.timetuple())

        if time.time() > expiration_timestamp:
            # already expired
            result['already_expired'] = True
        elif time.time() + 30 * 24 * 60 * 60 > expiration_timestamp:
            # will be expired in 30 days
            result['to_be_expired'] = True

        result['expiration_date'] = expiration

    return HttpResponse(json.dumps(result), content_type=content_type)

@login_required
@sys_staff_required
def sys_inst_admin(request):
    """List institutions.
    """
    if request.method == "POST":
        inst_name = request.POST.get('name').strip()
        if not inst_name:
            messages.error(request, 'Name is required.')
            return HttpResponseRedirect(reverse('sys_inst_admin'))

        Institution.objects.create(name=inst_name)
        messages.success(request, _('Success'))

        return HttpResponseRedirect(reverse('sys_inst_admin'))

    # Make sure page request is an int. If not, deliver first page.
    try:
        current_page = int(request.GET.get('page', '1'))
        per_page = int(request.GET.get('per_page', '100'))
    except ValueError:
        current_page = 1
        per_page = 100

    offset = per_page * (current_page - 1)
    insts = Institution.objects.all()[offset:offset + per_page + 1]

    if len(insts) == per_page + 1:
        page_next = True
    else:
        page_next = False

    return render_to_response(
        'sysadmin/sys_inst_admin.html', {
            'insts': insts[:per_page],
            'current_page': current_page,
            'prev_page': current_page - 1,
            'next_page': current_page + 1,
            'per_page': per_page,
            'page_next': page_next,
        }, context_instance=RequestContext(request))

@login_required
@sys_staff_required
@require_POST
def sys_inst_remove(request, inst_id):
    """Delete an institution.
    """
    try:
        inst = Institution.objects.get(pk=inst_id)
    except Institution.DoesNotExist:
        raise Http404

    inst.delete()
    messages.success(request, _('Success'))

    return HttpResponseRedirect(reverse('sys_inst_admin'))

@login_required
@sys_staff_required
def sys_inst_info_user(request, inst_id):
    """List institution members including admins.
    """
    try:
        inst = Institution.objects.get(pk=inst_id)
    except Institution.DoesNotExist:
        raise Http404

    # Make sure page request is an int. If not, deliver first page.
    try:
        current_page = int(request.GET.get('page', '1'))
        per_page = int(request.GET.get('per_page', '100'))
    except ValueError:
        current_page = 1
        per_page = 100

    offset = per_page * (current_page - 1)
    inst_admins = [x.user for x in InstitutionAdmin.objects.filter(institution=inst)]
    usernames = [x.user for x in Profile.objects.filter(institution=inst.name)[offset:offset + per_page + 1]]
    if len(usernames) == per_page + 1:
        page_next = True
    else:
        page_next = False
    users = [User.objects.get(x) for x in usernames[:per_page]]

    last_logins = UserLastLogin.objects.filter(username__in=[x.email for x in users])
    for u in users:
        _populate_user_quota_usage(u)

        if u.username in inst_admins:
            u.inst_admin = True
        else:
            u.inst_admin = False

        # populate user last login time
        u.last_login = None
        for last_login in last_logins:
            if last_login.username == u.email:
                u.last_login = last_login.last_login

    users_count = Profile.objects.filter(institution=inst.name).count()

    return render_to_response('sysadmin/sys_inst_info_user.html', {
        'inst': inst,
        'users': users,
        'users_count': users_count,
        'current_page': current_page,
        'prev_page': current_page - 1,
        'next_page': current_page + 1,
        'per_page': per_page,
        'page_next': page_next,
    }, context_instance=RequestContext(request))

@login_required
@sys_staff_required
def sys_inst_search_user(request, inst_id):
    """Search institution members.
    """
    try:
        inst = Institution.objects.get(pk=inst_id)
    except Institution.DoesNotExist:
        raise Http404

    q = request.GET.get('q', '').lower()
    if not q:
        return HttpResponseRedirect(reverse('sys_inst_info_users', args=[inst_id]))

    profiles = Profile.objects.filter(institution=inst.name)
    usernames = [x.user for x in profiles if q in x.user]
    users = [User.objects.get(x) for x in usernames]

    inst_admins = [x.user for x in InstitutionAdmin.objects.filter(institution=inst)]
    last_logins = UserLastLogin.objects.filter(username__in=[x for x in users])
    for u in users:
        _populate_user_quota_usage(u)

        if u.username in inst_admins:
            u.inst_admin = True
        else:
            u.inst_admin = False

        # populate user last login time
        u.last_login = None
        for last_login in last_logins:
            if last_login.username == u.email:
                u.last_login = last_login.last_login

    users_count = Profile.objects.filter(institution=inst.name).count()

    return render_to_response('sysadmin/sys_inst_search_user.html', {
        'q': q,
        'inst': inst,
        'users': users,
        'users_count': users_count,
    }, context_instance=RequestContext(request))

@login_required
@sys_staff_required
def sys_inst_info_admins(request, inst_id):
    """List institution admins.
    """
    try:
        inst = Institution.objects.get(pk=inst_id)
    except Institution.DoesNotExist:
        raise Http404

    inst_admins = [x.user for x in InstitutionAdmin.objects.filter(institution=inst)]
    admins = [User.objects.get(x) for x in inst_admins]

    last_logins = UserLastLogin.objects.filter(username__in=[x.email for x in admins])
    for u in admins:
        _populate_user_quota_usage(u)

        # populate user last login time
        u.last_login = None
        for last_login in last_logins:
            if last_login.username == u.email:
                u.last_login = last_login.last_login

    users_count = Profile.objects.filter(institution=inst.name).count()

    return render_to_response('sysadmin/sys_inst_info_admins.html', {
        'inst': inst,
        'admins': admins,
        'users_count': users_count,
    }, context_instance=RequestContext(request))

@login_required
@sys_staff_required
@require_POST
def sys_inst_toggle_admin(request, inst_id, email):
    """Set or revoke an institution admin.
    """
    try:
        inst = Institution.objects.get(pk=inst_id)
    except Institution.DoesNotExist:
        raise Http404

    next = request.META.get('HTTP_REFERER', None)
    if not next:
        next = reverse('sys_inst_info_users', args=[inst.pk])

    try:
        u = User.objects.get(email=email)
    except User.DoesNotExist:
        assert False, 'TODO'

    if u.is_staff:
        messages.error(
            request, 'Can not assign institutional administration roles to global administrators')
        return HttpResponseRedirect(next)

    res = InstitutionAdmin.objects.filter(institution=inst, user=email)
    if len(res) == 0:
        InstitutionAdmin.objects.create(institution=inst, user=email)
    elif len(res) == 1:
        res[0].delete()
        # todo: expire user's session
    else:
        assert False

    messages.success(request, _('Success'))
    return HttpResponseRedirect(next)

@login_required
@sys_staff_required
def sys_invitation_admin(request):
    """List all invitations .
    """

    if not ENABLE_GUEST_INVITATION:
        raise Http404

    # Make sure page request is an int. If not, deliver first page.
    try:
        current_page = int(request.GET.get('page', '1'))
        per_page = int(request.GET.get('per_page', '100'))
    except ValueError:
        current_page = 1
        per_page = 100

    offset = per_page * (current_page - 1)
    limit = per_page + 1
    invitations = Invitation.objects.all().order_by('-invite_time')[offset:offset + limit]

    if len(invitations) == per_page + 1:
        page_next = True
    else:
        page_next = False

    return render_to_response(
        'sysadmin/sys_invitations_admin.html', {
            'invitations': invitations,
            'current_page': current_page,
            'prev_page': current_page-1,
            'next_page': current_page+1,
            'per_page': per_page,
            'page_next': page_next,
        },
        context_instance=RequestContext(request))<|MERGE_RESOLUTION|>--- conflicted
+++ resolved
@@ -98,7 +98,6 @@
 
 @login_required
 @sys_staff_required
-<<<<<<< HEAD
 def sys_info(request):
     """System info(members, pro, ..) page.
 
@@ -173,48 +172,6 @@
         'is_pro': is_pro,
         'license_dict': license_dict,
     }, context_instance=RequestContext(request))
-=======
-def sys_repo_admin(request):
-    # Make sure page request is an int. If not, deliver first page.
-    try:
-        current_page = int(request.GET.get('page', '1'))
-        per_page = int(request.GET.get('per_page', '25'))
-    except ValueError:
-        current_page = 1
-        per_page = 25
-
-    repos_all = seafile_api.get_repo_list(per_page * (current_page -1),
-                                          per_page + 1)
-    repos = repos_all[:per_page]
-    if len(repos_all) == per_page + 1:
-        page_next = True
-    else:
-        page_next = False
-
-    repos = filter(lambda r: not r.is_virtual, repos)
-
-    default_repo_id = get_system_default_repo_id()
-    repos = filter(lambda r: not r.repo_id == default_repo_id, repos)
-
-    for repo in repos:
-        try:
-            repo.owner = seafile_api.get_repo_owner(repo.id)
-        except:
-            repo.owner = "failed to get"
-
-    return render_to_response(
-        'sysadmin/sys_repo_admin.html', {
-            'enable_sys_admin_view_repo': ENABLE_SYS_ADMIN_VIEW_REPO,
-            'is_pro_version': is_pro_version(),
-            'repos': repos,
-            'current_page': current_page,
-            'prev_page': current_page-1,
-            'next_page': current_page+1,
-            'per_page': per_page,
-            'page_next': page_next,
-        },
-        context_instance=RequestContext(request))
->>>>>>> 5c2616ed
 
 def can_view_sys_admin_repo(repo):
     default_repo_id = get_system_default_repo_id()
