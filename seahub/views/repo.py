--- conflicted
+++ resolved
@@ -344,13 +344,9 @@
                 src = get_share_link_thumbnail_src(token, thumbnail_size, req_image_path)
                 f.encoded_thumbnail_src = urlquote(src)
 
-<<<<<<< HEAD
     # for 'upload file'
     no_quota = True if seaserv.check_quota(repo_id) < 0 else False
 
-    #template = 'view_shared_dir.html'
-=======
->>>>>>> f1d458a6
     template = 'view_shared_dir_react.html'
 
     dir_share_link = request.path
@@ -416,7 +412,6 @@
     no_quota = True if seaserv.check_quota(repo_id) < 0 else False
 
     return render(request, 'view_shared_upload_link_react.html', {
-    #return render(request, 'view_shared_upload_link.html', {
             'repo': repo,
             'path': path,
             'username': username,
