# -*- coding: utf-8 -*-
import os
import posixpath
import logging

from django.core.urlresolvers import reverse
from django.contrib.sites.models import RequestSite
from django.db.models import F
from django.http import Http404, HttpResponseRedirect
from django.shortcuts import render_to_response
from django.template import RequestContext
from django.template.loader import render_to_string
from django.utils.translation import ugettext as _
from django.utils.http import urlquote

import seaserv
from seaserv import seafile_api

from seahub.auth.decorators import login_required
from seahub.avatar.templatetags.avatar_tags import avatar
from seahub.avatar.templatetags.group_avatar_tags import grp_avatar
from seahub.contacts.models import Contact
from seahub.forms import RepoPassowrdForm
from seahub.options.models import UserOptions, CryptoOptionNotSetError
from seahub.share.models import FileShare, UploadLinkShare, \
    check_share_link_access, set_share_link_access
from seahub.share.forms import SharedLinkPasswordForm
from seahub.views import gen_path_link, get_repo_dirents, \
    check_repo_access_permission, get_repo_dirents_with_perm, \
    get_system_default_repo_id

from seahub.utils import gen_file_upload_url, is_org_context, \
    get_fileserver_root, gen_dir_share_link, gen_shared_upload_link, \
    get_max_upload_file_size, new_merge_with_no_conflict, \
    get_commit_before_new_merge, user_traffic_over_limit, render_error, \
    get_file_type_and_ext
from seahub.settings import ENABLE_SUB_LIBRARY, FORCE_SERVER_CRYPTO, \
    ENABLE_UPLOAD_FOLDER, ENABLE_RESUMABLE_FILEUPLOAD, ENABLE_THUMBNAIL, \
    THUMBNAIL_ROOT, THUMBNAIL_DEFAULT_SIZE, THUMBNAIL_SIZE_FOR_GRID
from seahub.utils import gen_file_get_url
from seahub.utils.file_types import IMAGE
from seahub.thumbnail.utils import get_thumbnail_src, \
    allow_generate_thumbnail, get_share_link_thumbnail_src

# Get an instance of a logger
logger = logging.getLogger(__name__)

def get_repo(repo_id):
    return seafile_api.get_repo(repo_id)

def get_commit(repo_id, repo_version, commit_id):
    return seaserv.get_commit(repo_id, repo_version, commit_id)

def get_repo_size(repo_id):
    return seafile_api.get_repo_size(repo_id)

def is_password_set(repo_id, username):
    return seafile_api.is_password_set(repo_id, username)

# def check_dir_access_permission(username, repo_id, path):
#     """Check user has permission to view the directory.
#     1. check whether this directory is private shared.
#     2. if failed, check whether the parent of this directory is private shared.
#     """

#     pfs = PrivateFileDirShare.objects.get_private_share_in_dir(username,
#                                                                repo_id, path)
#     if pfs is None:
#         dirs = PrivateFileDirShare.objects.list_private_share_in_dirs_by_user_and_repo(username, repo_id)
#         for e in dirs:
#             if path.startswith(e.path):
#                 return e.permission
#         return None
#     else:
#         return pfs.permission

def get_path_from_request(request):
    path = request.GET.get('p', '/')
    if path[-1] != '/':
        path = path + '/'
    return path

def get_next_url_from_request(request):
    return request.GET.get('next', None)

def get_nav_path(path, repo_name):
    return gen_path_link(path, repo_name)

def get_shared_groups_by_repo_and_user(repo_id, username):
    """Get all groups which this repo is shared.
    """
    repo_shared_groups = seaserv.get_shared_groups_by_repo(repo_id)

    # Filter out groups that user is joined.
    groups = [x for x in repo_shared_groups if seaserv.is_group_user(x.id, username)]
    return groups

def is_no_quota(repo_id):
    return True if seaserv.check_quota(repo_id) < 0 else False

def get_upload_url(request, repo_id):
    username = request.user.username
    if check_repo_access_permission(repo_id, request.user) == 'rw':
        token = seafile_api.get_fileserver_access_token(repo_id, 'dummy',
                                                        'upload', username)
        return gen_file_upload_url(token, 'upload')
    else:
        return ''

# def get_api_upload_url(request, repo_id):
#     """Get file upload url for web api.
#     """
#     username = request.user.username
#     if check_repo_access_permission(repo_id, request.user) == 'rw':
#         token = seafile_api.get_fileserver_access_token(repo_id, 'dummy',
#                                                         'upload', username)
#         return gen_file_upload_url(token, 'upload-api')
#     else:
#         return ''

# def get_api_update_url(request, repo_id):
#     username = request.user.username
#     if check_repo_access_permission(repo_id, request.user) == 'rw':
#         token = seafile_api.get_fileserver_access_token(repo_id, 'dummy',
#                                                         'update', username)
#         return gen_file_upload_url(token, 'update-api')
#     else:
#         return ''

def get_fileshare(repo_id, username, path):
    if path == '/':    # no shared link for root dir
        return None

    l = FileShare.objects.filter(repo_id=repo_id).filter(
        username=username).filter(path=path)
    return l[0] if len(l) > 0 else None

def get_dir_share_link(fileshare):
    # dir shared link
    if fileshare:
        dir_shared_link = gen_dir_share_link(fileshare.token)
    else:
        dir_shared_link = ''
    return dir_shared_link

def get_uploadlink(repo_id, username, path):
    if path == '/':    # no shared upload link for root dir
        return None

    l = UploadLinkShare.objects.filter(repo_id=repo_id).filter(
        username=username).filter(path=path)
    return l[0] if len(l) > 0 else None

def get_dir_shared_upload_link(uploadlink):
    # dir shared upload link
    if uploadlink:
        dir_shared_upload_link = gen_shared_upload_link(uploadlink.token)
    else:
        dir_shared_upload_link = ''
    return dir_shared_upload_link

def render_repo(request, repo):
    """Steps to show repo page:
    If user has permission to view repo
      If repo is encrypt and password is not set on server
        return decrypt repo page
      If repo is not encrypt or password is set on server
        Show repo direntries based on requested path
    If user does not have permission to view repo
      return permission deny page
    """
    username = request.user.username
    path = get_path_from_request(request)
    user_perm = check_repo_access_permission(repo.id, request.user)
    if user_perm is None:
        return render_error(request, _(u'Permission denied'))

    sub_lib_enabled = UserOptions.objects.is_sub_lib_enabled(username)

    server_crypto = False
    if repo.encrypted:
        try:
            server_crypto = UserOptions.objects.is_server_crypto(username)
        except CryptoOptionNotSetError:
            return render_to_response('options/set_user_options.html', {
                    }, context_instance=RequestContext(request))

        if (repo.enc_version == 1 or (repo.enc_version == 2 and server_crypto)) \
                and not is_password_set(repo.id, username):
            return render_to_response('decrypt_repo_form.html', {
                    'repo': repo,
                    'next': get_next_url_from_request(request) or reverse('repo', args=[repo.id]),
                    'force_server_crypto': FORCE_SERVER_CRYPTO,
                    }, context_instance=RequestContext(request))

    # query context args
    fileserver_root = get_fileserver_root()
    max_upload_file_size = get_max_upload_file_size()

    protocol = request.is_secure() and 'https' or 'http'
    domain = RequestSite(request).domain

    for g in request.user.joined_groups:
        g.avatar = grp_avatar(g.id, 20)

    head_commit = get_commit(repo.id, repo.version, repo.head_cmmt_id)
    if not head_commit:
        raise Http404

    if new_merge_with_no_conflict(head_commit):
        info_commit = get_commit_before_new_merge(head_commit)
    else:
        info_commit = head_commit

    repo_size = get_repo_size(repo.id)
    no_quota = is_no_quota(repo.id)
    if is_org_context(request):
        repo_owner = seafile_api.get_org_repo_owner(repo.id)
    else:
        repo_owner = seafile_api.get_repo_owner(repo.id)
    is_repo_owner = True if repo_owner == username else False
    if is_repo_owner and not repo.is_virtual:
        show_repo_settings = True
    else:
        show_repo_settings = False

    file_list, dir_list, dirent_more = get_repo_dirents_with_perm(
        request, repo, head_commit, path, offset=0, limit=100)
    more_start = None
    if dirent_more:
        more_start = 100
    zipped = get_nav_path(path, repo.name)
    repo_groups = get_shared_groups_by_repo_and_user(repo.id, username)
    if len(repo_groups) > 1:
        repo_group_str = render_to_string("snippets/repo_group_list.html",
                                          {'groups': repo_groups})
    else:
        repo_group_str = ''

    fileshare = get_fileshare(repo.id, username, path)
    dir_shared_link = get_dir_share_link(fileshare)
    uploadlink = get_uploadlink(repo.id, username, path)
    dir_shared_upload_link = get_dir_shared_upload_link(uploadlink)

    for f in file_list:
        file_path = posixpath.join(path, f.obj_name)
        if allow_generate_thumbnail(request, repo.id, file_path):
            f.allow_generate_thumbnail = True
            if os.path.exists(os.path.join(THUMBNAIL_ROOT, str(THUMBNAIL_DEFAULT_SIZE), f.obj_id)):
               src = get_thumbnail_src(repo.id, THUMBNAIL_DEFAULT_SIZE, file_path)
               f.encoded_thumbnail_src = urlquote(src)

    return render_to_response('repo.html', {
            'repo': repo,
            'user_perm': user_perm,
            'repo_owner': repo_owner,
            'is_repo_owner': is_repo_owner,
            'show_repo_settings': show_repo_settings,
            'current_commit': head_commit,
            'info_commit': info_commit,
            'password_set': True,
            'repo_size': repo_size,
            'dir_list': dir_list,
            'file_list': file_list,
            'dirent_more': dirent_more,
            'more_start': more_start,
            'path': path,
            'zipped': zipped,
            'groups': repo_groups,
            'repo_group_str': repo_group_str,
            'no_quota': no_quota,
            'max_upload_file_size': max_upload_file_size,
            'fileserver_root': fileserver_root,
            'protocol': protocol,
            'domain': domain,
            'fileshare': fileshare,
            'dir_shared_link': dir_shared_link,
            'uploadlink': uploadlink,
            'dir_shared_upload_link': dir_shared_upload_link,
            'ENABLE_SUB_LIBRARY': ENABLE_SUB_LIBRARY,
            'server_crypto': server_crypto,
            'sub_lib_enabled': sub_lib_enabled,
            'enable_upload_folder': ENABLE_UPLOAD_FOLDER,
            'ENABLE_THUMBNAIL': ENABLE_THUMBNAIL,
            }, context_instance=RequestContext(request))

@login_required
def repo(request, repo_id):
    """Show repo page and handle POST request to decrypt repo.
    """
    repo = get_repo(repo_id)

    if not repo:
        raise Http404

    if request.method == 'GET':
        return render_repo(request, repo)
    elif request.method == 'POST':
        form = RepoPassowrdForm(request.POST)
        next = get_next_url_from_request(request) or reverse('repo',
                                                             args=[repo_id])
        if form.is_valid():
            return HttpResponseRedirect(next)
        else:
            return render_to_response('decrypt_repo_form.html', {
                    'repo': repo,
                    'form': form,
                    'next': next,
                    'force_server_crypto': FORCE_SERVER_CRYPTO,
                    }, context_instance=RequestContext(request))

@login_required
def repo_history_view(request, repo_id):
    """View repo in history.
    """
    repo = get_repo(repo_id)
    if not repo:
        raise Http404

    username = request.user.username
    path = get_path_from_request(request)
    user_perm = check_repo_access_permission(repo.id, request.user)
    if user_perm is None:
        return render_error(request, _(u'Permission denied'))

    try:
        server_crypto = UserOptions.objects.is_server_crypto(username)
    except CryptoOptionNotSetError:
        # Assume server_crypto is ``False`` if this option is not set.
        server_crypto = False

    if repo.encrypted and \
        (repo.enc_version == 1 or (repo.enc_version == 2 and server_crypto)) \
        and not is_password_set(repo.id, username):
        return render_to_response('decrypt_repo_form.html', {
                'repo': repo,
                'next': get_next_url_from_request(request) or reverse('repo', args=[repo.id]),
                'force_server_crypto': FORCE_SERVER_CRYPTO,
                }, context_instance=RequestContext(request))

    commit_id = request.GET.get('commit_id', None)
    if commit_id is None:
        return HttpResponseRedirect(reverse('repo', args=[repo.id]))
    current_commit = get_commit(repo.id, repo.version, commit_id)
    if not current_commit:
        current_commit = get_commit(repo.id, repo.version, repo.head_cmmt_id)

    file_list, dir_list, dirent_more = get_repo_dirents(request, repo,
                                                        current_commit, path)
    zipped = get_nav_path(path, repo.name)

    repo_owner = seafile_api.get_repo_owner(repo.id)
    is_repo_owner = True if username == repo_owner else False

    return render_to_response('repo_history_view.html', {
            'repo': repo,
            "is_repo_owner": is_repo_owner,
            'user_perm': user_perm,
            'current_commit': current_commit,
            'dir_list': dir_list,
            'file_list': file_list,
            'path': path,
            'zipped': zipped,
            }, context_instance=RequestContext(request))

########## shared dir/uploadlink
def _download_dir_from_share_link(request, fileshare, repo, real_path):
    # check whether owner's traffic over the limit
    if user_traffic_over_limit(fileshare.username):
        return render_error(
            request, _(u'Unable to access file: share link traffic is used up.'))

    shared_by = fileshare.username
    if real_path == '/':
        dirname = repo.name
    else:
        dirname = os.path.basename(real_path.rstrip('/'))

    dir_id = seafile_api.get_dir_id_by_path(repo.id, real_path)
    if not dir_id:
        return render_error(
            request, _(u'Unable to download: folder not found.'))

    try:
        total_size = seaserv.seafserv_threaded_rpc.get_dir_size(
            repo.store_id, repo.version, dir_id)
    except Exception as e:
        logger.error(str(e))
        return render_error(request, _(u'Internal Error'))

    if total_size > seaserv.MAX_DOWNLOAD_DIR_SIZE:
        return render_error(request, _(u'Unable to download directory "%s": size is too large.') % dirname)

    token = seafile_api.get_fileserver_access_token(repo.id,
                                                    dir_id,
                                                    'download-dir',
                                                    request.user.username)

    try:
        seaserv.send_message('seahub.stats', 'dir-download\t%s\t%s\t%s\t%s' %
                             (repo.id, shared_by, dir_id, total_size))
    except Exception as e:
        logger.error('Error when sending dir-download message: %s' % str(e))

    return HttpResponseRedirect(gen_file_get_url(token, dirname))

def view_shared_dir(request, token):
    assert token is not None    # Checked by URLconf

    fileshare = FileShare.objects.get_valid_dir_link_by_token(token)
    if fileshare is None:
        raise Http404

    if fileshare.is_encrypted():
        if not check_share_link_access(request, token):
            d = {'token': token, 'view_name': 'view_shared_dir', }
            if request.method == 'POST':
                post_values = request.POST.copy()
                post_values['enc_password'] = fileshare.password
                form = SharedLinkPasswordForm(post_values)
                d['form'] = form
                if form.is_valid():
                    set_share_link_access(request, token)
                else:
                    return render_to_response('share_access_validation.html', d,
                                              context_instance=RequestContext(request))
            else:
                return render_to_response('share_access_validation.html', d,
                                          context_instance=RequestContext(request))

    username = fileshare.username
    repo_id = fileshare.repo_id

    # Get path from frontend, use '/' if missing, and construct request path
    # with fileshare.path to real path, used to fetch dirents by RPC.
    req_path = request.GET.get('p', '/')
    if req_path[-1] != '/':
        req_path += '/'

    if req_path == '/':
        real_path = fileshare.path
    else:
        real_path = posixpath.join(fileshare.path, req_path.lstrip('/'))
    if real_path[-1] != '/':         # Normalize dir path
        real_path += '/'

    repo = get_repo(repo_id)
    if not repo:
        raise Http404

    # Check path still exist, otherwise show error
    if not seafile_api.get_dir_id_by_path(repo.id, fileshare.path):
        return render_error(request, _('"%s" does not exist.') % fileshare.path)

    # download shared dir
    if request.GET.get('dl', '') == '1':
        return _download_dir_from_share_link(request, fileshare, repo,
                                             real_path)

    if fileshare.path == '/':
        # use repo name as dir name if share whole library
        dir_name = repo.name
    else:
        dir_name = os.path.basename(real_path[:-1])

    current_commit = seaserv.get_commits(repo_id, 0, 1)[0]
    file_list, dir_list, dirent_more = get_repo_dirents(request, repo,
                                                        current_commit, real_path)

    # generate dir navigator
    if fileshare.path == '/':
        zipped = gen_path_link(req_path, repo.name)
    else:
        zipped = gen_path_link(req_path, os.path.basename(fileshare.path[:-1]))

    if req_path == '/':  # When user view the root of shared dir..
        # increase shared link view_cnt,
        fileshare = FileShare.objects.get(token=token)
        fileshare.view_cnt = F('view_cnt') + 1
        fileshare.save()

    traffic_over_limit = user_traffic_over_limit(fileshare.username)

    # mode to view dir/file items 
    mode = request.GET.get('mode', 'list')
    if mode != 'list':
        mode = 'grid'

    thumbnail_size = THUMBNAIL_DEFAULT_SIZE if mode == 'list' else THUMBNAIL_SIZE_FOR_GRID

    for f in file_list:

        file_type, file_ext = get_file_type_and_ext(f.obj_name)
        if file_type == IMAGE:
            f.is_img = True

        real_image_path = posixpath.join(real_path, f.obj_name)
        if allow_generate_thumbnail(request, repo_id, real_image_path):
<<<<<<< HEAD
             f.allow_generate_thumbnail = True
             if os.path.exists(os.path.join(THUMBNAIL_ROOT, str(thumbnail_size), f.obj_id)):
                req_image_path = posixpath.join(req_path, f.obj_name)
                src = get_share_link_thumbnail_src(token, thumbnail_size, req_image_path)
                f.encoded_thumbnail_src = urlquote(src)
=======
            f.allow_generate_thumbnail = True
            if os.path.exists(os.path.join(THUMBNAIL_ROOT, str(THUMBNAIL_DEFAULT_SIZE), f.obj_id)):
               req_image_path = posixpath.join(req_path, f.obj_name)
               src = get_share_link_thumbnail_src(token, THUMBNAIL_DEFAULT_SIZE, req_image_path)
               f.encoded_thumbnail_src = urlquote(src)
>>>>>>> e1e89062

    return render_to_response('view_shared_dir.html', {
            'repo': repo,
            'token': token,
            'path': req_path,
            'username': username,
            'dir_name': dir_name,
            'file_list': file_list,
            'dir_list': dir_list,
            'zipped': zipped,
            'traffic_over_limit': traffic_over_limit,
            'ENABLE_THUMBNAIL': ENABLE_THUMBNAIL,
            'mode': mode,
            'thumbnail_size': thumbnail_size,
            }, context_instance=RequestContext(request))

def view_shared_upload_link(request, token):
    assert token is not None    # Checked by URLconf

    uploadlink = UploadLinkShare.objects.get_valid_upload_link_by_token(token)
    if uploadlink is None:
        raise Http404

    if uploadlink.is_encrypted() and not check_share_link_access(request, token):
        d = {'token': token, 'view_name': 'view_shared_upload_link', }
        if request.method == 'POST':
            post_values = request.POST.copy()
            post_values['enc_password'] = uploadlink.password
            form = SharedLinkPasswordForm(post_values)
            d['form'] = form
            if form.is_valid():
                set_share_link_access(request, token)
            else:
                return render_to_response('share_access_validation.html', d,
                                          context_instance=RequestContext(request))
        else:
            return render_to_response('share_access_validation.html', d,
                                      context_instance=RequestContext(request))

    username = uploadlink.username
    repo_id = uploadlink.repo_id
    repo = get_repo(repo_id)
    if not repo:
        raise Http404

    path = uploadlink.path
    if path == '/':
        # use repo name as dir name if share whole library
        dir_name = repo.name
    else:
        dir_name = os.path.basename(path[:-1])

    repo = get_repo(repo_id)
    if not repo:
        raise Http404

    uploadlink.view_cnt = F('view_cnt') + 1
    uploadlink.save()

    no_quota = True if seaserv.check_quota(repo_id) < 0 else False

    return render_to_response('view_shared_upload_link.html', {
            'repo': repo,
            'path': path,
            'username': username,
            'dir_name': dir_name,
            'max_upload_file_size': seaserv.MAX_UPLOAD_FILE_SIZE,
            'no_quota': no_quota,
            'uploadlink': uploadlink,
            'enable_upload_folder': ENABLE_UPLOAD_FOLDER,
            'enable_resumable_fileupload': ENABLE_RESUMABLE_FILEUPLOAD,
            }, context_instance=RequestContext(request))<|MERGE_RESOLUTION|>--- conflicted
+++ resolved
@@ -496,19 +496,11 @@
 
         real_image_path = posixpath.join(real_path, f.obj_name)
         if allow_generate_thumbnail(request, repo_id, real_image_path):
-<<<<<<< HEAD
-             f.allow_generate_thumbnail = True
-             if os.path.exists(os.path.join(THUMBNAIL_ROOT, str(thumbnail_size), f.obj_id)):
+            f.allow_generate_thumbnail = True
+            if os.path.exists(os.path.join(THUMBNAIL_ROOT, str(thumbnail_size), f.obj_id)):
                 req_image_path = posixpath.join(req_path, f.obj_name)
                 src = get_share_link_thumbnail_src(token, thumbnail_size, req_image_path)
                 f.encoded_thumbnail_src = urlquote(src)
-=======
-            f.allow_generate_thumbnail = True
-            if os.path.exists(os.path.join(THUMBNAIL_ROOT, str(THUMBNAIL_DEFAULT_SIZE), f.obj_id)):
-               req_image_path = posixpath.join(req_path, f.obj_name)
-               src = get_share_link_thumbnail_src(token, THUMBNAIL_DEFAULT_SIZE, req_image_path)
-               f.encoded_thumbnail_src = urlquote(src)
->>>>>>> e1e89062
 
     return render_to_response('view_shared_dir.html', {
             'repo': repo,
