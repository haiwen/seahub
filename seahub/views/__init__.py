--- conflicted
+++ resolved
@@ -562,279 +562,6 @@
 
     return (True, repo)
 
-<<<<<<< HEAD
-=======
-@login_required
-def repo_basic_info(request, repo_id):
-    """List and change library basic info.
-    """
-    username = request.user.username
-    can_access, repo = can_access_repo_setting(request, repo_id, username)
-
-    if not can_access:
-        raise Http404
-
-    history_limit = seaserv.get_repo_history_limit(repo.id)
-    full_history_checked = no_history_checked = partial_history_checked = False
-    if history_limit > 0:
-        partial_history_checked = True
-    elif history_limit == 0:
-        no_history_checked = True
-    else:
-        full_history_checked = True
-
-    full_history_enabled = no_history_enabled = partial_history_enabled = True
-    days_enabled = True
-    if not config.ENABLE_REPO_HISTORY_SETTING:
-        full_history_enabled = no_history_enabled = partial_history_enabled = False
-        days_enabled = False
-
-    if history_limit <= 0:
-        days_enabled = False
-
-    return render_to_response('repo_basic_info.html', {
-            'repo': repo,
-            'history_limit': history_limit if history_limit > 0 else '',
-            'full_history_checked': full_history_checked,
-            'no_history_checked': no_history_checked,
-            'partial_history_checked': partial_history_checked,
-            'full_history_enabled': full_history_enabled,
-            'no_history_enabled': no_history_enabled,
-            'partial_history_enabled': partial_history_enabled,
-            'days_enabled': days_enabled,
-            'ENABLE_FOLDER_PERM': ENABLE_FOLDER_PERM,
-            }, context_instance=RequestContext(request))
-
-@login_required
-def repo_transfer_owner(request, repo_id):
-    """Show transfer repo owner page.
-    """
-    username = request.user.username
-    can_access, repo = can_access_repo_setting(request, repo_id, username)
-
-    if not can_access:
-        raise Http404
-
-    return render_to_response('repo_transfer_owner.html', {
-            'repo': repo,
-            'ENABLE_FOLDER_PERM': ENABLE_FOLDER_PERM,
-            }, context_instance=RequestContext(request))
-
-def repo_transfer_success(request, repo_id):
-
-    repo = get_repo(repo_id)
-    if not repo:
-        raise Http404
-
-    return render_to_response('repo_transfer_success.html', {
-            'repo': repo,
-            }, context_instance=RequestContext(request))
-
-@login_required
-def repo_change_password(request, repo_id):
-    """Show change library password page.
-    """
-    username = request.user.username
-    can_access, repo = can_access_repo_setting(request, repo_id, username)
-
-    if not can_access:
-        raise Http404
-
-    return render_to_response('repo_change_password.html', {
-            'repo': repo,
-            'repo_password_min_length': config.REPO_PASSWORD_MIN_LENGTH,
-            'ENABLE_FOLDER_PERM': ENABLE_FOLDER_PERM,
-            }, context_instance=RequestContext(request))
-
-@login_required
-def repo_shared_link(request, repo_id):
-    """List and change library shared links.
-    """
-    username = request.user.username
-    can_access, repo = can_access_repo_setting(request, repo_id, username)
-
-    if not can_access:
-        raise Http404
-
-    # download links
-    fileshares = FileShare.objects.filter(repo_id=repo_id)
-    p_fileshares = []
-    for fs in fileshares:
-        if fs.is_file_share_link():
-            if seafile_api.get_file_id_by_path(repo.id, fs.path) is None:
-                fs.delete()
-                continue
-            fs.filename = os.path.basename(fs.path)
-            fs.shared_link = gen_file_share_link(fs.token)
-
-            path = fs.path.rstrip('/')  # Normalize file path
-            obj_id = seafile_api.get_file_id_by_path(repo.id, path)
-            fs.filesize = seafile_api.get_file_size(repo.store_id, repo.version,
-                                                obj_id)
-        else:
-            if seafile_api.get_dir_id_by_path(repo.id, fs.path) is None:
-                fs.delete()
-                continue
-            if fs.path != '/':
-                fs.filename = os.path.basename(fs.path.rstrip('/'))
-            else:
-                fs.filename = fs.path
-            fs.shared_link = gen_dir_share_link(fs.token)
-
-            path = fs.path
-            if path[-1] != '/':         # Normalize dir path
-                path += '/'
-            #get dir size
-            dir_id = seafserv_threaded_rpc.get_dirid_by_path(
-                repo.id, repo.head_cmmt_id, path)
-            fs.filesize = seafserv_threaded_rpc.get_dir_size(repo.store_id,
-                                                         repo.version, dir_id)
-        p_fileshares.append(fs)
-
-    # upload links
-    uploadlinks = UploadLinkShare.objects.filter(repo_id=repo_id)
-    p_uploadlinks = []
-    for link in uploadlinks:
-        if seafile_api.get_dir_id_by_path(repo.id, link.path) is None:
-            link.delete()
-            continue
-        if link.path != '/':
-            link.dir_name = os.path.basename(link.path.rstrip('/'))
-        else:
-            link.dir_name = link.path
-        link.shared_link = gen_shared_upload_link(link.token)
-        p_uploadlinks.append(link)
-
-    return render_to_response('repo_shared_link.html', {
-            'repo': repo,
-            'fileshares': p_fileshares,
-            'uploadlinks': p_uploadlinks,
-            'ENABLE_FOLDER_PERM': ENABLE_FOLDER_PERM,
-            }, context_instance=RequestContext(request))
-
-@login_required
-def repo_share_manage(request, repo_id):
-    """Manage share of this library.
-    """
-    username = request.user.username
-    can_access, repo = can_access_repo_setting(request, repo_id, username)
-
-    if not can_access:
-        raise Http404
-
-    # sharing management
-    repo_share_user = []
-    repo_share_group = []
-
-    if is_org_context(request):
-        org_id = request.user.org.org_id
-        repo_share_user = seafile_api.get_org_share_out_repo_list(org_id, username, -1, -1)
-        repo_share_group = seafserv_threaded_rpc.get_org_group_repos_by_owner(org_id, username)
-    else:
-        repo_share_user = seafile_api.get_share_out_repo_list(username, -1, -1)
-        repo_share_group = seaserv.get_group_repos_by_owner(username)
-
-    repo_share_user = filter(lambda i: i.repo_id == repo_id, repo_share_user)
-    repo_share_group = filter(lambda i: i.repo_id == repo_id, repo_share_group)
-    for share in repo_share_group:
-        share.group_name = get_group(share.group_id).group_name
-
-    return render_to_response('repo_share_manage.html', {
-            'repo': repo,
-            'repo_share_user': repo_share_user,
-            'repo_share_group': repo_share_group,
-            'ENABLE_FOLDER_PERM': ENABLE_FOLDER_PERM,
-            }, context_instance=RequestContext(request))
-
-@login_required
-def repo_folder_perm(request, repo_id):
-    """Manage folder permmission of this library.
-    """
-    username = request.user.username
-    can_access, repo = can_access_repo_setting(request, repo_id, username)
-
-    if not can_access or not ENABLE_FOLDER_PERM:
-        raise Http404
-
-    def not_need_delete(perm):
-        repo_id = perm.repo_id
-        path = perm.path
-        group_id = perm.group_id if hasattr(perm, 'group_id') else None
-        email = perm.user if hasattr(perm, 'user') else None
-
-        repo = get_repo(repo_id)
-        dir_id = seafile_api.get_dir_id_by_path(repo_id, path)
-
-        if group_id is not None:
-            # is a group folder perm
-            group = get_group(group_id)
-            if repo is None or dir_id is None or group is None:
-                seafile_api.rm_folder_group_perm(repo_id, path, group_id)
-                return False
-
-        if email is not None:
-            # is a user folder perm
-            try:
-                user = User.objects.get(email=email)
-            except User.DoesNotExist:
-                user = None
-
-            if repo is None or dir_id is None or user is None:
-                seafile_api.rm_folder_user_perm(repo_id, path, email)
-                return False
-
-        return True
-
-    # for user folder permission
-    user_folder_perms = seafile_api.list_folder_user_perm_by_repo(repo_id)
-    user_folder_perms = filter(lambda x: not_need_delete(x), user_folder_perms)
-
-    user_folder_perms.reverse()
-
-    for folder_perm in user_folder_perms:
-        folder_path = folder_perm.path
-        folder_perm.folder_link = reverse("view_common_lib_dir", args=[repo_id, urlquote(folder_path).strip('/')])
-        if folder_path == '/':
-            folder_perm.folder_name = _(u'Root Directory')
-        else:
-            folder_perm.folder_name = os.path.basename(folder_path)
-
-    # for group folder permission
-    group_folder_perms = seafile_api.list_folder_group_perm_by_repo(repo_id)
-    group_folder_perms = filter(lambda x: not_need_delete(x), group_folder_perms)
-
-    group_folder_perms.reverse()
-
-    for folder_perm in group_folder_perms:
-        folder_path = folder_perm.path
-        folder_perm.folder_link = reverse("view_common_lib_dir", args=[repo_id, urlquote(folder_path).strip('/')])
-        if folder_path == '/':
-            folder_perm.folder_name = _(u'Root Directory')
-        else:
-            folder_perm.folder_name = os.path.basename(folder_path)
-
-        folder_perm.group_name = get_group(folder_perm.group_id).group_name
-
-    # contacts that already registered
-    sys_contacts = []
-    contacts = Contact.objects.get_contacts_by_user(username)
-    for contact in contacts:
-        try:
-            user = User.objects.get(email = contact.contact_email)
-        except User.DoesNotExist:
-            user = None
-
-        if user is not None:
-            sys_contacts.append(contact.contact_email)
-
-    return render_to_response('repo_folder_perm.html', {
-            'repo': repo,
-            'user_folder_perms': user_folder_perms,
-            'group_folder_perms': group_folder_perms,
-            'contacts': sys_contacts,
-            }, context_instance=RequestContext(request))
-
->>>>>>> cf3619bf
 def upload_error_msg (code):
     err_msg = _(u'Internal Server Error')
     if (code == 0):
