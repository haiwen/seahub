--- conflicted
+++ resolved
@@ -46,11 +46,7 @@
     get_file_type_and_ext, gen_file_get_url, gen_file_share_link, is_file_starred, \
     get_file_contributors, get_ccnetapplet_root, render_permission_error, \
     is_textual_file, show_delete_days, mkstemp, EMPTY_SHA1, HtmlDiff, \
-<<<<<<< HEAD
-    check_filename_with_rename, gen_inner_file_get_url
-=======
-    check_filename_with_rename, normalize_file_path
->>>>>>> 4a2718de
+    check_filename_with_rename, gen_inner_file_get_url, normalize_file_path
 from seahub.utils.file_types import (IMAGE, PDF, IMAGE, DOCUMENT, MARKDOWN, \
                                          TEXT, SF)
 from seahub.utils import HAS_OFFICE_CONVERTER
