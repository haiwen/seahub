# -*- coding: utf-8 -*-
import os
import stat
import logging
import json
import posixpath
import csv
import chardet
import StringIO

from django.core.urlresolvers import reverse
from django.http import HttpResponse, Http404, HttpResponseBadRequest
from django.template import RequestContext
from django.template.loader import render_to_string
from django.utils.http import urlquote
from django.utils.html import escape
from django.utils.translation import ugettext as _
from django.contrib import messages
from django.template.defaultfilters import filesizeformat

import seaserv
from seaserv import seafile_api, seafserv_rpc, is_passwd_set, \
    get_related_users_by_repo, get_related_users_by_org_repo, \
    CALC_SHARE_USAGE, seafserv_threaded_rpc, ccnet_threaded_rpc, \
    get_user_quota_usage, get_user_share_usage, edit_repo, \
    set_repo_history_limit
from pysearpc import SearpcError

from seahub.auth.decorators import login_required_ajax
from seahub.base.decorators import require_POST
from seahub.contacts.models import Contact
from seahub.forms import RepoNewDirentForm, RepoRenameDirentForm, \
    RepoCreateForm, SharedRepoCreateForm, RepoSettingForm
from seahub.options.models import UserOptions, CryptoOptionNotSetError
from seahub.notifications.models import UserNotification
from seahub.notifications.views import add_notice_from_info
from seahub.message.models import UserMessage
from seahub.share.models import UploadLinkShare
from seahub.group.models import PublicGroup
from seahub.signals import upload_file_successful, repo_created, repo_deleted
from seahub.views import get_repo_dirents_with_perm, validate_owner, \
    check_repo_access_permission, get_unencry_rw_repos_by_user, \
    get_system_default_repo_id, get_diff, group_events_data, \
    get_owned_repo_list, check_folder_permission, is_registered_user, \
    check_file_lock
from seahub.views.repo import get_nav_path, get_fileshare, get_dir_share_link, \
    get_uploadlink, get_dir_shared_upload_link
from seahub.views.modules import get_enabled_mods_by_group, \
    get_available_mods_by_group, enable_mod_for_group, \
    disable_mod_for_group, MOD_GROUP_WIKI, MOD_PERSONAL_WIKI, \
    enable_mod_for_user, disable_mod_for_user
from seahub.group.views import is_group_staff
from seahub.group.utils import is_group_member, is_group_admin_or_owner, \
    get_group_member_info
import seahub.settings as settings
from seahub.settings import ENABLE_THUMBNAIL, THUMBNAIL_ROOT, \
    THUMBNAIL_DEFAULT_SIZE, ENABLE_SUB_LIBRARY, ENABLE_REPO_HISTORY_SETTING, \
    ENABLE_FOLDER_PERM, SHOW_TRAFFIC, MEDIA_URL
from constance import config
from seahub.utils import check_filename_with_rename, EMPTY_SHA1, \
    gen_block_get_url, TRAFFIC_STATS_ENABLED, get_user_traffic_stat,\
    new_merge_with_no_conflict, get_commit_before_new_merge, \
    get_repo_last_modify, gen_file_upload_url, is_org_context, \
    get_org_user_events, get_user_events, get_file_type_and_ext, \
    is_valid_username, send_perm_audit_msg, get_origin_repo_info, is_pro_version
from seahub.utils.repo import get_sub_repo_abbrev_origin_path
from seahub.utils.star import star_file, unstar_file
from seahub.base.accounts import User
from seahub.thumbnail.utils import get_thumbnail_src
from seahub.utils.file_types import IMAGE
from seahub.base.templatetags.seahub_tags import translate_seahub_time, \
        file_icon_filter, email2nickname, tsstr_sec
from seahub.avatar.templatetags.group_avatar_tags import grp_avatar

# Get an instance of a logger
logger = logging.getLogger(__name__)

########## Seafile API Wrapper
def get_repo(repo_id):
    return seafile_api.get_repo(repo_id)

def get_commit(repo_id, repo_version, commit_id):
    return seaserv.get_commit(repo_id, repo_version, commit_id)

def get_group(gid):
    return seaserv.get_group(gid)

def is_group_user(gid, username):
    return seaserv.is_group_user(gid, username)

########## repo related
@login_required_ajax
def get_dirents(request, repo_id):
    """
    Get dirents in a dir for file tree
    """
    content_type = 'application/json; charset=utf-8'

    # permission checking
    user_perm = check_repo_access_permission(repo_id, request.user)
    if user_perm is None:
        err_msg = _(u"You don't have permission to access the library.")
        return HttpResponse(json.dumps({"err_msg": err_msg}), status=403,
                            content_type=content_type)

    path = request.GET.get('path', '')
    dir_only = request.GET.get('dir_only', False)
    all_dir = request.GET.get('all_dir', False)
    if not path:
        err_msg = _(u"No path.")
        return HttpResponse(json.dumps({"error": err_msg}), status=400,
                            content_type=content_type)

    # get dirents for every path element
    if all_dir:
        all_dirents = []
        path_eles = path.split('/')[:-1]
        for i, x in enumerate(path_eles):
            ele_path = '/'.join(path_eles[:i+1]) + '/'
            try:
                ele_path_dirents = seafile_api.list_dir_by_path(repo_id, ele_path.encode('utf-8'))
            except SearpcError, e:
                ele_path_dirents = []
            ds = []
            for d in ele_path_dirents:
                if stat.S_ISDIR(d.mode):
                    ds.append(d.obj_name)
            ds.sort(lambda x, y : cmp(x.lower(), y.lower()))
            all_dirents.append(ds)
        return HttpResponse(json.dumps(all_dirents), content_type=content_type)

    # get dirents in path
    try:
        dirents = seafile_api.list_dir_by_path(repo_id, path.encode('utf-8'))
    except SearpcError, e:
        return HttpResponse(json.dumps({"error": e.msg}), status=500,
                            content_type=content_type)

    d_list = []
    f_list = []
    for dirent in dirents:
        if stat.S_ISDIR(dirent.mode):
            dirent.has_subdir = False

            if dir_only:
                dirent_path = posixpath.join(path, dirent.obj_name)
                try:
                    dirent_dirents = seafile_api.list_dir_by_path(repo_id, dirent_path.encode('utf-8'))
                except SearpcError, e:
                    dirent_dirents = []
                for dirent_dirent in dirent_dirents:
                    if stat.S_ISDIR(dirent_dirent.props.mode):
                        dirent.has_subdir = True
                        break

            subdir = {
                'name': dirent.obj_name,
                'id': dirent.obj_id,
                'type': 'dir',
                'has_subdir': dirent.has_subdir, # to decide node 'state' ('closed' or not) in jstree
            }
            d_list.append(subdir)
        else:
            if not dir_only:
                f = {
                    'id': dirent.obj_id,
                    'name': dirent.obj_name,
                    'type': 'file',
                    }
                f_list.append(f)

    d_list.sort(lambda x, y : cmp(x['name'].lower(), y['name'].lower()))
    f_list.sort(lambda x, y : cmp(x['name'].lower(), y['name'].lower()))
    return HttpResponse(json.dumps(d_list + f_list), content_type=content_type)

@login_required_ajax
def get_unenc_group_repos(request, group_id):
    '''
    Get unenc repos in a group.
    '''
    content_type = 'application/json; charset=utf-8'

    group_id_int = int(group_id)
    group = get_group(group_id_int)
    if not group:
        err_msg = _(u"The group doesn't exist")
        return HttpResponse(json.dumps({"error": err_msg}), status=400,
                            content_type=content_type)

    joined = is_group_user(group_id_int, request.user.username)
    if not joined and not request.user.is_staff:
        err_msg = _(u"Permission denied")
        return HttpResponse(json.dumps({"error": err_msg}), status=403,
                            content_type=content_type)

    repo_list = []
    if is_org_context(request):
        org_id = request.user.org.org_id
        repos = seafile_api.get_org_group_repos(org_id, group_id_int)
        for repo in repos:
            if not repo.encrypted:
                repo_list.append({"name": repo.repo_name, "id": repo.repo_id})
    else:
        repos = seafile_api.get_group_repo_list(group_id_int)
        for repo in repos:
            if not repo.encrypted:
                repo_list.append({"name": repo.name, "id": repo.id})

    repo_list.sort(lambda x, y : cmp(x['name'].lower(), y['name'].lower()))
    return HttpResponse(json.dumps(repo_list), content_type=content_type)

@login_required_ajax
def get_my_unenc_repos(request):
    """Get my owned and unencrypted repos.
    """
    content_type = 'application/json; charset=utf-8'

    repos = get_owned_repo_list(request)
    repo_list = []
    for repo in repos:
        if repo.encrypted or repo.is_virtual:
            continue
        repo_list.append({"name": repo.name, "id": repo.id})

    repo_list.sort(lambda x, y: cmp(x['name'].lower(), y['name'].lower()))
    return HttpResponse(json.dumps(repo_list), content_type=content_type)

@login_required_ajax
def unenc_rw_repos(request):
    """Get a user's unencrypt repos that he/she can read-write.

    Arguments:
    - `request`:
    """
    content_type = 'application/json; charset=utf-8'
    acc_repos = get_unencry_rw_repos_by_user(request)

    repo_list = []
    for repo in acc_repos:
        repo_list.append({"name": repo.name, "id": repo.id})

    repo_list.sort(lambda x, y: cmp(x['name'].lower(), y['name'].lower()))
    return HttpResponse(json.dumps(repo_list), content_type=content_type)

@login_required_ajax
def list_dir(request, repo_id):
    """
    List directory entries in AJAX.
    """
    content_type = 'application/json; charset=utf-8'

    repo = get_repo(repo_id)
    if not repo:
        err_msg = _(u'Library does not exist.')
        return HttpResponse(json.dumps({'error': err_msg}),
                            status=400, content_type=content_type)

    username = request.user.username
    user_perm = check_repo_access_permission(repo.id, request.user)
    if user_perm is None:
        err_msg = _(u'Permission denied.')
        return HttpResponse(json.dumps({'error': err_msg}),
                            status=403, content_type=content_type)

    sub_lib_enabled = UserOptions.objects.is_sub_lib_enabled(username)

    try:
        server_crypto = UserOptions.objects.is_server_crypto(username)
    except CryptoOptionNotSetError:
        # Assume server_crypto is ``False`` if this option is not set.
        server_crypto = False

    if repo.encrypted and \
            (repo.enc_version == 1 or (repo.enc_version == 2 and server_crypto)) \
            and not seafile_api.is_password_set(repo.id, username):
        err_msg = _(u'Library is encrypted.')
        return HttpResponse(json.dumps({'error': err_msg}),
                            status=403, content_type=content_type)

    head_commit = get_commit(repo.id, repo.version, repo.head_cmmt_id)
    if not head_commit:
        err_msg = _(u'Error: no head commit id')
        return HttpResponse(json.dumps({'error': err_msg}),
                            status=500, content_type=content_type)

    if new_merge_with_no_conflict(head_commit):
        info_commit = get_commit_before_new_merge(head_commit)
    else:
        info_commit = head_commit

    path = request.GET.get('p', '/')
    if path[-1] != '/':
        path = path + '/'

    more_start = None
    file_list, dir_list, dirent_more = get_repo_dirents_with_perm(request, repo,
                                                                  head_commit, path,
                                                                  offset=0, limit=100)
    if dirent_more:
        more_start = 100
    zipped = get_nav_path(path, repo.name)
    fileshare = get_fileshare(repo.id, username, path)
    dir_shared_link = get_dir_share_link(fileshare)
    uploadlink = get_uploadlink(repo.id, username, path)
    dir_shared_upload_link = get_dir_shared_upload_link(uploadlink)

    ctx = {
        'repo': repo,
        'zipped': zipped,
        'user_perm': user_perm,
        'path': path,
        'server_crypto': server_crypto,
        'fileshare': fileshare,
        'dir_shared_link': dir_shared_link,
        'uploadlink': uploadlink,
        'dir_shared_upload_link': dir_shared_upload_link,
        'dir_list': dir_list,
        'file_list': file_list,
        'dirent_more': dirent_more,
        'more_start': more_start,
        'ENABLE_SUB_LIBRARY': ENABLE_SUB_LIBRARY,
        'sub_lib_enabled': sub_lib_enabled,
        'enable_upload_folder': settings.ENABLE_UPLOAD_FOLDER,
        'current_commit': head_commit,
        'info_commit': info_commit,
    }
    html = render_to_string('snippets/repo_dir_data.html', ctx,
                            context_instance=RequestContext(request))
    return HttpResponse(json.dumps({'html': html, 'path': path}),
                        content_type=content_type)

@login_required_ajax
def list_dir_more(request, repo_id):
    """
    List 'more' entries in a directory with AJAX.
    """
    content_type = 'application/json; charset=utf-8'

    repo = get_repo(repo_id)
    if not repo:
        err_msg = _(u'Library does not exist.')
        return HttpResponse(json.dumps({'error': err_msg}),
                            status=400, content_type=content_type)

    username = request.user.username
    user_perm = check_repo_access_permission(repo.id, request.user)
    if user_perm is None:
        err_msg = _(u'Permission denied.')
        return HttpResponse(json.dumps({'error': err_msg}),
                            status=403, content_type=content_type)

    sub_lib_enabled = UserOptions.objects.is_sub_lib_enabled(username)

    try:
        server_crypto = UserOptions.objects.is_server_crypto(username)
    except CryptoOptionNotSetError:
        # Assume server_crypto is ``False`` if this option is not set.
        server_crypto = False

    if repo.encrypted and \
            (repo.enc_version == 1 or (repo.enc_version == 2 and server_crypto)) \
           and not seafile_api.is_password_set(repo.id, username):
        err_msg = _(u'Library is encrypted.')
        return HttpResponse(json.dumps({'error': err_msg}),
                            status=403, content_type=content_type)

    head_commit = get_commit(repo.id, repo.version, repo.head_cmmt_id)
    if not head_commit:
        err_msg = _(u'Error: no head commit id')
        return HttpResponse(json.dumps({'error': err_msg}),
                            status=500, content_type=content_type)

    path = request.GET.get('p', '/')
    if path[-1] != '/':
        path = path + '/'

    offset = int(request.GET.get('start'))
    if not offset:
        err_msg = _(u'Argument missing')
        return HttpResponse(json.dumps({'error': err_msg}),
                            status=400, content_type=content_type)
    more_start = None
    file_list, dir_list, dirent_more = get_repo_dirents_with_perm(request, repo,
                                                                  head_commit, path,
                                                                  offset, limit=100)
    if dirent_more:
        more_start = offset + 100

    ctx = {
        'repo': repo,
        'user_perm': user_perm,
        'path': path,
        'server_crypto': server_crypto,
        'dir_list': dir_list,
        'file_list': file_list,
        'ENABLE_SUB_LIBRARY': ENABLE_SUB_LIBRARY,
        'sub_lib_enabled': sub_lib_enabled,
    }
    html = render_to_string('snippets/repo_dirents.html', ctx,
                            context_instance=RequestContext(request))
    return HttpResponse(json.dumps({'html': html, 'dirent_more': dirent_more, 'more_start': more_start}),
                        content_type=content_type)

@login_required_ajax
def list_lib_dir(request, repo_id):
    '''
        New ajax API for list library directory
    '''
    content_type = 'application/json; charset=utf-8'
    result = {}

    repo = get_repo(repo_id)
    if not repo:
        err_msg = _(u'Library does not exist.')
        return HttpResponse(json.dumps({'error': err_msg}),
                            status=400, content_type=content_type)

    username = request.user.username
    path = request.GET.get('p', '/')
    if path[-1] != '/':
        path = path + '/'

    # perm for current dir
    user_perm = check_folder_permission(request, repo.id, path)
    if user_perm is None:
        err_msg = _(u'Permission denied.')
        return HttpResponse(json.dumps({'error': err_msg}),
                            status=403, content_type=content_type)

    if repo.encrypted \
            and not seafile_api.is_password_set(repo.id, username):
        err_msg = _(u'Library is encrypted.')
        return HttpResponse(json.dumps({'error': err_msg, 'lib_need_decrypt': True}),
                            status=403, content_type=content_type)

    head_commit = get_commit(repo.id, repo.version, repo.head_cmmt_id)
    if not head_commit:
        err_msg = _(u'Error: no head commit id')
        return HttpResponse(json.dumps({'error': err_msg}),
                            status=500, content_type=content_type)

    offset = int(request.GET.get('start', 0))
    file_list, dir_list, dirent_more = get_repo_dirents_with_perm(request, repo, head_commit, path, offset, limit=100)
    more_start = None
    if dirent_more:
        more_start = offset + 100

    if is_org_context(request):
        repo_owner = seafile_api.get_org_repo_owner(repo.id)
    else:
        repo_owner = seafile_api.get_repo_owner(repo.id)
    result["is_repo_owner"] = True if repo_owner == username else False

    result["is_virtual"] = repo.is_virtual
    result["repo_name"] = repo.name
    result["user_perm"] = user_perm
    result["encrypted"] = repo.encrypted

    result["dirent_more"] = dirent_more
    result["more_start"] = more_start

    dirent_list = []
    for d in dir_list:
        d_ = {}
        d_['is_dir'] = True
        d_['obj_name'] = d.obj_name
        d_['last_modified'] = d.last_modified
        d_['last_update'] = translate_seahub_time(d.last_modified)
        p_dpath = posixpath.join(path, d.obj_name)
        d_['p_dpath'] = p_dpath # for 'view_link' & 'dl_link'
        d_['perm'] = d.permission # perm for sub dir in current dir
        dirent_list.append(d_)

    size = THUMBNAIL_DEFAULT_SIZE
    for f in file_list:
        f_ = {}
        f_['is_file'] = True
        f_['file_icon'] = file_icon_filter(f.obj_name)
        f_['obj_name'] = f.obj_name
        f_['last_modified'] = f.last_modified
        f_['last_update'] = translate_seahub_time(f.last_modified)
        f_['starred'] = f.starred
        f_['file_size'] = filesizeformat(f.file_size)
        f_['obj_id'] = f.obj_id
        f_['perm'] = f.permission # perm for file in current dir

        file_type, file_ext = get_file_type_and_ext(f.obj_name)
        if file_type == IMAGE:
            f_['is_img'] = True
            if not repo.encrypted and ENABLE_THUMBNAIL and \
                os.path.exists(os.path.join(THUMBNAIL_ROOT, str(size), f.obj_id)):
                file_path = posixpath.join(path, f.obj_name)
                src = get_thumbnail_src(repo_id, size, file_path)
                f_['encoded_thumbnail_src'] = urlquote(src)

        if is_pro_version():
            f_['is_locked'] = True if f.is_locked else False
            f_['lock_owner'] = f.lock_owner
            f_['lock_owner_name'] = email2nickname(f.lock_owner)
            if username == f.lock_owner:
                f_['locked_by_me'] = True
            else:
                f_['locked_by_me'] = False

        dirent_list.append(f_)

    result["dirent_list"] = dirent_list

    return HttpResponse(json.dumps(result), content_type=content_type)

def new_dirent_common(func):
    """Decorator for common logic in creating directory and file.
    """
    def _decorated(request, repo_id, *args, **kwargs):
        if request.method != 'POST':
            raise Http404

        result = {}
        content_type = 'application/json; charset=utf-8'

        repo = get_repo(repo_id)
        if not repo:
            result['error'] = _(u'Library does not exist.')
            return HttpResponse(json.dumps(result), status=400,
                                content_type=content_type)

        # arguments checking
        parent_dir = request.GET.get('parent_dir', None)
        if not parent_dir:
            result['error'] = _('Argument missing')
            return HttpResponse(json.dumps(result), status=400,
                                content_type=content_type)

        # permission checking
        username = request.user.username
        if check_folder_permission(request, repo.id, parent_dir) != 'rw':
            result['error'] = _('Permission denied')
            return HttpResponse(json.dumps(result), status=403,
                                content_type=content_type)

        # form validation
        form = RepoNewDirentForm(request.POST)
        if form.is_valid():
            dirent_name = form.cleaned_data["dirent_name"]
        else:
            result['error'] = str(form.errors.values()[0])
            return HttpResponse(json.dumps(result), status=400,
                            content_type=content_type)

        # rename duplicate name
        dirent_name = check_filename_with_rename(repo.id, parent_dir,
                                                 dirent_name)
        return func(repo.id, parent_dir, dirent_name, username)
    return _decorated

@login_required_ajax
@new_dirent_common
def new_dir(repo_id, parent_dir, dirent_name, username):
    """
    Create a new dir with ajax.
    """
    result = {}
    content_type = 'application/json; charset=utf-8'

    # create new dirent
    try:
        seafile_api.post_dir(repo_id, parent_dir, dirent_name, username)
    except SearpcError, e:
        result['error'] = str(e)
        return HttpResponse(json.dumps(result), status=500,
                            content_type=content_type)

    return HttpResponse(json.dumps({'success': True, 'name': dirent_name}),
                        content_type=content_type)

@login_required_ajax
@new_dirent_common
def new_file(repo_id, parent_dir, dirent_name, username):
    """
    Create a new file with ajax.
    """
    result = {}
    content_type = 'application/json; charset=utf-8'

    # create new dirent
    try:
        seafile_api.post_empty_file(repo_id, parent_dir, dirent_name, username)
    except SearpcError, e:
        result['error'] = str(e)
        return HttpResponse(json.dumps(result), status=500,
                            content_type=content_type)

    return HttpResponse(json.dumps({'success': True, 'name': dirent_name}),
                        content_type=content_type)

@login_required_ajax
def rename_dirent(request, repo_id):
    """
    Rename a file/dir in a repo, with ajax
    """
    if request.method != 'POST':
        raise Http404

    result = {}
    username = request.user.username
    content_type = 'application/json; charset=utf-8'

    repo = get_repo(repo_id)
    if not repo:
        result['error'] = _(u'Library does not exist.')
        return HttpResponse(json.dumps(result), status=400,
                            content_type=content_type)

    # argument checking
    parent_dir = request.GET.get('parent_dir', None)
    if not parent_dir:
        result['error'] = _('Argument missing')
        return HttpResponse(json.dumps(result), status=400,
                            content_type=content_type)

    # form validation
    form = RepoRenameDirentForm(request.POST)
    if form.is_valid():
        oldname = form.cleaned_data["oldname"]
        newname = form.cleaned_data["newname"]
    else:
        result['error'] = str(form.errors.values()[0])
        return HttpResponse(json.dumps(result), status=400,
                            content_type=content_type)

    full_path = posixpath.join(parent_dir, oldname)
    if seafile_api.get_dir_id_by_path(repo.id, full_path) is not None:
        # when dirent is a dir, check current dir perm
        if check_folder_permission(request, repo.id, full_path) != 'rw':
            err_msg = _('Permission denied')
            return HttpResponse(json.dumps({'error': err_msg}), status=403,
                                content_type=content_type)

    if seafile_api.get_file_id_by_path(repo.id, full_path) is not None:
        # when dirent is a file, check parent dir perm
        if check_folder_permission(request, repo.id, parent_dir) != 'rw':
            err_msg = _('Permission denied')
            return HttpResponse(json.dumps({'error': err_msg}), status=403,
                                content_type=content_type)

    if newname == oldname:
        return HttpResponse(json.dumps({'success': True}),
                            content_type=content_type)

    # rename duplicate name
    newname = check_filename_with_rename(repo_id, parent_dir, newname)

    # rename file/dir
    try:
        seafile_api.rename_file(repo_id, parent_dir, oldname, newname, username)
    except SearpcError, e:
        result['error'] = str(e)
        return HttpResponse(json.dumps(result), status=500,
                            content_type=content_type)

    return HttpResponse(json.dumps({'success': True, 'newname': newname}),
                        content_type=content_type)

@login_required_ajax
@require_POST
def delete_dirent(request, repo_id):
    """
    Delete a file/dir with ajax.
    """
    content_type = 'application/json; charset=utf-8'

    repo = get_repo(repo_id)
    if not repo:
        err_msg = _(u'Library does not exist.')
        return HttpResponse(json.dumps({'error': err_msg}),
                status=400, content_type=content_type)

    # argument checking
    parent_dir = request.GET.get("parent_dir", None)
    dirent_name = request.GET.get("name", None)
    if not (parent_dir and dirent_name):
        err_msg = _(u'Argument missing.')
        return HttpResponse(json.dumps({'error': err_msg}),
                status=400, content_type=content_type)

    full_path = posixpath.join(parent_dir, dirent_name)
    username = request.user.username

    if seafile_api.get_dir_id_by_path(repo.id, full_path) is not None:
        # when dirent is a dir, check current dir perm
        if check_folder_permission(request, repo.id, full_path) != 'rw':
            err_msg = _('Permission denied')
            return HttpResponse(json.dumps({'error': err_msg}), status=403,
                                content_type=content_type)

    if seafile_api.get_file_id_by_path(repo.id, full_path) is not None:
        # when dirent is a file, check parent dir perm
        if check_folder_permission(request, repo.id, parent_dir) != 'rw':
            err_msg = _('Permission denied')
            return HttpResponse(json.dumps({'error': err_msg}), status=403,
                                content_type=content_type)

    # delete file/dir
    try:
        seafile_api.del_file(repo_id, parent_dir, dirent_name, username)
        return HttpResponse(json.dumps({'success': True}),
                            content_type=content_type)
    except SearpcError, e:
        logger.error(e)
        err_msg = _(u'Internal error. Failed to delete %s.') % escape(dirent_name)
        return HttpResponse(json.dumps({'error': err_msg}),
                status=500, content_type=content_type)

@login_required_ajax
@require_POST
def delete_dirents(request, repo_id):
    """
    Delete multi files/dirs with ajax.
    """
    content_type = 'application/json; charset=utf-8'

    repo = get_repo(repo_id)
    if not repo:
        err_msg = _(u'Library does not exist.')
        return HttpResponse(json.dumps({'error': err_msg}),
                status=400, content_type=content_type)

    # argument checking
    parent_dir = request.GET.get("parent_dir")
    dirents_names = request.POST.getlist('dirents_names')
    if not (parent_dir and dirents_names):
        err_msg = _(u'Argument missing.')
        return HttpResponse(json.dumps({'error': err_msg}),
                status=400, content_type=content_type)

    # permission checking
    username = request.user.username
    deleted = []
    undeleted = []
    for dirent_name in dirents_names:
        full_path = posixpath.join(parent_dir, dirent_name)
        if check_folder_permission(request, repo.id, full_path) != 'rw':
            undeleted.append(dirent_name)
            continue
        try:
            seafile_api.del_file(repo_id, parent_dir, dirent_name, username)
            deleted.append(dirent_name)
        except SearpcError, e:
            logger.error(e)
            undeleted.append(dirent_name)

    return HttpResponse(json.dumps({'deleted': deleted, 'undeleted': undeleted}),
                        content_type=content_type)

def copy_move_common():
    """Decorator for common logic in copying/moving dir/file.
    """
    def _method_wrapper(view_method):
        def _arguments_wrapper(request, repo_id, *args, **kwargs):
            if request.method != 'POST':
                raise Http404

            result = {}
            content_type = 'application/json; charset=utf-8'

            repo = get_repo(repo_id)
            if not repo:
                result['error'] = _(u'Library does not exist.')
                return HttpResponse(json.dumps(result), status=400,
                                    content_type=content_type)

            # arguments validation
            path = request.GET.get('path')
            obj_name = request.GET.get('obj_name')
            dst_repo_id = request.POST.get('dst_repo')
            dst_path = request.POST.get('dst_path')
            if not (path and obj_name and dst_repo_id and dst_path):
                result['error'] = _('Argument missing')
                return HttpResponse(json.dumps(result), status=400,
                                    content_type=content_type)

            # check file path
            if len(dst_path + obj_name) > settings.MAX_PATH:
                result['error'] = _('Destination path is too long.')
                return HttpResponse(json.dumps(result), status=400,
                                    content_type=content_type)

            # return error when dst is the same as src
            if repo_id == dst_repo_id and path == dst_path:
                result['error'] = _('Invalid destination path')
                return HttpResponse(json.dumps(result), status=400,
                                    content_type=content_type)

            # check whether user has write permission to dest repo
            if check_folder_permission(request, dst_repo_id, dst_path) != 'rw':
                result['error'] = _('Permission denied')
                return HttpResponse(json.dumps(result), status=403,
                                    content_type=content_type)

            # Leave src folder/file permission checking to corresponding
            # views.
            # For 'move', check has read-write perm to src folder;
            # For 'cp', check has read perm to src folder.

            return view_method(request, repo_id, path, dst_repo_id, dst_path,
                               obj_name)

        return _arguments_wrapper

    return _method_wrapper

@login_required_ajax
@copy_move_common()
def mv_file(request, src_repo_id, src_path, dst_repo_id, dst_path, obj_name):
    result = {}
    content_type = 'application/json; charset=utf-8'
    username = request.user.username

    # check parent dir perm
    if check_folder_permission(request, src_repo_id, src_path) != 'rw':
        result['error'] = _('Permission denied')
        return HttpResponse(json.dumps(result), status=403,
                            content_type=content_type)

    new_obj_name = check_filename_with_rename(dst_repo_id, dst_path, obj_name)
    try:
        res = seafile_api.move_file(src_repo_id, src_path, obj_name,
                                    dst_repo_id, dst_path, new_obj_name,
                                    username, need_progress=1)
    except SearpcError as e:
        logger.error(e)
        res = None

    # res can be None or an object
    if not res:
        result['error'] = _(u'Internal server error')
        return HttpResponse(json.dumps(result), status=500,
                        content_type=content_type)

    result['success'] = True
    msg = _(u'Successfully moved %(name)s') % {"name": escape(obj_name)}
    result['msg'] = msg
    if res.background:
        result['task_id'] = res.task_id

    return HttpResponse(json.dumps(result), content_type=content_type)

@login_required_ajax
@copy_move_common()
def cp_file(request, src_repo_id, src_path, dst_repo_id, dst_path, obj_name):
    result = {}
    content_type = 'application/json; charset=utf-8'
    username = request.user.username

    # check parent dir perm
    if not check_folder_permission(request, src_repo_id, src_path):
        result['error'] = _('Permission denied')
        return HttpResponse(json.dumps(result), status=403,
                            content_type=content_type)

    new_obj_name = check_filename_with_rename(dst_repo_id, dst_path, obj_name)
    try:
        res = seafile_api.copy_file(src_repo_id, src_path, obj_name,
                                    dst_repo_id, dst_path, new_obj_name,
                                    username, need_progress=1)
    except SearpcError as e:
        res = None

    if not res:
        result['error'] = _(u'Internal server error')
        return HttpResponse(json.dumps(result), status=500,
                        content_type=content_type)

    result['success'] = True
    msg = _(u'Successfully copied %(name)s') % {"name": escape(obj_name)}
    result['msg'] = msg

    if res.background:
        result['task_id'] = res.task_id

    return HttpResponse(json.dumps(result), content_type=content_type)

@login_required_ajax
@copy_move_common()
def mv_dir(request, src_repo_id, src_path, dst_repo_id, dst_path, obj_name):
    result = {}
    content_type = 'application/json; charset=utf-8'
    username = request.user.username

    src_dir = posixpath.join(src_path, obj_name)
    if dst_path.startswith(src_dir + '/'):
        error_msg = _(u'Can not move directory %(src)s to its subdirectory %(des)s') \
            % {'src': escape(src_dir), 'des': escape(dst_path)}
        result['error'] = error_msg
        return HttpResponse(json.dumps(result), status=400, content_type=content_type)

    # check dir perm
    if check_folder_permission(request, src_repo_id, src_dir) != 'rw':
        result['error'] = _('Permission denied')
        return HttpResponse(json.dumps(result), status=403,
                            content_type=content_type)

    new_obj_name = check_filename_with_rename(dst_repo_id, dst_path, obj_name)
    try:
        res = seafile_api.move_file(src_repo_id, src_path, obj_name,
                                    dst_repo_id, dst_path, new_obj_name,
                                    username, need_progress=1)
    except SearpcError, e:
        res = None

    # res can be None or an object
    if not res:
        result['error'] = _(u'Internal server error')
        return HttpResponse(json.dumps(result), status=500,
                        content_type=content_type)

    result['success'] = True
    msg = _(u'Successfully moved %(name)s') % {"name": escape(obj_name)}
    result['msg'] = msg
    if res.background:
        result['task_id'] = res.task_id

    return HttpResponse(json.dumps(result), content_type=content_type)

@login_required_ajax
@copy_move_common()
def cp_dir(request, src_repo_id, src_path, dst_repo_id, dst_path, obj_name):
    result = {}
    content_type = 'application/json; charset=utf-8'
    username = request.user.username

    # check src dir perm
    if not check_folder_permission(request, src_repo_id, src_path):
        result['error'] = _('Permission denied')
        return HttpResponse(json.dumps(result), status=403,
                            content_type=content_type)

    src_dir = posixpath.join(src_path, obj_name)
    if dst_path.startswith(src_dir):
        error_msg = _(u'Can not copy directory %(src)s to its subdirectory %(des)s') \
            % {'src': escape(src_dir), 'des': escape(dst_path)}
        result['error'] = error_msg
        return HttpResponse(json.dumps(result), status=400, content_type=content_type)

    new_obj_name = check_filename_with_rename(dst_repo_id, dst_path, obj_name)

    try:
        res = seafile_api.copy_file(src_repo_id, src_path, obj_name,
                                    dst_repo_id, dst_path, new_obj_name,
                                    username, need_progress=1)
    except SearpcError, e:
        res = None

    # res can be None or an object
    if not res:
        result['error'] = _(u'Internal server error')
        return HttpResponse(json.dumps(result), status=500,
                        content_type=content_type)

    result['success'] = True
    msg = _(u'Successfully copied %(name)s') % {"name": escape(obj_name)}
    result['msg'] = msg
    if res.background:
        result['task_id'] = res.task_id

    return HttpResponse(json.dumps(result), content_type=content_type)


def dirents_copy_move_common():
    """
    Decorator for common logic in copying/moving dirs/files in batch.
    """
    def _method_wrapper(view_method):
        def _arguments_wrapper(request, repo_id, *args, **kwargs):
            if request.method != 'POST':
                raise Http404

            result = {}
            content_type = 'application/json; charset=utf-8'

            repo = get_repo(repo_id)
            if not repo:
                result['error'] = _(u'Library does not exist.')
                return HttpResponse(json.dumps(result), status=400,
                                    content_type=content_type)

            # arguments validation
            parent_dir = request.GET.get('parent_dir')
            obj_file_names = request.POST.getlist('file_names')
            obj_dir_names = request.POST.getlist('dir_names')
            dst_repo_id = request.POST.get('dst_repo')
            dst_path = request.POST.get('dst_path')
            if not (parent_dir and dst_repo_id and dst_path) and \
               not (obj_file_names or obj_dir_names):
                result['error'] = _('Argument missing')
                return HttpResponse(json.dumps(result), status=400,
                                    content_type=content_type)

            # check file path
            for obj_name in obj_file_names + obj_dir_names:
                if len(dst_path+obj_name) > settings.MAX_PATH:
                    result['error'] =  _('Destination path is too long for %s.') % escape(obj_name)
                    return HttpResponse(json.dumps(result), status=400,
                                        content_type=content_type)

            # when dst is the same as src
            if repo_id == dst_repo_id and parent_dir == dst_path:
                result['error'] = _('Invalid destination path')
                return HttpResponse(json.dumps(result), status=400,
                                    content_type=content_type)

            # check whether user has write permission to dest repo
            if check_folder_permission(request, dst_repo_id, dst_path) != 'rw':
                result['error'] = _('Permission denied')
                return HttpResponse(json.dumps(result), status=403,
                                    content_type=content_type)

            # Leave src folder/file permission checking to corresponding
            # views, only need to check folder permission when perform 'move'
            # operation, 1), if move file, check parent dir perm, 2), if move
            # folder, check that folder perm.

            return view_method(request, repo_id, parent_dir, dst_repo_id,
                               dst_path, obj_file_names, obj_dir_names)

        return _arguments_wrapper

    return _method_wrapper

@login_required_ajax
@dirents_copy_move_common()
def mv_dirents(request, src_repo_id, src_path, dst_repo_id, dst_path,
               obj_file_names, obj_dir_names):
    result = {}
    content_type = 'application/json; charset=utf-8'
    username = request.user.username
    failed = []
    allowed_files = []
    allowed_dirs = []

    # check parent dir perm for files
    if check_folder_permission(request, src_repo_id, src_path) != 'rw':
        allowed_files = []
        failed += obj_file_names
    else:
        allowed_files = obj_file_names

    for obj_name in obj_dir_names:
        src_dir = posixpath.join(src_path, obj_name)
        if dst_path.startswith(src_dir + '/'):
            error_msg = _(u'Can not move directory %(src)s to its subdirectory %(des)s') \
                % {'src': escape(src_dir), 'des': escape(dst_path)}
            result['error'] = error_msg
            return HttpResponse(json.dumps(result), status=400, content_type=content_type)

        # check every folder perm
        if check_folder_permission(request, src_repo_id, src_dir) != 'rw':
            failed.append(obj_name)
        else:
            allowed_dirs.append(obj_name)

    success = []
    url = None
    for obj_name in allowed_files + allowed_dirs:
        new_obj_name = check_filename_with_rename(dst_repo_id, dst_path, obj_name)
        try:
            res = seafile_api.move_file(src_repo_id, src_path, obj_name,
                                  dst_repo_id, dst_path, new_obj_name, username, need_progress=1)
        except SearpcError as e:
            logger.error(e)
            res = None

        if not res:
            failed.append(obj_name)
        else:
            success.append(obj_name)

    if len(success) > 0:
        url = reverse('repo', args=[dst_repo_id]) + '?p=' + urlquote(dst_path)

    result = {'success': success, 'failed': failed, 'url': url}
    return HttpResponse(json.dumps(result), content_type=content_type)

@login_required_ajax
@dirents_copy_move_common()
def cp_dirents(request, src_repo_id, src_path, dst_repo_id, dst_path, obj_file_names, obj_dir_names):
    result = {}
    content_type = 'application/json; charset=utf-8'
    username = request.user.username

    if check_folder_permission(request, src_repo_id, src_path) is None:
        error_msg = _(u'You do not have permission to copy files/folders in this directory')
        result['error'] = error_msg
        return HttpResponse(json.dumps(result), status=403, content_type=content_type)

    for obj_name in obj_dir_names:
        src_dir = posixpath.join(src_path, obj_name)
        if dst_path.startswith(src_dir):
            error_msg = _(u'Can not copy directory %(src)s to its subdirectory %(des)s') \
                % {'src': escape(src_dir), 'des': escape(dst_path)}
            result['error'] = error_msg
            return HttpResponse(json.dumps(result), status=400, content_type=content_type)

    failed = []
    success = []
    url = None
    for obj_name in obj_file_names + obj_dir_names:
        new_obj_name = check_filename_with_rename(dst_repo_id, dst_path, obj_name)
        try:
            res = seafile_api.copy_file(src_repo_id, src_path, obj_name,
                                  dst_repo_id, dst_path, new_obj_name, username, need_progress=1)
        except SearpcError as e:
            logger.error(e)
            res = None

        if not res:
            failed.append(obj_name)
        else:
            success.append(obj_name)

    if len(success) > 0:
        url = reverse('repo', args=[dst_repo_id]) + '?p=' + urlquote(dst_path)

    result = {'success': success, 'failed': failed, 'url': url}
    return HttpResponse(json.dumps(result), content_type=content_type)

@login_required_ajax
def get_cp_progress(request):
    '''
        Fetch progress of file/dir mv/cp.
    '''
    content_type = 'application/json; charset=utf-8'
    result = {}

    task_id = request.GET.get('task_id')
    if not task_id:
        result['error'] = _(u'Argument missing')
        return HttpResponse(json.dumps(result), status=400,
                    content_type=content_type)

    res = seafile_api.get_copy_task(task_id)

    # res can be None
    if not res:
        result['error'] = _(u'Error')
        return HttpResponse(json.dumps(result), status=500, content_type=content_type)

    result['done'] = res.done
    result['total'] = res.total
    result['canceled'] = res.canceled
    result['failed'] = res.failed
    result['successful'] = res.successful

    return HttpResponse(json.dumps(result), content_type=content_type)

@login_required_ajax
def cancel_cp(request):
    '''
        cancel file/dir mv/cp.
    '''
    content_type = 'application/json; charset=utf-8'
    result = {}

    task_id = request.GET.get('task_id')
    if not task_id:
        result['error'] = _('Argument missing')
        return HttpResponse(json.dumps(result), status=400,
                    content_type=content_type)

    res = seafile_api.cancel_copy_task(task_id) # returns 0 or -1

    if res == 0:
        result['success'] = True
        return HttpResponse(json.dumps(result), content_type=content_type)
    else:
        result['error'] = _('Cancel failed')
        return HttpResponse(json.dumps(result), status=400,
                    content_type=content_type)

@login_required_ajax
def repo_star_file(request, repo_id):
    content_type = 'application/json; charset=utf-8'

    user_perm = check_repo_access_permission(repo_id, request.user)
    if user_perm is None:
        err_msg = _(u'Permission denied.')
        return HttpResponse(json.dumps({'error': err_msg}),
                            status=403, content_type=content_type)

    path = request.GET.get('file', '')
    if not path:
        return HttpResponse(json.dumps({'error': _(u'Invalid arguments')}),
                            status=400, content_type=content_type)

    is_dir = False
    star_file(request.user.username, repo_id, path, is_dir)

    return HttpResponse(json.dumps({'success':True}), content_type=content_type)

@login_required_ajax
def repo_unstar_file(request, repo_id):
    content_type = 'application/json; charset=utf-8'

    user_perm = check_repo_access_permission(repo_id, request.user)
    if user_perm is None:
        err_msg = _(u'Permission denied.')
        return HttpResponse(json.dumps({'error': err_msg}),
                            status=403, content_type=content_type)

    path = request.GET.get('file', '')
    if not path:
        return HttpResponse(json.dumps({'error': _(u'Invalid arguments')}),
                            status=400, content_type=content_type)

    unstar_file(request.user.username, repo_id, path)

    return HttpResponse(json.dumps({'success':True}), content_type=content_type)

########## contacts related
@login_required_ajax
def get_contacts(request):
    content_type = 'application/json; charset=utf-8'

    username = request.user.username
    contacts = Contact.objects.get_contacts_by_user(username)
    contact_list = []
    from seahub.avatar.templatetags.avatar_tags import avatar
    for c in contacts:
        try:
            user = User.objects.get(email=c.contact_email)
            if user.is_active:
                contact_list.append({
                    "email": c.contact_email,
                    "avatar": avatar(c.contact_email, 32),
                    "name": email2nickname(c.contact_email),
                    })
        except User.DoesNotExist:
            continue

    return HttpResponse(json.dumps({"contacts":contact_list}), content_type=content_type)

@login_required_ajax
def get_current_commit(request, repo_id):
    content_type = 'application/json; charset=utf-8'

    repo = get_repo(repo_id)
    if not repo:
        err_msg = _(u'Library does not exist.')
        return HttpResponse(json.dumps({'error': err_msg}),
                            status=400, content_type=content_type)

    username = request.user.username
    user_perm = check_repo_access_permission(repo.id, request.user)
    if user_perm is None:
        err_msg = _(u'Permission denied.')
        return HttpResponse(json.dumps({'error': err_msg}),
                            status=403, content_type=content_type)

    try:
        server_crypto = UserOptions.objects.is_server_crypto(username)
    except CryptoOptionNotSetError:
        # Assume server_crypto is ``False`` if this option is not set.
        server_crypto = False

    if repo.encrypted and \
            (repo.enc_version == 1 or (repo.enc_version == 2 and server_crypto)) \
            and not seafile_api.is_password_set(repo.id, username):
        err_msg = _(u'Library is encrypted.')
        return HttpResponse(json.dumps({'error': err_msg}),
                            status=403, content_type=content_type)

    head_commit = get_commit(repo.id, repo.version, repo.head_cmmt_id)
    if not head_commit:
        err_msg = _(u'Error: no head commit id')
        return HttpResponse(json.dumps({'error': err_msg}),
                            status=500, content_type=content_type)

    if new_merge_with_no_conflict(head_commit):
        info_commit = get_commit_before_new_merge(head_commit)
    else:
        info_commit = head_commit

    ctx = {
        'repo': repo,
        'info_commit': info_commit
    }
    html = render_to_string('snippets/current_commit.html', ctx,
                            context_instance=RequestContext(request))
    return HttpResponse(json.dumps({'html': html}),
                        content_type=content_type)

@login_required_ajax
def sub_repo(request, repo_id):
    '''
    check if a dir has a corresponding sub_repo
    if it does not have, create one
    '''
    username = request.user.username
    content_type = 'application/json; charset=utf-8'
    result = {}

    if not request.user.permissions.can_add_repo():
        result['error'] = _(u"You do not have permission to create library")
        return HttpResponse(json.dumps(result), status=403,
                            content_type=content_type)

    origin_repo = seafile_api.get_repo(repo_id)
    if origin_repo is None:
        result['error'] = _('Repo not found.')
        return HttpResponse(json.dumps(result), status=400,
                            content_type=content_type)

    # perm check, only repo owner can create sub repo
    if is_org_context(request):
        repo_owner = seafile_api.get_org_repo_owner(origin_repo.id)
    else:
        repo_owner = seafile_api.get_repo_owner(origin_repo.id)

    is_repo_owner = True if username == repo_owner else False
    if not is_repo_owner:
        result['error'] = _(u"You do not have permission to create library")
        return HttpResponse(json.dumps(result), status=403,
                            content_type=content_type)

    path = request.GET.get('p')
    if not path:
        result['error'] = _('Argument missing')
        return HttpResponse(json.dumps(result), status=400, content_type=content_type)
    name = os.path.basename(path)

    # check if the sub-lib exist
    try:
        if is_org_context(request):
            org_id = request.user.org.org_id
            sub_repo = seaserv.seafserv_threaded_rpc.get_org_virtual_repo(
                org_id, repo_id, path, username)
        else:
            sub_repo = seafile_api.get_virtual_repo(repo_id, path, username)
    except SearpcError as e:
        logger.error(e)
        result['error'] = _('Failed to create sub library, please try again later.')
        return HttpResponse(json.dumps(result), status=500, content_type=content_type)

    if sub_repo:
        result['sub_repo_id'] = sub_repo.id
    else:
        # create a sub-lib
        try:
            # use name as 'repo_name' & 'repo_desc' for sub_repo
            if is_org_context(request):
                org_id = request.user.org.org_id
                sub_repo_id = seaserv.seafserv_threaded_rpc.create_org_virtual_repo(
                    org_id, repo_id, path, name, name, username)
            else:
                sub_repo_id = seafile_api.create_virtual_repo(repo_id, path,
                                                              name, name,
                                                              username)
            result['sub_repo_id'] = sub_repo_id
            result['name'] = name
            result['abbrev_origin_path'] = get_sub_repo_abbrev_origin_path(
                origin_repo.name, path)

        except SearpcError as e:
            logger.error(e)
            result['error'] = _('Failed to create sub library, please try again later.')
            return HttpResponse(json.dumps(result), status=500, content_type=content_type)

    return HttpResponse(json.dumps(result), content_type=content_type)

@login_required_ajax
def download_enc_file(request, repo_id, file_id):
    content_type = 'application/json; charset=utf-8'
    result = {}

    op = 'downloadblks'
    blklist = []

    if file_id == EMPTY_SHA1:
        result = { 'blklist':blklist, 'url':None, }
        return HttpResponse(json.dumps(result), content_type=content_type)

    try:
        blks = seafile_api.list_file_by_file_id(repo_id, file_id)
    except SearpcError, e:
        result['error'] = _(u'Failed to get file block list')
        return HttpResponse(json.dumps(result), content_type=content_type)

    blklist = blks.split('\n')
    blklist = [i for i in blklist if len(i) == 40]
    token = seafile_api.get_fileserver_access_token(repo_id, file_id,
                                                    op, request.user.username)
    url = gen_block_get_url(token, None)
    result = {
        'blklist':blklist,
        'url':url,
        }
    return HttpResponse(json.dumps(result), content_type=content_type)

def upload_file_done(request):
    """Send a message when a file is uploaded.

    Arguments:
    - `request`:
    """
    ct = 'application/json; charset=utf-8'
    result = {}

    filename = request.GET.get('fn', '')
    if not filename:
        result['error'] = _('Argument missing')
        return HttpResponse(json.dumps(result), status=400, content_type=ct)
    repo_id = request.GET.get('repo_id', '')
    if not repo_id:
        result['error'] = _('Argument missing')
        return HttpResponse(json.dumps(result), status=400, content_type=ct)
    path = request.GET.get('p', '')
    if not path:
        result['error'] = _('Argument missing')
        return HttpResponse(json.dumps(result), status=400, content_type=ct)

    # a few checkings
    if not seafile_api.get_repo(repo_id):
        result['error'] = _('Wrong repo id')
        return HttpResponse(json.dumps(result), status=400, content_type=ct)

    owner = seafile_api.get_repo_owner(repo_id)
    if not owner:               # this is an org repo, get org repo owner
        owner = seafile_api.get_org_repo_owner(repo_id)

    file_path = path.rstrip('/') + '/' + filename
    if seafile_api.get_file_id_by_path(repo_id, file_path) is None:
        result['error'] = _('File does not exist')
        return HttpResponse(json.dumps(result), status=400, content_type=ct)

    # send singal
    upload_file_successful.send(sender=None,
                                repo_id=repo_id,
                                file_path=file_path,
                                owner=owner)

    return HttpResponse(json.dumps({'success': True}), content_type=ct)

@login_required_ajax
def unseen_notices_count(request):
    """Count user's unseen notices.

    Arguments:
    - `request`:
    """
    content_type = 'application/json; charset=utf-8'
    username = request.user.username

    count = UserNotification.objects.count_unseen_user_notifications(username)
    result = {}
    result['count'] = count
    return HttpResponse(json.dumps(result), content_type=content_type)

@login_required_ajax
def get_popup_notices(request):
    """Get user's notifications.

    If unseen notices > 5, return all unseen notices.
    If unseen notices = 0, return last 5 notices.
    Otherwise return all unseen notices, plus some seen notices to make the
    sum equal to 5.

    Arguments:
    - `request`:
    """
    content_type = 'application/json; charset=utf-8'
    username = request.user.username

    result_notices = []
    unseen_notices = []
    seen_notices = []

    list_num = 5
    unseen_num = UserNotification.objects.count_unseen_user_notifications(username)
    if unseen_num == 0:
        seen_notices = UserNotification.objects.get_user_notifications(
            username)[:list_num]
    elif unseen_num > list_num:
        unseen_notices = UserNotification.objects.get_user_notifications(
            username, seen=False)
    else:
        unseen_notices = UserNotification.objects.get_user_notifications(
            username, seen=False)
        seen_notices = UserNotification.objects.get_user_notifications(
            username, seen=True)[:list_num - unseen_num]

    result_notices += unseen_notices
    result_notices += seen_notices

    # Add 'msg_from' or 'default_avatar_url' to notice.
    result_notices = add_notice_from_info(result_notices)

    ctx_notices = {"notices": result_notices}
    notice_html = render_to_string(
            'snippets/notice_html.html', ctx_notices,
            context_instance=RequestContext(request))

    return HttpResponse(json.dumps({
                "notice_html": notice_html,
                }), content_type=content_type)

@login_required_ajax
@require_POST
def set_notices_seen(request):
    """Set user's notices seen:

    Arguments:
    - `request`:
    """
    content_type = 'application/json; charset=utf-8'
    username = request.user.username

    unseen_notices = UserNotification.objects.get_user_notifications(username,
                                                                     seen=False)
    for notice in unseen_notices:
        notice.seen = True
        notice.save()

        # mark related user msg as read
        if notice.is_user_message():
            d = notice.user_message_detail_to_dict()
            msg_from = d.get('msg_from')
            UserMessage.objects.update_unread_messages(msg_from, username)

    return HttpResponse(json.dumps({'success': True}), content_type=content_type)

@login_required_ajax
@require_POST
def set_notice_seen_by_id(request):
    """

    Arguments:
    - `request`:
    """
    content_type = 'application/json; charset=utf-8'
    notice_id = request.GET.get('notice_id')

    try:
        notice = UserNotification.objects.get(id=notice_id)
    except UserNotification.DoesNotExist as e:
        logger.error(e)
        return HttpResponse(json.dumps({
                    'error': _(u'Failed')
                    }), status=400, content_type=content_type)

    if not notice.seen:
        notice.seen = True
        notice.save()

    return HttpResponse(json.dumps({'success': True}), content_type=content_type)

@login_required_ajax
@require_POST
def repo_remove(request, repo_id):
    ct = 'application/json; charset=utf-8'
    result = {}

    repo = get_repo(repo_id)
    username = request.user.username
    if is_org_context(request):
        # Remove repo in org context, only (repo owner/org staff) can perform
        # this operation.
        org_id = request.user.org.org_id
        is_org_staff = request.user.org.is_staff
        org_repo_owner = seafile_api.get_org_repo_owner(repo_id)
        if is_org_staff or org_repo_owner == username:
            # Must get related useres before remove the repo
            usernames = get_related_users_by_org_repo(org_id, repo_id)
            seafile_api.remove_repo(repo_id)
            if repo:            # send delete signal only repo is valid
                repo_deleted.send(sender=None,
                                  org_id=org_id,
                                  usernames=usernames,
                                  repo_owner=username,
                                  repo_id=repo_id,
                                  repo_name=repo.name)
            result['success'] = True
            return HttpResponse(json.dumps(result), content_type=ct)
        else:
            result['error'] = _(u'Permission denied.')
            return HttpResponse(json.dumps(result), status=403, content_type=ct)
    else:
        # Remove repo in personal context, only (repo owner) can perform this
        # operation.
        if validate_owner(request, repo_id):
            usernames = get_related_users_by_repo(repo_id)
            seafile_api.remove_repo(repo_id)
            if repo:            # send delete signal only repo is valid
                repo_deleted.send(sender=None,
                                  org_id=-1,
                                  usernames=usernames,
                                  repo_owner=username,
                                  repo_id=repo_id,
                                  repo_name=repo.name)
            result['success'] = True
            return HttpResponse(json.dumps(result), content_type=ct)
        else:
            result['error'] = _(u'Permission denied.')
            return HttpResponse(json.dumps(result), status=403, content_type=ct)

@login_required_ajax
def space_and_traffic(request):
    content_type = 'application/json; charset=utf-8'
    username = request.user.username

    # space & quota calculation
    org = ccnet_threaded_rpc.get_orgs_by_user(username)
    if not org:
        space_quota = seafile_api.get_user_quota(username)
        space_usage = seafile_api.get_user_self_usage(username)
        if CALC_SHARE_USAGE:
            share_quota = seafile_api.get_user_share_quota(username)
            share_usage = seafile_api.get_user_share_usage(username)
        else:
            share_quota = 0
            share_usage = 0
    else:
        org_id = org[0].org_id
        space_quota = seafserv_threaded_rpc.get_org_user_quota(org_id,
                                                               username)
        space_usage = seafserv_threaded_rpc.get_org_user_quota_usage(
            org_id, username)
        share_quota = 0         # no share quota/usage for org account
        share_usage = 0

    rates = {}
    rates['space_quota'] = space_quota
    rates['share_quota'] = share_quota
    total_quota = space_quota + share_quota
    if space_quota > 0:
        rates['space_usage'] = str(float(space_usage) / total_quota * 100) + '%'
    else:                       # no space quota set in config
        rates['space_usage'] = '0%'

    if share_quota > 0:
        rates['share_usage'] = str(float(share_usage) / total_quota * 100) + '%'
    else:                       # no share quota set in config
        rates['share_usage'] = '0%'

    # traffic calculation
    traffic_stat = 0
    if TRAFFIC_STATS_ENABLED:
        # User's network traffic stat in this month
        try:
            stat = get_user_traffic_stat(username)
        except Exception as e:
            logger.error(e)
            stat = None

        if stat:
            traffic_stat = stat['file_view'] + stat['file_download'] + stat['dir_download']

    # payment url, TODO: need to remove from here.
    payment_url = ''
    ENABLE_PAYMENT = getattr(settings, 'ENABLE_PAYMENT', False)
    if ENABLE_PAYMENT:
        if is_org_context(request):
            if request.user.org and bool(request.user.org.is_staff) is True:
                # payment for org admin
                payment_url = reverse('org_plan')
            else:
                # no payment for org members
                ENABLE_PAYMENT = False
        else:
            # payment for personal account
            payment_url = reverse('plan')

    ctx = {
        "org": org,
        "space_quota": space_quota,
        "space_usage": space_usage,
        "share_quota": share_quota,
        "share_usage": share_usage,
        "CALC_SHARE_USAGE": CALC_SHARE_USAGE,
        "show_quota_help": not CALC_SHARE_USAGE,
        "rates": rates,
        "SHOW_TRAFFIC": SHOW_TRAFFIC,
        "TRAFFIC_STATS_ENABLED": TRAFFIC_STATS_ENABLED,
        "traffic_stat": traffic_stat,
        "ENABLE_PAYMENT": ENABLE_PAYMENT,
        "payment_url": payment_url,
    }

    html = render_to_string('snippets/space_and_traffic.html', ctx,
                            context_instance=RequestContext(request))
    return HttpResponse(json.dumps({"html": html}), content_type=content_type)

def get_share_in_repo_list(request, start, limit):
    """List share in repos.
    """
    username = request.user.username
    if is_org_context(request):
        org_id = request.user.org.org_id
        repo_list = seafile_api.get_org_share_in_repo_list(org_id, username,
                                                           -1, -1)
    else:
        repo_list = seafile_api.get_share_in_repo_list(username, -1, -1)

    for repo in repo_list:
        repo.user_perm = seafile_api.check_repo_access_permission(repo.repo_id,
                                                                  username)
    return repo_list

def get_groups_by_user(request):
    """List user groups.
    """
    username = request.user.username
    if is_org_context(request):
        org_id = request.user.org.org_id
        return seaserv.get_org_groups_by_user(org_id, username)
    else:
        return seaserv.get_personal_groups_by_user(username)

def get_group_repos(request, groups):
    """Get repos shared to groups.
    """
    username = request.user.username
    group_repos = []
    if is_org_context(request):
        org_id = request.user.org.org_id
        # For each group I joined...
        for grp in groups:
            # Get group repos, and for each group repos...
            for r_id in seafile_api.get_org_group_repoids(org_id, grp.id):
                # No need to list my own repo
                repo_owner = seafile_api.get_org_repo_owner(r_id)
                if repo_owner == username:
                    continue
                # Convert repo properties due to the different collumns in Repo
                # and SharedRepo
                r = get_repo(r_id)
                if not r:
                    continue
                r.repo_id = r.id
                r.repo_name = r.name
                r.repo_desc = r.desc
                r.last_modified = get_repo_last_modify(r)
                r.share_type = 'group'
                r.user = repo_owner
                r.user_perm = seafile_api.check_repo_access_permission(
                    r_id, username)
                r.group = grp
                group_repos.append(r)
    else:
        # For each group I joined...
        for grp in groups:
            # Get group repos, and for each group repos...
            for r_id in seafile_api.get_group_repoids(grp.id):
                # No need to list my own repo
                repo_owner = seafile_api.get_repo_owner(r_id)
                if repo_owner == username:
                    continue
                # Convert repo properties due to the different collumns in Repo
                # and SharedRepo
                r = get_repo(r_id)
                if not r:
                    continue
                r.repo_id = r.id
                r.repo_name = r.name
                r.repo_desc = r.desc
                r.last_modified = get_repo_last_modify(r)
                r.share_type = 'group'
                r.user = repo_owner
                r.user_perm = seafile_api.check_repo_access_permission(
                    r_id, username)
                r.group = grp
                group_repos.append(r)
    return group_repos

def get_file_uploaded_bytes(request, repo_id):
    """
    For resumable fileupload
    """
    content_type = 'application/json; charset=utf-8'

    parent_dir = request.GET.get('parent_dir')
    file_name = request.GET.get('file_name')

    if not parent_dir or not file_name:
        err_msg = _(u'Argument missing')
        return HttpResponse(json.dumps({"error": err_msg}), status=400,
                            content_type=content_type)

    repo = get_repo(repo_id)
    if not repo:
        err_msg = _(u'Library does not exist')
        return HttpResponse(json.dumps({"error": err_msg}), status=400,
                            content_type=content_type)

    file_path = os.path.join(parent_dir, file_name)
    uploadedBytes = seafile_api.get_upload_tmp_file_offset(repo_id, file_path)
    return HttpResponse(json.dumps({"uploadedBytes": uploadedBytes}),
            content_type=content_type)

@login_required_ajax
def get_file_op_url(request, repo_id):
    """Get file upload/update url for AJAX.
    """
    content_type = 'application/json; charset=utf-8'

    op_type = request.GET.get('op_type') # value can be 'upload', 'update', 'upload-blks', 'update-blks'
    path = request.GET.get('path')
    if not (op_type and path):
        err_msg = _(u'Argument missing')
        return HttpResponse(json.dumps({"error": err_msg}), status=400,
                            content_type=content_type)

    repo = get_repo(repo_id)
    if not repo:
        err_msg = _(u'Library does not exist')
        return HttpResponse(json.dumps({"error": err_msg}), status=400,
                            content_type=content_type)

    # permission checking
    if check_folder_permission(request, repo.id, path) != 'rw':
        err_msg = _(u'Permission denied')
        return HttpResponse(json.dumps({"error": err_msg}), status=403,
                            content_type=content_type)

    username = request.user.username
    if op_type == 'upload':
        if request.user.is_staff and get_system_default_repo_id() == repo.id:
            # Set username to 'system' to let fileserver release permission
            # check.
            username = 'system'

    if op_type.startswith('update'):
        token = seafile_api.get_fileserver_access_token(repo_id, 'dummy',
                                                        op_type, username)
    else:
        token = seafile_api.get_fileserver_access_token(repo_id, 'dummy',
                                                        op_type, username,
                                                        use_onetime=False)

    url = gen_file_upload_url(token, op_type + '-aj')

    return HttpResponse(json.dumps({"url": url}), content_type=content_type)

def get_file_upload_url_ul(request, token):
    """Get file upload url in dir upload link.

    Arguments:
    - `request`:
    - `token`:
    """
    if not request.is_ajax():
        raise Http404

    content_type = 'application/json; charset=utf-8'

    uls = UploadLinkShare.objects.get_valid_upload_link_by_token(token)
    if uls is None:
        return HttpResponse(json.dumps({"error": _("Bad upload link token.")}),
                            status=400, content_type=content_type)

    repo_id = uls.repo_id
    r = request.GET.get('r', '')
    if repo_id != r:            # perm check
        return HttpResponse(json.dumps({"error": _("Bad repo id in upload link.")}),
                            status=403, content_type=content_type)

    acc_token = seafile_api.get_fileserver_access_token(repo_id, 'dummy',
                                                        'upload', '',
                                                        use_onetime=False)
    url = gen_file_upload_url(acc_token, 'upload-aj')
    return HttpResponse(json.dumps({"url": url}), content_type=content_type)

@login_required_ajax
def repo_history_changes(request, repo_id):
    changes = {}
    content_type = 'application/json; charset=utf-8'

    repo = get_repo(repo_id)
    if not repo:
        err_msg = _(u'Library does not exist.')
        return HttpResponse(json.dumps({'error': err_msg}),
                status=400, content_type=content_type)

    # perm check
    if check_repo_access_permission(repo.id, request.user) is None:
        if request.user.is_staff is True:
            pass # Allow system staff to check repo changes
        else:
            err_msg = _(u"Permission denied")
            return HttpResponse(json.dumps({"error": err_msg}), status=403,
                            content_type=content_type)

    username = request.user.username
    try:
        server_crypto = UserOptions.objects.is_server_crypto(username)
    except CryptoOptionNotSetError:
        # Assume server_crypto is ``False`` if this option is not set.
        server_crypto = False

    if repo.encrypted and \
            (repo.enc_version == 1 or (repo.enc_version == 2 and server_crypto)) \
            and not is_passwd_set(repo_id, username):
        err_msg = _(u'Library is encrypted.')
        return HttpResponse(json.dumps({'error': err_msg}),
                            status=403, content_type=content_type)

    commit_id = request.GET.get('commit_id', '')
    if not commit_id:
        err_msg = _(u'Argument missing')
        return HttpResponse(json.dumps({'error': err_msg}),
                            status=400, content_type=content_type)

    changes = get_diff(repo_id, '', commit_id)

    c = get_commit(repo.id, repo.version, commit_id)
    if c.parent_id is None:
        # A commit is a first commit only if it's parent id is None.
        changes['cmt_desc'] = repo.desc
    elif c.second_parent_id is None:
        # Normal commit only has one parent.
        if c.desc.startswith('Changed library'):
            changes['cmt_desc'] = _('Changed library name or description')
    else:
        # A commit is a merge only if it has two parents.
        changes['cmt_desc'] = _('No conflict in the merge.')

    changes['date_time'] = tsstr_sec(c.ctime)

    return HttpResponse(json.dumps(changes), content_type=content_type)

def _create_repo_common(request, repo_name, repo_desc, encryption,
                        uuid, magic_str, encrypted_file_key):
    """Common logic for creating repo.

    Returns:
        newly created repo id. Or ``None`` if error raised.
    """
    username = request.user.username
    try:
        if not encryption:
            if is_org_context(request):
                org_id = request.user.org.org_id
                repo_id = seafile_api.create_org_repo(repo_name, repo_desc,
                                                      username, None, org_id)
            else:
                repo_id = seafile_api.create_repo(repo_name, repo_desc,
                                                  username, None)
        else:
            if is_org_context(request):
                org_id = request.user.org.org_id
                repo_id = seafile_api.create_org_enc_repo(
                    uuid, repo_name, repo_desc, username, magic_str,
                    encrypted_file_key, enc_version=2, org_id=org_id)
            else:
                repo_id = seafile_api.create_enc_repo(
                    uuid, repo_name, repo_desc, username,
                    magic_str, encrypted_file_key, enc_version=2)
    except SearpcError as e:
        logger.error(e)
        repo_id = None

    return repo_id

@login_required_ajax
def repo_create(request):
    '''
    Handle ajax post to create a library.

    '''
    if request.method != 'POST':
        return Http404

    result = {}
    content_type = 'application/json; charset=utf-8'

    if not request.user.permissions.can_add_repo():
        result['error'] = _(u"You do not have permission to create library")
        return HttpResponse(json.dumps(result), status=403,
                            content_type=content_type)

    form = RepoCreateForm(request.POST)
    if not form.is_valid():
        result['error'] = str(form.errors.values()[0])
        return HttpResponseBadRequest(json.dumps(result),
                                      content_type=content_type)

    repo_name = form.cleaned_data['repo_name']
    repo_desc = form.cleaned_data['repo_desc']
    encryption = int(form.cleaned_data['encryption'])

    uuid = form.cleaned_data['uuid']
    magic_str = form.cleaned_data['magic_str']
    encrypted_file_key = form.cleaned_data['encrypted_file_key']

    repo_id = _create_repo_common(request, repo_name, repo_desc, encryption,
                                  uuid, magic_str, encrypted_file_key)
    if repo_id is None:
        result['error'] = _(u"Internal Server Error")
        return HttpResponse(json.dumps(result), status=500,
                            content_type=content_type)

    username = request.user.username
    try:
        default_lib = (int(request.GET.get('default_lib', 0)) == 1)
    except ValueError:
        default_lib = False
    if default_lib:
        UserOptions.objects.set_default_repo(username, repo_id)

    if is_org_context(request):
        org_id = request.user.org.org_id
    else:
        org_id = -1
    repo_created.send(sender=None,
                      org_id=org_id,
                      creator=username,
                      repo_id=repo_id,
                      repo_name=repo_name)
    result = {
        'repo_id': repo_id,
        'repo_name': repo_name,
        'repo_desc': repo_desc,
        'repo_enc': encryption,
    }
    return HttpResponse(json.dumps(result), content_type=content_type)

@login_required_ajax
def public_repo_create(request):
    '''
    Handle ajax post to create public repo.

    '''
    if request.method != 'POST':
        return Http404

    result = {}
    content_type = 'application/json; charset=utf-8'

    if not request.user.permissions.can_add_repo():
        result['error'] = _(u"You do not have permission to create library")
        return HttpResponse(json.dumps(result), status=403,
                            content_type=content_type)

    form = SharedRepoCreateForm(request.POST)
    if not form.is_valid():
        result['error'] = str(form.errors.values()[0])
        return HttpResponseBadRequest(json.dumps(result),
                                      content_type=content_type)

    repo_name = form.cleaned_data['repo_name']
    repo_desc = form.cleaned_data['repo_desc']
    permission = form.cleaned_data['permission']
    encryption = int(form.cleaned_data['encryption'])

    uuid = form.cleaned_data['uuid']
    magic_str = form.cleaned_data['magic_str']
    encrypted_file_key = form.cleaned_data['encrypted_file_key']

    repo_id = _create_repo_common(request, repo_name, repo_desc, encryption,
                                  uuid, magic_str, encrypted_file_key)
    if repo_id is None:
        result['error'] = _(u'Internal Server Error')
        return HttpResponse(json.dumps(result), status=500,
                            content_type=content_type)

    org_id = -1
    if is_org_context(request):
        org_id = request.user.org.org_id
        seaserv.seafserv_threaded_rpc.set_org_inner_pub_repo(
            org_id, repo_id, permission)
    else:
        seafile_api.add_inner_pub_repo(repo_id, permission)

    username = request.user.username
    repo_created.send(sender=None,
                      org_id=org_id,
                      creator=username,
                      repo_id=repo_id,
                      repo_name=repo_name)

    result['success'] = True
    return HttpResponse(json.dumps(result), content_type=content_type)

@login_required_ajax
def events(request):
    events_count = 15
    username = request.user.username
    start = int(request.GET.get('start'))

    if is_org_context(request):
        org_id = request.user.org.org_id
        events, start = get_org_user_events(org_id, username, start, events_count)
    else:
        events, start = get_user_events(username, start, events_count)

    events_more = True if len(events) == events_count else False

    event_groups = group_events_data(events)
    ctx = {'event_groups': event_groups}
    html = render_to_string("snippets/events_body.html", ctx)

    return HttpResponse(json.dumps({'html': html,
                                    'events_more': events_more,
                                    'new_start': start}),
                        content_type='application/json; charset=utf-8')

@login_required_ajax
def ajax_repo_change_basic_info(request, repo_id):
    """Handle post request to change library basic info.
    """
    if request.method != 'POST':
        raise Http404

    content_type = 'application/json; charset=utf-8'
    username = request.user.username

    repo = seafile_api.get_repo(repo_id)
    if not repo:
        raise Http404

    # no settings for virtual repo
    if ENABLE_SUB_LIBRARY and repo.is_virtual:
        raise Http404

    # check permission
    if is_org_context(request):
        repo_owner = seafile_api.get_org_repo_owner(repo.id)
    else:
        repo_owner = seafile_api.get_repo_owner(repo.id)
    is_owner = True if username == repo_owner else False
    if not is_owner:
        raise Http404

    form = RepoSettingForm(request.POST)
    if not form.is_valid():
        return HttpResponse(json.dumps({
                    'error': str(form.errors.values()[0])
                    }), status=400, content_type=content_type)

    repo_name = form.cleaned_data['repo_name']
    days = form.cleaned_data['days']

    # Edit library info (name, descryption).
    if repo.name != repo_name:
        if not edit_repo(repo_id, repo_name, '', username): # set desc as ''
            err_msg = _(u'Failed to edit library information.')
            return HttpResponse(json.dumps({'error': err_msg}),
                                status=500, content_type=content_type)

    # set library history
    if days is not None and config.ENABLE_REPO_HISTORY_SETTING:
        res = set_repo_history_limit(repo_id, days)
        if res != 0:
            return HttpResponse(json.dumps({
                        'error': _(u'Failed to save settings on server')
                        }), status=400, content_type=content_type)

    messages.success(request, _(u'Settings saved.'))
    return HttpResponse(json.dumps({'success': True}),
                        content_type=content_type)

@login_required_ajax
def ajax_repo_transfer_owner(request, repo_id):
    """Handle post request to transfer library owner.
    """
    if request.method != 'POST':
        raise Http404

    content_type = 'application/json; charset=utf-8'
    username = request.user.username

    repo = seafile_api.get_repo(repo_id)
    if not repo:
        raise Http404

    # check permission
    if is_org_context(request):
        repo_owner = seafile_api.get_org_repo_owner(repo.id)
    else:
        repo_owner = seafile_api.get_repo_owner(repo.id)
    is_owner = True if username == repo_owner else False
    if not is_owner:
        raise Http404

    # check POST arg
    repo_owner = request.POST.get('repo_owner', '').lower()
    if not is_valid_username(repo_owner):
        return HttpResponse(json.dumps({
                        'error': _('Username %s is not valid.') % repo_owner,
                        }), status=400, content_type=content_type)

    try:
        User.objects.get(email=repo_owner)
    except User.DoesNotExist:
        return HttpResponse(json.dumps({
                        'error': _('User %s is not found.') % repo_owner,
                        }), status=400, content_type=content_type)

    if is_org_context(request):
        org_id = request.user.org.org_id
        if not seaserv.ccnet_threaded_rpc.org_user_exists(org_id, repo_owner):
            return HttpResponse(json.dumps({
                        'error': _('User %s is not in current organization.') %
                        repo_owner,}), status=400, content_type=content_type)

    if repo_owner and repo_owner != username:
        if is_org_context(request):
            org_id = request.user.org.org_id
            seafile_api.set_org_repo_owner(org_id, repo_id, repo_owner)
        else:
            if ccnet_threaded_rpc.get_orgs_by_user(repo_owner):
                return HttpResponse(json.dumps({
                       'error': _('Can not transfer library to organization user %s.') % repo_owner,
                       }), status=400, content_type=content_type)
            else:
                seafile_api.set_repo_owner(repo_id, repo_owner)

    return HttpResponse(json.dumps({'success': True}), content_type=content_type)

@login_required_ajax
def ajax_repo_change_passwd(request, repo_id):
    """Handle ajax post request to change library password.
    """
    if request.method != 'POST':
        raise Http404

    content_type = 'application/json; charset=utf-8'
    username = request.user.username

    repo = seafile_api.get_repo(repo_id)
    if not repo:
        raise Http404

    # check permission
    if is_org_context(request):
        repo_owner = seafile_api.get_org_repo_owner(repo.id)
    else:
        repo_owner = seafile_api.get_repo_owner(repo.id)
    is_owner = True if username == repo_owner else False
    if not is_owner:
        return HttpResponse(json.dumps({
                    'error': _('Faied to change password, you are not owner.')}),
                    status=400, content_type=content_type)

    old_passwd = request.POST.get('old_passwd', '')
    new_passwd = request.POST.get('new_passwd', '')
    try:
        seafile_api.change_repo_passwd(repo_id, old_passwd, new_passwd, username)
    except SearpcError, e:
        return HttpResponse(json.dumps({
                    'error': e.msg,
                    }), status=400, content_type=content_type)

    messages.success(request, _(u'Successfully updated the password of Library %(repo_name)s.') %
                     {'repo_name': escape(repo.name)})
    return HttpResponse(json.dumps({'success': True}),
                        content_type=content_type)

@login_required_ajax
def get_folder_perm_by_path(request, repo_id):
    """
    Get user/group folder permission by path
    """
    result = {}
    content_type = 'application/json; charset=utf-8'

    if not (is_pro_version() and ENABLE_FOLDER_PERM):
        return HttpResponse(json.dumps({"error": True}),
                            status=403, content_type=content_type)

    path = request.GET.get('path', None)

    if not path:
        return HttpResponse(json.dumps({"error": _('Argument missing')}),
                            status=400, content_type=content_type)

    user_perms = seafile_api.list_folder_user_perm_by_repo(repo_id)
    group_perms = seafile_api.list_folder_group_perm_by_repo(repo_id)
    user_perms.reverse()
    group_perms.reverse()

    user_result_perms = []
    for user_perm in user_perms:
        if path == user_perm.path:
            user_result_perm = {
                "perm": user_perm.permission,
                "user": user_perm.user,
                "user_name": email2nickname(user_perm.user),
            }
            user_result_perms.append(user_result_perm)

    group_result_perms = []
    for group_perm in group_perms:
        if path == group_perm.path:
            group_result_perm = {
                "perm": group_perm.permission,
                "group_id": group_perm.group_id,
                "group_name": get_group(group_perm.group_id).group_name,
            }
            group_result_perms.append(group_result_perm)

    result['user_perms'] = user_result_perms
    result['group_perms'] = group_result_perms

    return HttpResponse(json.dumps(result), content_type=content_type)

@login_required_ajax
def set_user_folder_perm(request, repo_id):
    """
    Add or modify or delete folder permission to a user
    """
    if request.method != 'POST':
        raise Http404

    content_type = 'application/json; charset=utf-8'

    if not (is_pro_version() and ENABLE_FOLDER_PERM):
        return HttpResponse(json.dumps({"error": _(u"Permission denied")}),
                            status=403, content_type=content_type)

    user = request.POST.get('user', None)
    path = request.POST.get('path', None)
    perm = request.POST.get('perm', None)
    op_type = request.POST.get('type', None)

    username = request.user.username

    ## check params
    if not user or not path or not perm or \
        op_type != 'add' and op_type != 'modify' and op_type != 'delete':
        return HttpResponse(json.dumps({"error": _('Argument missing')}),
                            status=400, content_type=content_type)

    if not seafile_api.get_repo(repo_id):
        return HttpResponse(json.dumps({"error": _('Library does not exist')}),
                            status=400, content_type=content_type)

    if is_org_context(request):
        repo_owner = seafile_api.get_org_repo_owner(repo_id)
    else:
        repo_owner = seafile_api.get_repo_owner(repo_id)

    if username != repo_owner:
        return HttpResponse(json.dumps({"error": _('Permission denied')}),
                            status=403, content_type=content_type)

    if perm is not None:
        if perm != 'r' and perm != 'rw':
            return HttpResponse(json.dumps({
                "error": _('Invalid folder permission, should be "rw" or "r"')
                }), status=400, content_type=content_type)

    if not path.startswith('/'):
        return HttpResponse(json.dumps({"error": _('Path should start with "/"')}),
                            status=400, content_type=content_type)

    if path != '/' and path.endswith('/'):
        return HttpResponse(json.dumps({"error": _('Path should not end with "/"')}),
                            status=400, content_type=content_type)

    if seafile_api.get_dir_id_by_path(repo_id, path) is None:
        return HttpResponse(json.dumps({"error": _('Invalid path')}),
                            status=400, content_type=content_type)

    ## add perm for user(s)
    if op_type == 'add':
        return add_user_folder_perm(request, repo_id, user, path, perm)

    if not is_registered_user(user):
        return HttpResponse(json.dumps({"error": _('Invalid user, should be registered')}),
                            status=400, content_type=content_type)

    user_folder_perm = seafile_api.get_folder_user_perm(repo_id, path, user)

    if op_type == 'modify':
        if user_folder_perm and user_folder_perm != perm:
            try:
                seafile_api.set_folder_user_perm(repo_id, path, perm, user)
                send_perm_audit_msg('modify-repo-perm', username, user, repo_id, path, perm)
            except SearpcError as e:
                logger.error(e)
                return HttpResponse(json.dumps({"error": _('Operation failed')}),
                                    status=500, content_type=content_type)
        else:
            return HttpResponse(json.dumps({"error": _('Wrong folder permission')}),
                                status=400, content_type=content_type)

    if op_type == 'delete':
        if user_folder_perm:
            try:
                seafile_api.rm_folder_user_perm(repo_id, path, user)
                send_perm_audit_msg('delete-repo-perm', username, user, repo_id, path, perm)
            except SearpcError as e:
                logger.error(e)
                return HttpResponse(json.dumps({"error": _('Operation failed')}),
                                    status=500, content_type=content_type)
        else:
            return HttpResponse(json.dumps({"error": _('Please add folder permission first')}),
                                status=400, content_type=content_type)

    return HttpResponse(json.dumps({'success': True}), content_type=content_type)

def add_user_folder_perm(request, repo_id, users, path, perm):
    """
    Add folder permission for user(s)
    """
    content_type = 'application/json; charset=utf-8'

    emails = users.split(',')

    success, failed = [], []
    username = request.user.username

    for user in [e.strip() for e in emails if e.strip()]:
        if not is_valid_username(user):
            failed.append(user)
            continue

        if not is_registered_user(user):
            failed.append(user)
            continue

        user_folder_perm = seafile_api.get_folder_user_perm(repo_id, path, user)

        if user_folder_perm:
            # Already add this folder permission
            continue

        try:
            seafile_api.add_folder_user_perm(repo_id, path, perm, user)
            send_perm_audit_msg('add-repo-perm', username, user, repo_id, path, perm)
            success.append({
                'user': user,
                'user_name': email2nickname(user)
                })
        except SearpcError as e:
            logger.error(e)
            failed.append(user)

    if len(success) > 0:
        data = json.dumps({"success": success, "failed": failed})
        return HttpResponse(data, content_type=content_type)
    else:
        data = json.dumps({
            "error": _("Please check the email(s) you entered and the contacts you selected")
            })
        return HttpResponse(data, status=400, content_type=content_type)

@login_required_ajax
def set_group_folder_perm(request, repo_id):
    """
    Add or modify or delete folder permission to a group
    """
    if request.method != 'POST':
        raise Http404

    content_type = 'application/json; charset=utf-8'

    if not (is_pro_version() and ENABLE_FOLDER_PERM):
        return HttpResponse(json.dumps({"error": _(u"Permission denied")}),
                            status=403, content_type=content_type)

    group_id = request.POST.get('group_id', None)
    path = request.POST.get('path', None)
    perm = request.POST.get('perm', None)
    op_type = request.POST.get('type', None)

    username = request.user.username

    if not group_id or not path or not perm or \
        op_type != 'add' and op_type != 'modify' and op_type != 'delete':
        return HttpResponse(json.dumps({"error": _('Argument missing')}),
                            status=400, content_type=content_type)

    ## check params
    if not seafile_api.get_repo(repo_id):
        return HttpResponse(json.dumps({"error": _('Library does not exist')}),
                            status=400, content_type=content_type)

    if is_org_context(request):
        repo_owner = seafile_api.get_org_repo_owner(repo_id)
    else:
        repo_owner = seafile_api.get_repo_owner(repo_id)

    if username != repo_owner:
        return HttpResponse(json.dumps({"error": _('Permission denied')}),
                            status=403, content_type=content_type)

    if perm is not None:
        if perm != 'r' and perm != 'rw':
            return HttpResponse(json.dumps({
                "error": _('Invalid folder permission, should be "rw" or "r"')
                }), status=400, content_type=content_type)

    if not path.startswith('/'):
        return HttpResponse(json.dumps({"error": _('Path should start with "/"')}),
                            status=400, content_type=content_type)

    if path != '/' and path.endswith('/'):
        return HttpResponse(json.dumps({"error": _('Path should not end with "/"')}),
                            status=400, content_type=content_type)

    if seafile_api.get_dir_id_by_path(repo_id, path) is None:
        return HttpResponse(json.dumps({"error": _('Invalid path')}),
                            status=400, content_type=content_type)

    ## add perm for group(s)
    if op_type == 'add':
        return add_group_folder_perm(request, repo_id, group_id, path, perm)

    group_id = int(group_id)
    if not seaserv.get_group(group_id):
        return HttpResponse(json.dumps({"error": _('Invalid group')}),
                            status=400, content_type=content_type)

    group_folder_perm = seafile_api.get_folder_group_perm(repo_id, path, group_id)

    if op_type == 'modify':
        if group_folder_perm and group_folder_perm != perm:
            try:
                seafile_api.set_folder_group_perm(repo_id, path, perm, group_id)
                send_perm_audit_msg('modify-repo-perm', username, group_id, repo_id, path, perm)
            except SearpcError as e:
                logger.error(e)
                return HttpResponse(json.dumps({"error": _('Operation failed')}),
                                    status=500, content_type=content_type)
        else:
            return HttpResponse(json.dumps({"error": _('Wrong folder permission')}),
                                status=400, content_type=content_type)

    if op_type == 'delete':
        if group_folder_perm:
            try:
                seafile_api.rm_folder_group_perm(repo_id, path, group_id)
                send_perm_audit_msg('delete-repo-perm', username, group_id, repo_id, path, perm)
            except SearpcError as e:
                logger.error(e)
                return HttpResponse(json.dumps({"error": _('Operation failed')}),
                                    status=500, content_type=content_type)
        else:
            return HttpResponse(json.dumps({"error": _('Please add folder permission first')}),
                                status=400, content_type=content_type)

    return HttpResponse(json.dumps({'success': True}), content_type=content_type)

def add_group_folder_perm(request, repo_id, group_ids, path, perm):
    """
    Add folder permission for group(s)
    """
    content_type = 'application/json; charset=utf-8'

    group_id_list = group_ids.split(',') # 'user'

    success, failed = [], []
    username = request.user.username

    for group_id in group_id_list:
        group_id = int(group_id)
        if not seaserv.get_group(group_id):
            failed.append(group_id)

        group_folder_perm = seafile_api.get_folder_group_perm(repo_id, path, group_id)

        if group_folder_perm:
            #Already add this folder permission
            continue

        try:
            seafile_api.add_folder_group_perm(repo_id, path, perm, group_id)
            send_perm_audit_msg('add-repo-perm', username, group_id, repo_id, path, perm)
            success.append({
                'group_id': group_id,
                "group_name": get_group(group_id).group_name,
                })
        except SearpcError as e:
            logger.error(e)
            failed.append(group_id)

    if len(success) > 0:
        data = json.dumps({"success": success, "failed": failed})
        return HttpResponse(data, content_type=content_type)
    else:
        data = json.dumps({"error": _("Failed")})
        return HttpResponse(data, status=400, content_type=content_type)

@login_required_ajax
def get_group_basic_info(request, group_id):
    '''
    Get group basic info for group side nav
    '''

    content_type = 'application/json; charset=utf-8'
    result = {}

    group_id_int = int(group_id) # Checked by URL Conf
    group = get_group(group_id_int)
    if not group:
        result["error"] = _('Group does not exist.')
        return HttpResponse(json.dumps(result),
                            status=400, content_type=content_type)

    group.is_staff = is_group_staff(group, request.user)
    if PublicGroup.objects.filter(group_id=group.id):
        group.is_pub = True
    else:
        group.is_pub = False

    mods_available = get_available_mods_by_group(group.id)
    mods_enabled = get_enabled_mods_by_group(group.id)

    return HttpResponse(json.dumps({
        "id": group.id,
        "name": group.group_name,
        "avatar": grp_avatar(group.id, 32),
        "is_staff": group.is_staff,
        "is_pub": group.is_pub,
        "mods_available": mods_available,
        "mods_enabled": mods_enabled,
        }), content_type=content_type)

@login_required_ajax
def toggle_group_modules(request, group_id):

    content_type = 'application/json; charset=utf-8'
    result = {}

    group_id_int = int(group_id) # Checked by URL Conf
    group = get_group(group_id_int)
    if not group:
        result["error"] = _('Group does not exist.')
        return HttpResponse(json.dumps(result),
                            status=400, content_type=content_type)

    group.is_staff = is_group_staff(group, request.user)
    if not group.is_staff:
        result["error"] = _('Permission denied.')
        return HttpResponse(json.dumps(result),
                            status=403, content_type=content_type)

    group_wiki = request.POST.get('group_wiki', '')
    if group_wiki == 'true':
        enable_mod_for_group(group.id, MOD_GROUP_WIKI)
    else:
        disable_mod_for_group(group.id, MOD_GROUP_WIKI)

    return HttpResponse(json.dumps({ "success": True }),
            content_type=content_type)

@login_required_ajax
def toggle_personal_modules(request):

    content_type = 'application/json; charset=utf-8'
    result = {}

    if not request.user.permissions.can_add_repo:
        result["error"] = _('Permission denied.')
        return HttpResponse(json.dumps(result),
                            status=403, content_type=content_type)

    username = request.user.username
    personal_wiki = request.POST.get('personal_wiki', '')
    if personal_wiki == 'true':
        enable_mod_for_user(username, MOD_PERSONAL_WIKI)
    else:
        disable_mod_for_user(username, MOD_PERSONAL_WIKI)

    return HttpResponse(json.dumps({ "success": True }),
            content_type=content_type)

@login_required_ajax
@require_POST
def ajax_unset_inner_pub_repo(request, repo_id):
    """
    Unshare repos in organization.

    """
    content_type = 'application/json; charset=utf-8'
    result = {}

    repo = get_repo(repo_id)
    if not repo:
        result["error"] = _('Library does not exist.')
        return HttpResponse(json.dumps(result),
                            status=400, content_type=content_type)

    perm = request.POST.get('permission', None)
    if perm is None:
        result["error"] = _(u'Argument missing')
        return HttpResponse(json.dumps(result),
                            status=400, content_type=content_type)

    # permission check
    username = request.user.username
    if is_org_context(request):
        org_id = request.user.org.org_id
        repo_owner = seafile_api.get_org_repo_owner(repo.id)
        is_repo_owner = True if repo_owner == username else False
        if not (request.user.org.is_staff or is_repo_owner):
            result["error"] = _('Permission denied.')
            return HttpResponse(json.dumps(result),
                                status=403, content_type=content_type)
    else:
        repo_owner = seafile_api.get_repo_owner(repo.id)
        is_repo_owner = True if repo_owner == username else False
        if not (request.user.is_staff or is_repo_owner):
            result["error"] = _('Permission denied.')
            return HttpResponse(json.dumps(result),
                                status=403, content_type=content_type)

    try:
        if is_org_context(request):
            org_id = request.user.org.org_id
            seaserv.seafserv_threaded_rpc.unset_org_inner_pub_repo(org_id,
                                                                   repo.id)
        else:
            seaserv.unset_inner_pub_repo(repo.id)

            origin_repo_id, origin_path = get_origin_repo_info(repo.id)
            if origin_repo_id is not None:
                perm_repo_id = origin_repo_id
                perm_path = origin_path
            else:
                perm_repo_id = repo.id
                perm_path =  '/'

            send_perm_audit_msg('delete-repo-perm', username, 'all', \
                                perm_repo_id, perm_path, perm)

        return HttpResponse(json.dumps({"success": True}), content_type=content_type)
    except SearpcError:
        return HttpResponse(json.dumps({"error": _('Internal server error')}),
                status=500, content_type=content_type)

@login_required_ajax
<<<<<<< HEAD
def ajax_group_members_import(request, group_id):
    """Import users to group.
    """

    result = {}
    username = request.user.username
    content_type = 'application/json; charset=utf-8'

    group_id = int(group_id)
    try:
        group = seaserv.get_group(group_id)

        if not group:
            result['error'] = 'Group %s not found.' % group_id
            return HttpResponse(json.dumps(result), status=404,
                            content_type=content_type)
        # check permission
        if not is_group_admin_or_owner(group_id, username):
            result['error'] = 'Permission denied.'
            return HttpResponse(json.dumps(result), status=403,
                            content_type=content_type)

    except SearpcError as e:
        logger.error(e)
        result['error'] = 'Internal Server Error'
        return HttpResponse(json.dumps(result), status=500,
                        content_type=content_type)


    # get and convert uploaded file
    uploaded_file = request.FILES['file']
    if uploaded_file.size > 10 * 1024 * 1024:
        result['error'] = _(u'Failed, file is too large')
        return HttpResponse(json.dumps(result), status=403,
                        content_type=content_type)

    try:
        content = uploaded_file.read()
        encoding = chardet.detect(content)['encoding']
        if encoding != 'utf-8':
            content = content.decode(encoding, 'replace').encode('utf-8')

        filestream = StringIO.StringIO(content)
        reader = csv.reader(filestream)
    except Exception as e:
        logger.error(e)
        result['error'] = 'Internal Server Error'
        return HttpResponse(json.dumps(result), status=500,
                        content_type=content_type)

    # prepare email list from uploaded file
    emails_list = []
    for row in reader:
        if not row:
            continue

        email = row[0].strip().lower()
        emails_list.append(email)

    org_id = None
    if is_org_context(request):
        org_id = request.user.org.org_id

    result = {}
    result['failed'] = []
    result['success'] = []
    emails_need_add = []

    # check email validation
    for email in emails_list:
        try:
            User.objects.get(email=email)
        except User.DoesNotExist:
            result['failed'].append({
                'email': email,
                'error_msg': 'User %s not found.' % email
                })
            continue

        if is_group_member(group_id, email):
            result['failed'].append({
                'email': email,
                'error_msg': _(u'User %s is already a group member.') % email
                })
            continue

        # Can only invite organization users to group
        if org_id and not \
            seaserv.ccnet_threaded_rpc.org_user_exists(org_id, email):
            result['failed'].append({
                'email': email,
                'error_msg': _(u'User %s not found in organization.') % email
                })
            continue

        emails_need_add.append(email)

    # Add email to group.
    for email in emails_need_add:
        try:
            seaserv.ccnet_threaded_rpc.group_add_member(group_id,
                username, email)
            member_info = get_group_member_info(request, group_id, email)
            result['success'].append(member_info)
        except SearpcError as e:
            logger.error(e)
            result['failed'].append({
                'email': email,
                'error_msg': 'Internal Server Error'
                })
=======
def ajax_repo_dir_recycle_more(request, repo_id):
    """
    List 'more' repo/dir trash.
    """
    result = {}
    content_type = 'application/json; charset=utf-8'

    repo = seafile_api.get_repo(repo_id)
    if not repo:
        err_msg = 'Library %s not found.' % repo_id
        return HttpResponse(json.dumps({'error': err_msg}),
                            status=404, content_type=content_type)

    path = request.GET.get('path', '/')
    path = '/' if path == '' else path
    if check_folder_permission(request, repo_id, path) != 'rw':
        err_msg = 'Permission denied.'
        return HttpResponse(json.dumps({'error': err_msg}),
                            status=403, content_type=content_type)

    scan_stat = request.GET.get('scan_stat', None)
    try:
        deleted_entries = seafile_api.get_deleted(repo_id, 0, path, scan_stat)
    except SearpcError as e:
        logger.error(e)
        result['error'] = 'Internal server error'
        return HttpResponse(json.dumps(result), status=500,
                        content_type=content_type)

    new_scan_stat = deleted_entries[-1].scan_stat
    trash_more = True if new_scan_stat is not None else False

    more_entries_html = ''
    # since there will always have one 'deleted_entry' to tell scan_stat,
    # so if len of deleted_entries = 1, means have not get any trash dir/file
    # if len of deleted_entries > 1,
    # means have get trash dir/file from current scanned commits
    if len(deleted_entries) > 1:
        deleted_entries = deleted_entries[0:-1]
        for dirent in deleted_entries:
            if stat.S_ISDIR(dirent.mode):
                dirent.is_dir = True
            else:
                dirent.is_dir = False

        # Entries sort by deletion time in descending order.
        deleted_entries.sort(lambda x, y : cmp(y.delete_time,
                                               x.delete_time))
        ctx = {
            'show_recycle_root': True,
            'repo': repo,
            'dir_entries': deleted_entries,
            'dir_path': path,
            'MEDIA_URL': MEDIA_URL
        }

        more_entries_html = render_to_string("snippets/repo_dir_trash_tr.html", ctx)

    result = {
        'html': more_entries_html,
        'trash_more': trash_more,
        'new_scan_stat': new_scan_stat,
    }
>>>>>>> bf26f9c2

    return HttpResponse(json.dumps(result), content_type=content_type)<|MERGE_RESOLUTION|>--- conflicted
+++ resolved
@@ -2731,7 +2731,6 @@
                 status=500, content_type=content_type)
 
 @login_required_ajax
-<<<<<<< HEAD
 def ajax_group_members_import(request, group_id):
     """Import users to group.
     """
@@ -2842,7 +2841,10 @@
                 'email': email,
                 'error_msg': 'Internal Server Error'
                 })
-=======
+
+    return HttpResponse(json.dumps(result), content_type=content_type)
+
+@login_required_ajax
 def ajax_repo_dir_recycle_more(request, repo_id):
     """
     List 'more' repo/dir trash.
@@ -2906,6 +2908,5 @@
         'trash_more': trash_more,
         'new_scan_stat': new_scan_stat,
     }
->>>>>>> bf26f9c2
 
     return HttpResponse(json.dumps(result), content_type=content_type)