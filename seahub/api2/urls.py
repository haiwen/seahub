--- conflicted
+++ resolved
@@ -38,13 +38,11 @@
     url(r'^virtual-repos/$', VirtualRepos.as_view()),
 
     url(r'^groups/$', Groups.as_view()),
-<<<<<<< HEAD
     url(r'^group/(?P<group_id>\d+)/public/$', GroupPublic.as_view()),
     url(r'^group/(?P<group_id>\d+)/manage/$', GroupManage.as_view()),
     
-=======
     url(r'^events/$', EventsView.as_view()),
->>>>>>> 12cfde01
+
     url(r'^html/events/$', ActivityHtml.as_view()),
     url(r'^html/more_events/$', AjaxEvents.as_view(), name="more_events"),
     url(r'^html/repo_history_changes/(?P<repo_id>[-0-9a-f]{36})/$', RepoHistoryChangeHtml.as_view(), name='api_repo_history_changes'),
