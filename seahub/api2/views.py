# encoding: utf-8
import os
import stat
import time
import simplejson as json
from urllib2 import unquote, quote

from rest_framework import parsers
from rest_framework import status
from rest_framework import renderers
from rest_framework.permissions import IsAuthenticated, IsAdminUser
from rest_framework.reverse import reverse
from rest_framework.response import Response
from rest_framework.throttling import AnonRateThrottle, UserRateThrottle
from rest_framework.views import APIView

from django.contrib.sites.models import RequestSite
from django.core.paginator import EmptyPage, InvalidPage
from django.db import IntegrityError
from django.http import HttpResponse, Http404, HttpResponseRedirect
from django.template import Context, loader, RequestContext
from django.template.loader import render_to_string
from django.shortcuts import render_to_response
from django.utils.translation import ugettext as _

from models import Token
from authentication import TokenAuthentication
from serializers import AuthTokenSerializer, AccountSerializer
from utils import is_repo_writable, is_repo_accessible
from seahub.base.accounts import User
from seahub.base.models import FileDiscuss, UserStarredFiles
from seahub.share.models import FileShare
from seahub.views import access_to_repo, validate_owner, is_registered_user, events, group_events_data, get_diff
from seahub.utils import gen_file_get_url, gen_token, gen_file_upload_url, \
    check_filename_with_rename, get_ccnetapplet_root, \
    get_dir_files_last_modified, get_user_events, EMPTY_SHA1, \
    get_ccnet_server_addr_port, string2list, \
    gen_block_get_url
from seahub.utils.star import star_file, unstar_file
import seahub.settings as settings
try:
    from seahub.settings import CLOUD_MODE
except ImportError:
    CLOUD_MODE = False
from seahub.group.forms import MessageForm
from seahub.notifications.models import UserNotification
from seahub.utils.paginator import Paginator
from seahub.group.models import GroupMessage, MessageReply, MessageAttachment
from seahub.group.settings import GROUP_MEMBERS_DEFAULT_DISPLAY
from seahub.group.signals import grpmsg_added, grpmsg_reply_added
from seahub.signals import repo_created
from seahub.group.views import group_check
from seahub.utils import EVENTS_ENABLED, TRAFFIC_STATS_ENABLED, api_convert_desc_link, api_tsstr_sec, get_file_type_and_ext
from seahub.utils.file_types import IMAGE
from seaserv import get_group_repoids, is_repo_owner, get_personal_groups, get_emailusers
from seahub.profile.models import Profile
from seahub.contacts.models import Contact
from seahub.shortcuts import get_first_object_or_none

from pysearpc import SearpcError, SearpcObjEncoder
from seaserv import seafserv_rpc, seafserv_threaded_rpc, server_repo_size, \
    get_personal_groups_by_user, get_session_info, \
    get_group_repos, get_repo, check_permission, get_commits, is_passwd_set,\
    list_personal_repos_by_owner, list_personal_shared_repos, check_quota, \
    list_share_repos, get_group_repos_by_owner, get_group_repoids, list_inner_pub_repos_by_owner,\
    list_inner_pub_repos,remove_share, unshare_group_repo, unset_inner_pub_repo, get_user_quota, \
    get_user_share_usage, get_user_quota_usage, CALC_SHARE_USAGE, get_group, \
    get_commit, get_file_id_by_path
from seaserv import seafile_api
from seaserv import is_personal_repo
from seahub.utils import gen_file_share_link, gen_dir_share_link

json_content_type = 'application/json; charset=utf-8'

# Define custom HTTP status code. 4xx starts from 440, 5xx starts from 520.
HTTP_440_REPO_PASSWD_REQUIRED = 440
HTTP_441_REPO_PASSWD_MAGIC_REQUIRED = 441
HTTP_520_OPERATION_FAILED = 520

class Ping(APIView):
    """
    Returns a simple `pong` message when client calls `api2/ping/`.
    For example:
    	curl http://127.0.0.1:8000/api2/ping/
    """
    def get(self, request, format=None):
        return Response('pong')

    def head(self, request, format=None):
        return Response(headers={'foo': 'bar',})

class AuthPing(APIView):
    """
    Returns a simple `pong` message when client provided an auth token.
    For example:
    	curl -H "Authorization: Token 9944b09199c62bcf9418ad846dd0e4bbdfc6ee4b" http://127.0.0.1:8000/api2/auth/ping/
    """
    authentication_classes = (TokenAuthentication, )
    permission_classes = (IsAuthenticated,)

    def get(self, request, format=None):
        return Response('pong')

class ObtainAuthToken(APIView):
    """
    Returns auth token if username and password are valid.
    For example:
    	curl -d "username=foo@example.com&password=123456" http://127.0.0.1:8000/api2/auth-token/
    """
    throttle_classes = (AnonRateThrottle, )
    permission_classes = ()
    parser_classes = (parsers.FormParser, parsers.MultiPartParser, parsers.JSONParser,)
    renderer_classes = (renderers.JSONRenderer,)
    model = Token

    def post(self, request):
        serializer = AuthTokenSerializer(data=request.DATA)
        if serializer.is_valid():
            token, created = Token.objects.get_or_create(user=serializer.object['user'].username)
            return Response({'token': token.key})

        return Response(serializer.errors, status=status.HTTP_400_BAD_REQUEST)

def api_error(code, msg):
    err_resp = {'error_msg': msg}
    return Response(err_resp, status=code)

class Accounts(APIView):
    """List all accounts.
    Administator permission is required.
    """
    authentication_classes = (TokenAuthentication, )
    permission_classes = (IsAdminUser, )
    throttle_classes = (UserRateThrottle, )

    def get(self, request, format=None):
        # list accounts
        start = int(request.GET.get('start', '0'))
        limit = int(request.GET.get('limit', '100'))
        accounts = get_emailusers(start, limit)

        accounts_json = []
        for account in accounts:
            accounts_json.append({'email': account.email})

        return Response(accounts_json)

class Account(APIView):
    """Query/Add/Delete a specific account.
    Administator permission is required.
    """
    authentication_classes = (TokenAuthentication, )
    permission_classes = (IsAdminUser, )
    throttle_classes = (UserRateThrottle, )

    def get(self, request, email, format=None):
        # query account info
        try:
            user = User.objects.get(email=email)
        except User.DoesNotExist:
            return api_error(status.HTTP_404_NOT_FOUND, 'User not found.')
        
        info = {}
        info['email'] = user.email
        info['id'] = user.id
        info['is_staff'] = user.is_staff
        info['is_active'] = user.is_active
        info['create_time'] = user.ctime

        info['total'] = get_user_quota(email)
        if CALC_SHARE_USAGE:
            my_usage = get_user_quota_usage(email)
            share_usage = get_user_share_usage(email)
            info['usage'] = my_usage + share_usage
        else:
            info['usage'] = get_user_quota_usage(email)

        return Response(info)

    def put(self, request, email, format=None):
        # create or update account
        copy = request.DATA.copy()
        copy.update({'email': email})
        serializer = AccountSerializer(data=copy)
        if serializer.is_valid():
            try:
                User.objects.get(email=serializer.object['email'])
                update = True
            except User.DoesNotExist:
                update = False

            user = User.objects.create_user(serializer.object['email'],
                                            serializer.object['password'],
                                            serializer.object['is_staff'],
                                            serializer.object['is_active'])

            if update:
                resp = Response('success')
            else:
                resp = Response('success', status=status.HTTP_201_CREATED)
                resp['Location'] = reverse('api2-account', args=[email])
            return resp
        else:
            return api_error(status.HTTP_400_BAD_REQUEST, serializer.errors)

    def delete(self, request, email, format=None):
        # delete account
        try:
            user = User.objects.get(email=email)
            user.delete()
            return Response("success")
        except User.DoesNotExist:
            resp = Response("success", status=status.HTTP_202_ACCEPTED)
            return resp

class AccountInfo(APIView):
    """ Show account info.
    """
    authentication_classes = (TokenAuthentication, )
    permission_classes = (IsAuthenticated,)
    throttle_classes = (UserRateThrottle, )

    def get(self, request, format=None):
        info = {}
        email = request.user.username
        info['email'] = email
        info['total'] = get_user_quota(email)

        if CALC_SHARE_USAGE:
            my_usage = get_user_quota_usage(email)
            share_usage = get_user_share_usage(email)
            info['usage'] = my_usage + share_usage
        else:
            info['usage'] = get_user_quota_usage(email)

        return Response(info)

def calculate_repo_info(repo_list, username):
    """
    Get some info for repo.

    """
    for repo in repo_list:
        commit = get_commits(repo.id, 0, 1)[0]
        if not commit:
            continue
        repo.latest_modify = commit.ctime
        repo.root = commit.root_id
        repo.size = server_repo_size(repo.id)

def repo_download_info(request, repo_id):
    repo = get_repo(repo_id)
    if not repo:
        return api_error(status.HTTP_404_NOT_FOUND, 'Repo not found.')

    # generate download url for client
    ccnet_applet_root = get_ccnetapplet_root()
    relay_id = get_session_info().id
    addr, port = get_ccnet_server_addr_port ()
    email = request.user.username
    token = seafserv_threaded_rpc.generate_repo_token(repo_id,
                                                      request.user.username)
    repo_name = repo.name
    enc = 1 if repo.encrypted else ''
    magic = repo.magic if repo.encrypted else ''
    random_key = repo.random_key if repo.random_key else ''
    enc_version = repo.enc_version

    info_json = {
        'relay_id': relay_id,
        'relay_addr': addr,
        'relay_port': port,
        'email': email,
        'token': token,
        'repo_id': repo_id,
        'repo_name': repo_name,
        'encrypted': enc,
        'enc_version': enc_version,
        'magic': magic,
        'random_key': random_key
        }
    return Response(info_json)


class Repos(APIView):
    authentication_classes = (TokenAuthentication, )
    permission_classes = (IsAuthenticated,)
    throttle_classes = (UserRateThrottle, )

    def get(self, request, format=None):
        email = request.user.username
        repos_json = []

        owned_repos = list_personal_repos_by_owner(email)
        calculate_repo_info(owned_repos, email)
        owned_repos.sort(lambda x, y: cmp(y.latest_modify, x.latest_modify))
        for r in owned_repos:
            if r.is_virtual:
                continue        # No need to list virtual libraries
            repo = {
                "type":"repo",
                "id":r.id,
                "owner":email,
                "name":r.name,
                "desc":r.desc,
                "mtime":r.latest_modify,
                "root":r.root,
                "size":r.size,
                "encrypted":r.encrypted,
                "permission": 'rw', # Always have read-write permission to owned repo
                }
            if r.encrypted:
                repo["enc_version"] = r.enc_version
                repo["magic"] = r.magic
                repo["random_key"] = r.random_key
            repos_json.append(repo)

        shared_repos = seafile_api.get_share_in_repo_list(email, -1, -1)
        for r in shared_repos:
            commit = get_commits(r.repo_id, 0, 1)[0]
            if not commit:
                continue
            r.latest_modify = commit.ctime
            r.root = commit.root_id
            r.size = server_repo_size(r.repo_id)
            r.password_need = is_passwd_set(r.repo_id, email)
            r.permission = check_permission(r.repo_id, email)
            repo = {
                "type":"srepo",
                "id":r.repo_id,
                "owner":r.user,
                "name":r.repo_name,
                "desc":r.repo_desc,
                "mtime":r.latest_modify,
                "root":r.root,
                "size":r.size,
                "encrypted":r.encrypted,
                "permission": r.permission,
                }
            if r.encrypted:
                repo["enc_version"] = r.enc_version
                repo["magic"] = r.magic
                repo["random_key"] = r.random_key
            repos_json.append(repo)

        groups = get_personal_groups_by_user(email)
        for group in groups:
            g_repos = get_group_repos(group.id, email)
            calculate_repo_info (g_repos, email)
            g_repos.sort(lambda x, y: cmp(y.latest_modify, x.latest_modify))
            for r in g_repos:
                repo = {
                    "type":"grepo",
                    "id":r.id,
                    "owner":group.group_name,
                    "groupid":group.id,
                    "name":r.name,
                    "desc":r.desc,
                    "mtime":r.latest_modify,
                    "root":r.root,
                    "size":r.size,
                    "encrypted":r.encrypted,
                    "permission": check_permission(r.id, email),
                    }
                if r.encrypted:
                    repo["enc_version"] = r.enc_version
                    repo["magic"] = r.magic
                    repo["random_key"] = r.random_key
                repos_json.append(repo)

        if not CLOUD_MODE:
            public_repos = list_inner_pub_repos(email)
            for r in public_repos:
                commit = get_commits(r.repo_id, 0, 1)[0]
                if not commit:
                    continue
                r.root = commit.root_id
                r.size = server_repo_size(r.repo_id)
                repo = {
                    "type": "grepo",
                    "id": r.repo_id,
                    "name": r.repo_name,
                    "desc": r.repo_desc,
                    "owner": "Organization",
                    "mtime": r.last_modified,
                    "root": r.root,
                    "size": r.size,
                    "encrypted": r.encrypted,
                    "permission": r.permission,
                    }
                if r.encrypted:
                    repo["enc_version"] = commit.enc_version
                    repo["magic"] = commit.magic
                    repo["random_key"] = commit.random_key
                repos_json.append(repo)

        return Response(repos_json)

    def post(self, request, format=None):
        username = request.user.username
        repo_name = request.POST.get("name", None)
        repo_desc= request.POST.get("desc", 'new repo')
        passwd = request.POST.get("passwd")
        if not repo_name:
            return api_error(status.HTTP_400_BAD_REQUEST, \
                    'Library name is required.')

        # create a repo
        try:
            repo_id = seafserv_threaded_rpc.create_repo(repo_name, repo_desc,
                                                        username, passwd)
        except:
            return api_error(HTTP_520_OPERATION_FAILED, \
                    'Failed to create library.')
        if not repo_id:
            return api_error(HTTP_520_OPERATION_FAILED, \
                    'Failed to create library.')
        else:
            repo_created.send(sender=None,
                              org_id=-1,
                              creator=username,
                              repo_id=repo_id,
                              repo_name=repo_name)
            resp = repo_download_info(request, repo_id)


            # FIXME: according to the HTTP spec, need to return 201 code and
            # with a corresponding location header 
            # resp['Location'] = reverse('api2-repo', args=[repo_id])

            return resp


def can_access_repo(request, repo_id):
    if not check_permission(repo_id, request.user.username):
        return False
    return True

def set_repo_password(request, repo, password):
    assert password, 'password must not be none'

    try:
        seafserv_threaded_rpc.set_passwd(repo.id, request.user.username, password)
    except SearpcError, e:
        if e.msg == 'Bad arguments':
            return api_error(status.HTTP_400_BAD_REQUEST, e.msg)
        elif e.msg == 'Repo is not encrypted':
            return api_error(status.HTTP_409_CONFLICT, e.msg)
        elif e.msg == 'Incorrect password':
            return api_error(status.HTTP_400_BAD_REQUEST, e.msg)
        elif e.msg == 'Internal server error':
            return api_error(status.HTTP_500_INTERNAL_SERVER_ERROR, e.msg)
        else:
            return api_error(status.HTTP_500_INTERNAL_SERVER_ERROR, e.msg)

def check_set_repo_password(request, repo):
    if not can_access_repo(request, repo.id):
        return api_error(status.HTTP_403_FORBIDDEN, 'Forbid to access this repo.')

    password_set = False
    if repo.encrypted:
        try:
            ret = seafserv_rpc.is_passwd_set(repo.id, request.user.username)
            if ret == 1:
                password_set = True
        except SearpcError, e:
            return api_error(status.HTTP_500_INTERNAL_SERVER_ERROR,
                             "SearpcError:" + e.msg)

        if not password_set:
            password = request.REQUEST.get('password', default=None)
            if not password:
                return api_error(HTTP_440_REPO_PASSWD_REQUIRED,
                                 'Repo password is needed.')

            return set_repo_password(request, repo, password)


def check_repo_access_permission(request, repo):
    if not can_access_repo(request, repo.id):
        return api_error(status.HTTP_403_FORBIDDEN, 'Forbid to access this repo.')


class Repo(APIView):
    authentication_classes = (TokenAuthentication, )
    permission_classes = (IsAuthenticated, )
    throttle_classes = (UserRateThrottle, )

    def get(self, request, repo_id, format=None):
        repo = get_repo(repo_id)
        if not repo:
            return api_error(status.HTTP_404_NOT_FOUND, 'Repo not found.')

        username = request.user.username
        if not is_repo_accessible(repo.id, username):
            return api_error(status.HTTP_403_FORBIDDEN,
                             'You do not have permission to get repo.')

        # check whether user is repo owner
        if validate_owner(request, repo_id):
            owner = "self"
        else:
            owner = "share"

        last_commit = get_commits(repo.id, 0, 1)[0]
        repo.latest_modify = last_commit.ctime if last_commit else None

        # query repo infomation
        repo.size = seafserv_threaded_rpc.server_repo_size(repo_id)
        current_commit = get_commits(repo_id, 0, 1)[0]
        root_id = current_commit.root_id if current_commit else None

        repo_json = {
            "type":"repo",
            "id":repo.id,
            "owner":owner,
            "name":repo.name,
            "desc":repo.desc,
            "mtime":repo.latest_modify,
            "size":repo.size,
            "encrypted":repo.encrypted,
            "root":root_id,
            "permission": check_permission(repo.id, username),
            }
        if repo.encrypted:
            repo_json["enc_version"] = repo.enc_version
            repo_json["magic"] = repo.magic
            repo_json["random_key"] = repo.random_key

        return Response(repo_json)

    def post(self, request, repo_id, format=None):
        repo = get_repo(repo_id)
        if not repo:
            return api_error(status.HTTP_404_NOT_FOUND, 'Repo not found.')

        op = request.GET.get('op', 'setpassword')
        if op == 'checkpassword':
            magic = request.REQUEST.get('magic', default=None)
            if not magic:
                return api_error(HTTP_441_REPO_PASSWD_MAGIC_REQUIRED,
                                 'Repo password magic is needed.')
            resp = check_repo_access_permission(request, repo)
            if resp:
                return resp
            try:
                seafile_api.check_passwd(repo.id, magic)
            except SearpcError, e:
                return api_error(status.HTTP_500_INTERNAL_SERVER_ERROR,
                                 "SearpcError:" + e.msg)
            return Response("success")
        elif op == 'setpassword':
            resp = check_set_repo_password(request, repo)
            if resp:
                return resp
            return Response("success")

        return Response("unsupported operation")

    def delete(self, request, repo_id, format=None):
        username = request.user.username
        repo = seafile_api.get_repo(repo_id)
        if not repo:
            return api_error(status.HTTP_400_BAD_REQUEST, \
                    'Library does not exist.')

        if not seafile_api.is_repo_owner(username, repo_id):
            return api_error(status.HTTP_403_FORBIDDEN, \
                    'Only library owner can perform this operation.')

        seafile_api.remove_repo(repo_id)
        return Response('success', status=status.HTTP_200_OK)

class RepoHistory(APIView):
    authentication_classes = (TokenAuthentication, )
    permission_classes = (IsAuthenticated,)
    throttle_classes = (UserRateThrottle, )

    def get(self, request, repo_id, format=None):
        try:
            current_page = int(request.GET.get('page', '1'))
            per_page = int(request.GET.get('per_page', '25'))
        except ValueError:
            current_page = 1
            per_page = 25

        commits_all = get_commits(repo_id, per_page * (current_page -1), per_page + 1)
        commits = commits_all[:per_page]

        if len(commits_all) == per_page + 1:
            page_next = True
        else:
            page_next = False

        return HttpResponse(json.dumps({"commits": commits, "page_next": page_next}, cls=SearpcObjEncoder), status=200, content_type=json_content_type)

class DownloadRepo(APIView):
    authentication_classes = (TokenAuthentication, )
    permission_classes = (IsAuthenticated, )
    throttle_classes = (UserRateThrottle, )

    def get(self, request, repo_id, format=None):
        username = request.user.username
        if not is_repo_accessible(repo_id, username):
            return api_error(status.HTTP_403_FORBIDDEN,
                             'You do not have permission to get repo.')
            
        return repo_download_info(request, repo_id)

class UploadLinkView(APIView):
    authentication_classes = (TokenAuthentication, )
    permission_classes = (IsAuthenticated, )
    throttle_classes = (UserRateThrottle, )

    def get(self, request, repo_id, format=None):
        if check_permission(repo_id, request.user.username) != 'rw':
            return api_error(status.HTTP_403_FORBIDDEN, "Can not access repo")

        if check_quota(repo_id) < 0:
            return api_error(HTTP_520_OPERATION_FAILED, 'Above quota')

        token = seafserv_rpc.web_get_access_token(repo_id,
                                                  'dummy',
                                                  'upload',
                                                  request.user.username)
        url = gen_file_upload_url(token, 'upload-api')
        return Response(url)

class UpdateLinkView(APIView):
    authentication_classes = (TokenAuthentication, )
    permission_classes = (IsAuthenticated, )
    throttle_classes = (UserRateThrottle, )

    def get(self, request, repo_id, format=None):
        if check_permission(repo_id, request.user.username) != 'rw':
            return api_error(status.HTTP_403_FORBIDDEN, "Can not access repo")

        if check_quota(repo_id) < 0:
            return api_error(HTTP_520_OPERATION_FAILED, 'Above quota')

        token = seafserv_rpc.web_get_access_token(repo_id,
                                                  'dummy',
                                                  'update',
                                                  request.user.username)
        url = gen_file_upload_url(token, 'update-api')
        return Response(url)

class UploadBlksLinkView(APIView):
    authentication_classes = (TokenAuthentication, )
    permission_classes = (IsAuthenticated, )
    throttle_classes = (UserRateThrottle, )

    def get(self, request, repo_id, format=None):
        if check_permission(repo_id, request.user.username) != 'rw':
            return api_error(status.HTTP_403_FORBIDDEN, "Can not access repo")

        if check_quota(repo_id) < 0:
            return api_error(HTTP_520_OPERATION_FAILED, 'Above quota')

        token = seafserv_rpc.web_get_access_token(repo_id,
                                                  'dummy',
                                                  'upload-blks',
                                                  request.user.username)
        url = gen_file_upload_url(token, 'upload-blks-api')
        return Response(url)

class UpdateBlksLinkView(APIView):
    authentication_classes = (TokenAuthentication, )
    permission_classes = (IsAuthenticated, )
    throttle_classes = (UserRateThrottle, )

    def get(self, request, repo_id, format=None):
        if check_permission(repo_id, request.user.username) != 'rw':
            return api_error(status.HTTP_403_FORBIDDEN, "Can not access repo")

        if check_quota(repo_id) < 0:
            return api_error(HTTP_520_OPERATION_FAILED, 'Above quota')

        token = seafserv_rpc.web_get_access_token(repo_id,
                                                  'dummy',
                                                  'update-blks',
                                                  request.user.username)
        url = gen_file_upload_url(token, 'update-blks-api')
        return Response(url)


def get_file_size (id):
    size = seafserv_threaded_rpc.get_file_size(id)
    return size if size else 0

def get_dir_entrys_by_id(request, repo_id, path, dir_id):
    try:
        dirs = seafile_api.list_dir_by_dir_id(dir_id)
    except SearpcError, e:
        return api_error(HTTP_520_OPERATION_FAILED,
                         "Failed to list dir.")

    mtimes = get_dir_files_last_modified (repo_id, path, dir_id)

    dir_list, file_list = [], []
    for dirent in dirs:
        dtype = "file"
        entry={}
        if stat.S_ISDIR(dirent.mode):
            dtype = "dir"
        else:
            try:
                entry["size"] = get_file_size(dirent.obj_id)
            except Exception, e:
                entry["size"]=0

        entry["type"]=dtype
        entry["name"]=dirent.obj_name
        entry["id"]=dirent.obj_id
        entry["mtime"]=mtimes.get(dirent.obj_name, None)
        if dtype == 'dir':
            dir_list.append(entry)
        else:
            file_list.append(entry)


    dir_list.sort(lambda x, y : cmp(x['name'].lower(),y['name'].lower()))
    file_list.sort(lambda x, y : cmp(x['name'].lower(),y['name'].lower()))
    dentrys = dir_list + file_list

    response = HttpResponse(json.dumps(dentrys), status=200,
                            content_type=json_content_type)
    response["oid"] = dir_id
    return response

def get_shared_link(request, repo_id, path):
    l = FileShare.objects.filter(repo_id=repo_id).filter(\
        username=request.user.username).filter(path=path)
    token = None
    if len(l) > 0:
        fileshare = l[0]
        token = fileshare.token
    else:
        token = gen_token(max_length=10)

        fs = FileShare()
        fs.username = request.user.username
        fs.repo_id = repo_id
        fs.path = path
        fs.token = token

        try:
            fs.save()
        except IntegrityError, e:
            return api_error(status.HTTP_500_INTERNAL_SERVER_ERROR, e.msg)

    http_or_https = request.is_secure() and 'https' or 'http'
    domain = RequestSite(request).domain
    file_shared_link = '%s://%s%sf/%s/' % (http_or_https, domain,
                                           settings.SITE_ROOT, token)
    return Response(file_shared_link)

def get_repo_file(request, repo_id, file_id, file_name, op):
    if op == 'download':
        token = seafserv_rpc.web_get_access_token(repo_id, file_id,
                                                  op, request.user.username)
        redirect_url = gen_file_get_url(token, file_name)
        response = HttpResponse(json.dumps(redirect_url), status=200,
                                content_type=json_content_type)
        response["oid"] = file_id
        return response

    if op == 'downloadblks':
        blklist = []
        encrypted = False
        enc_version = 0
        if file_id != EMPTY_SHA1:
            try:
                blks = seafile_api.list_file_by_file_id(file_id)
                blklist = blks.split('\n')
            except SearpcError, e:
                return api_error(HTTP_520_OPERATION_FAILED,
                                 'Failed to get file block list')
        blklist = [i for i in blklist if len(i) == 40]
        if len(blklist) > 0:
            repo = get_repo(repo_id)
            encrypted = repo.encrypted
            enc_version = repo.enc_version
        token = seafserv_rpc.web_get_access_token(repo_id, file_id,
                                                  op, request.user.username)
        url = gen_block_get_url(token, None)
        res = {
            'blklist':blklist,
            'url':url,
            'encrypted':encrypted,
            'enc_version': enc_version,
            }
        response = HttpResponse(json.dumps(res), status=200,
                                content_type=json_content_type)
        response["oid"] = file_id
        return response

    if op == 'sharelink':
        path = request.GET.get('p', None)
        assert path, 'path must be passed in the url'
        return get_shared_link(request, repo_id, path)

def reloaddir(request, repo_id, parent_dir):
    current_commit = get_commits(repo_id, 0, 1)[0]
    if not current_commit:
        return api_error(status.HTTP_500_INTERNAL_SERVER_ERROR,
                         'Failed to get current commit of repo %s.' % repo_id)

    try:
        dir_id = seafserv_threaded_rpc.get_dirid_by_path(current_commit.id,
                                                         parent_dir.encode('utf-8'))
    except SearpcError, e:
        return api_error(HTTP_520_OPERATION_FAILED,
                         "Failed to get dir id by path")

    if not dir_id:
        return api_error(status.HTTP_404_NOT_FOUND, "Path does not exist")

    return get_dir_entrys_by_id(request, repo_id, parent_dir, dir_id)

def reloaddir_if_neccessary (request, repo_id, parent_dir):

    reload_dir = False
    s = request.GET.get('reloaddir', None)
    if s and s.lower() == 'true':
        reload_dir = True

    if not reload_dir:
        return Response('success')

    return reloaddir(request, repo_id, parent_dir)

# deprecated
class OpDeleteView(APIView):
    """
    Delete a file.
    """
    authentication_classes = (TokenAuthentication, )
    permission_classes = (IsAuthenticated, )

    def post(self, request, repo_id, format=None):
        repo = get_repo(repo_id)
        if not repo:
            return api_error(status.HTTP_404_NOT_FOUND, 'Repo not found.')

        username = request.user.username
        if not is_repo_writable(repo.id, username):
            return api_error(status.HTTP_403_FORBIDDEN,
                             'You do not have permission to delete file.')

        resp = check_repo_access_permission(request, repo)
        if resp:
            return resp

        parent_dir = request.GET.get('p', '/')
        file_names = request.POST.get("file_names")

        if not parent_dir or not file_names:
            return api_error(status.HTTP_404_NOT_FOUND,
                             'File or directory not found.')

        for file_name in file_names.split(':'):
            file_name = unquote(file_name.encode('utf-8'))
            try:
                seafserv_threaded_rpc.del_file(repo_id, parent_dir,
                                               file_name, username)
            except SearpcError,e:
                return api_error(HTTP_520_OPERATION_FAILED,
                                 "Failed to delete file.")

        return reloaddir_if_neccessary (request, repo_id, parent_dir)

def append_starred_files(array, files):
    for f in files:
        sfile = {'org' : f.org_id,
                 'repo' : f.repo.id,
                 'path' : f.path,
                 'mtime' : f.last_modified,
                 'dir' : f.is_dir,
                 'size' : f.size
                 }
        array.append(sfile)

def api_starred_files(request):
    starred_files = []
    personal_files = UserStarredFiles.objects.get_starred_files_by_username(
        request.user.username)
    append_starred_files (starred_files, personal_files)
    return Response(starred_files)

class StarredFileView(APIView):
    """
    Support uniform interface for starred file operation,
    including add/delete/list starred files.
    """

    authentication_classes = (TokenAuthentication, )
    permission_classes = (IsAuthenticated,)
    throttle_classes = (UserRateThrottle, )

    def get(self, request, format=None):
        # list starred files
        return api_starred_files(request)

    def post(self, request, format=None):
        # add starred file
        repo_id = request.POST.get('repo_id', '')
        path = unquote(request.POST.get('p', '').encode('utf-8'))
        if not (repo_id and path):
            return api_error(status.HTTP_400_BAD_REQUEST,
                             'Repo_id or path is missing.')

        if path[-1] == '/':     # Should not contain '/' at the end of path.
            return api_error(status.HTTP_400_BAD_REQUEST, 'Invalid file path.')

        star_file(request.user.username, repo_id, path, is_dir=False,
                  org_id=-1)

        resp = Response('success', status=status.HTTP_201_CREATED)
        resp['Location'] = reverse('starredfiles')

        return resp

    def delete(self, request, format=None):
        # remove starred file
        repo_id = request.GET.get('repo_id', '')
        path = request.GET.get('p', '')
        if not (repo_id and path):
            return api_error(status.HTTP_400_BAD_REQUEST,
                             'Repo_id or path is missing.')

        if path[-1] == '/':     # Should not contain '/' at the end of path.
            return api_error(status.HTTP_400_BAD_REQUEST, 'Invalid file path.')

        unstar_file(request.user.username, repo_id, path)
        return Response('success', status=status.HTTP_200_OK)

class FileView(APIView):
    """
    Support uniform interface for file related operations,
    including create/delete/rename/view, etc.
    """

    authentication_classes = (TokenAuthentication, )
    permission_classes = (IsAuthenticated, )
    throttle_classes = (UserRateThrottle, )

    def get(self, request, repo_id, format=None):
        # view file
        repo = get_repo(repo_id)
        if not repo:
            return api_error(status.HTTP_404_NOT_FOUND, 'Repo not found.')

        resp = check_repo_access_permission(request, repo)
        if resp:
            return resp

        path = request.GET.get('p', None)
        if not path:
            return api_error(status.HTTP_400_BAD_REQUEST, 'Path is missing.')
        file_name = os.path.basename(path)

        file_id = None
        try:
            file_id = seafserv_threaded_rpc.get_file_id_by_path(repo_id,
                                                             path.encode('utf-8'))
        except SearpcError, e:
            return api_error(HTTP_520_OPERATION_FAILED,
                             "Failed to get file id by path.")

        if not file_id:
            return api_error(status.HTTP_404_NOT_FOUND, "File not found")

        op = request.GET.get('op', 'download')
        return get_repo_file(request, repo_id, file_id, file_name, op)

    def post(self, request, repo_id, format=None):
        # rename, move or create file
        repo = get_repo(repo_id)
        if not repo:
            return api_error(status.HTTP_404_NOT_FOUND, 'Repo not found.')

        resp = check_repo_access_permission(request, repo)
        if resp:
            return resp

        path = request.GET.get('p', '')
        if not path or path[0] != '/':
            return api_error(status.HTTP_400_BAD_REQUEST,
                             'Path is missing or invalid.')

        username = request.user.username        
        operation = request.POST.get('operation', '')
        if operation.lower() == 'rename':
            if not is_repo_writable(repo.id, username):
                return api_error(status.HTTP_403_FORBIDDEN,
                                 'You do not have permission to rename file.')

            newname = request.POST.get('newname', '')
            if not newname:
                return api_error(status.HTTP_400_BAD_REQUEST,
                                 'Newname is missing')
            newname = unquote(newname.encode('utf-8'))
            if len(newname) > settings.MAX_UPLOAD_FILE_NAME_LEN:
                return api_error(status.HTTP_400_BAD_REQUEST, 'Newname too long')

            parent_dir = os.path.dirname(path)
            parent_dir_utf8 = parent_dir.encode('utf-8')
            oldname = os.path.basename(path)
            oldname_utf8 = oldname.encode('utf-8')
            if oldname == newname:
                return api_error(status.HTTP_409_CONFLICT,
                                 'The new name is the same to the old')

            newname = check_filename_with_rename(repo_id, parent_dir, newname)
            newname_utf8 = newname.encode('utf-8')
            try:
                seafserv_threaded_rpc.rename_file (repo_id, parent_dir_utf8,
                                                   oldname_utf8, newname,
                                                   username)
            except SearpcError,e:
                return api_error(HTTP_520_OPERATION_FAILED,
                                 "Failed to rename file: %s" % e)

            if request.GET.get('reloaddir', '').lower() == 'true':
                return reloaddir(request, repo_id, parent_dir)
            else:
                resp = Response('success', status=status.HTTP_301_MOVED_PERMANENTLY)
                uri = reverse('FileView', args=[repo_id], request=request)
                resp['Location'] = uri + '?p=' + quote(parent_dir_utf8) + quote(newname_utf8)
                return resp

        elif operation.lower() == 'move':
            if not is_repo_writable(repo.id, username):
                return api_error(status.HTTP_403_FORBIDDEN,
                                 'You do not have permission to move file.')
            
            src_dir = os.path.dirname(path)
            src_dir_utf8 = src_dir.encode('utf-8')
            src_repo_id = repo_id
            dst_repo_id = request.POST.get('dst_repo', '')
            dst_dir = request.POST.get('dst_dir', '')
            dst_dir_utf8 = dst_dir.encode('utf-8')
            if dst_dir[-1] != '/': # Append '/' to the end of directory if necessary
                dst_dir += '/'
            # obj_names   = request.POST.get('obj_names', '')

            if not (dst_repo_id and dst_dir):
                return api_error(status.HTTP_400_BAD_REQUEST, 'Missing arguments.')

            if src_repo_id == dst_repo_id and src_dir == dst_dir:
                return Response('success', status=status.HTTP_200_OK)

            # names = obj_names.split(':')
            # names = map(lambda x: unquote(x).decode('utf-8'), names)

            # if dst_dir.startswith(src_dir):
            #     for obj_name in names:
            #         if dst_dir.startswith('/'.join([src_dir, obj_name])):
            #             return api_error(status.HTTP_409_CONFLICT,
            #                              'Can not move a dirctory to its subdir')

            filename = os.path.basename(path)
            filename_utf8 = filename.encode('utf-8')
            new_filename = check_filename_with_rename(dst_repo_id, dst_dir,
                                                      filename)
            new_filename_utf8 = new_filename.encode('utf-8')

            try:
                seafserv_threaded_rpc.move_file(src_repo_id, src_dir_utf8,
                                                filename_utf8, dst_repo_id,
                                                dst_dir_utf8, new_filename_utf8,
                                                username)
            except SearpcError, e:
                return api_error(status.HTTP_500_INTERNAL_SERVER_ERROR,
                                 "SearpcError:" + e.msg)

            if request.GET.get('reloaddir', '').lower() == 'true':
                return reloaddir(request, dst_repo_id, dst_dir)
            else:
                resp = Response('success', status=status.HTTP_301_MOVED_PERMANENTLY)
                uri = reverse('FileView', args=[repo_id], request=request)
                resp['Location'] = uri + '?p=' + quote(dst_dir_utf8) + quote(new_filename_utf8)
                return resp
        elif operation.lower() == 'create':
            if not is_repo_writable(repo.id, username):
                return api_error(status.HTTP_403_FORBIDDEN,
                                 'You do not have permission to create file.')
            
            parent_dir = os.path.dirname(path)
            parent_dir_utf8 = parent_dir.encode('utf-8')
            new_file_name = os.path.basename(path)
            new_file_name = check_filename_with_rename(repo_id, parent_dir,
                                                       new_file_name)
            new_file_name_utf8 = new_file_name.encode('utf-8')

            try:
                seafserv_threaded_rpc.post_empty_file(repo_id, parent_dir,
                                                      new_file_name, username)
            except SearpcError, e:
                return api_error(HTTP_520_OPERATION_FAILED,
                                 'Failed to create file.')

            if request.GET.get('reloaddir', '').lower() == 'true':
                return reloaddir(request, repo_id, parent_dir)
            else:
                resp = Response('success', status=status.HTTP_201_CREATED)
                uri = reverse('FileView', args=[repo_id], request=request)
                resp['Location'] = uri + '?p=' + quote(parent_dir_utf8) + \
                    quote(new_file_name_utf8)
                return resp
        else:
            return api_error(status.HTTP_400_BAD_REQUEST,
                             "Operation can only be rename, create or move.")

    def put(self, request, repo_id, format=None):
        # update file
        # TODO
        pass

    def delete(self, request, repo_id, format=None):
        # delete file
        repo = get_repo(repo_id)
        if not repo:
            return api_error(status.HTTP_404_NOT_FOUND, 'Repo not found.')

        username = request.user.username
        if not is_repo_writable(repo.id, username):
            return api_error(status.HTTP_403_FORBIDDEN,
                             'You do not have permission to delete file.')
        
        resp = check_repo_access_permission(request, repo)
        if resp:
            return resp

        path = request.GET.get('p', None)
        if not path:
            return api_error(status.HTTP_400_BAD_REQUEST, 'Path is missing.')

        parent_dir = os.path.dirname(path)
        parent_dir_utf8 = os.path.dirname(path).encode('utf-8')
        file_name_utf8 = os.path.basename(path).encode('utf-8')

        try:
            seafserv_threaded_rpc.del_file(repo_id, parent_dir_utf8,
                                           file_name_utf8,
                                           request.user.username)
        except SearpcError, e:
            return api_error(HTTP_520_OPERATION_FAILED,
                             "Failed to delete file.")

        return reloaddir_if_neccessary(request, repo_id, parent_dir)

<<<<<<< HEAD
class FileRevision(APIView):
=======
class FileRevert(APIView):
>>>>>>> 25bfce5e
    authentication_classes = (TokenAuthentication, )
    permission_classes = (IsAuthenticated,)
    throttle_classes = (UserRateThrottle, )

<<<<<<< HEAD
    def get(self, request, repo_id, format=None):
        path = request.GET.get('p', None)
        assert path, 'path must be passed in the url'

        file_name = os.path.basename(path)
        commit_id = request.GET.get('commit_id', None)

        try:
            obj_id = seafserv_threaded_rpc.get_file_id_by_commit_and_path( \
                                        commit_id, path)
        except:
            return api_error(status.HTTP_404_NOT_FOUND, 'Revision not found.')

        return get_repo_file(request, repo_id, obj_id, file_name, 'download')

class FileHistory(APIView):
    authentication_classes = (TokenAuthentication, )
    permission_classes = (IsAuthenticated,)
    throttle_classes = (UserRateThrottle, )

    def get(self, request, repo_id, format=None):
        path = request.GET.get('p', None)
        assert path, 'path must be passed in the url'

        try:
            commits = seafserv_threaded_rpc.list_file_revisions(repo_id, path,
                                                            -1, -1)
        except SearpcError, e:
            return api_error(status.HTTP_400_BAD_REQUEST, 'Server error')

        if not commits:
            return api_error(status.HTTP_404_NOT_FOUND, 'File not found.')

        return HttpResponse(json.dumps({"commits": commits}, cls=SearpcObjEncoder), status=200, content_type=json_content_type)
=======
    def put(self, request, repo_id, format=None):
        path = unquote(request.DATA.get('p', '').encode('utf-8'))
        if not path:
            return api_error(status.HTTP_400_BAD_REQUEST, 'Path is missing.')
        commit_id = unquote(request.DATA.get('commit_id', '').encode('utf-8'))
        if not path:
            return api_error(status.HTTP_400_BAD_REQUEST, 'Path is missing.')
        try:
            ret = seafserv_threaded_rpc.revert_file (repo_id, commit_id,
                            path, request.user.username)
        except SearpcError, e:
            return api_error(status.HTTP_400_BAD_REQUEST, 'Server error')

        return HttpResponse(json.dumps({"ret": ret}), status=200, content_type=json_content_type)
>>>>>>> 25bfce5e

class FileSharedLinkView(APIView):
    """
    Support uniform interface for file shared link.
    """
    authentication_classes = (TokenAuthentication, )
    permission_classes = (IsAuthenticated, )
    throttle_classes = (UserRateThrottle, )

    def put(self, request, repo_id, format=None):
        # generate file shared link
        path = unquote(request.DATA.get('p', '').encode('utf-8'))
        type = unquote(request.DATA.get('type', 'f').encode('utf-8'))

        if type not in ('d', 'f'):
            return api_error(status.HTTP_400_BAD_REQUEST, 'invalid type')

        if not path:
            return api_error(status.HTTP_400_BAD_REQUEST, 'Path is missing.')

        if path[-1] == '/':
            path = path[:-1]
        l = FileShare.objects.filter(repo_id=repo_id).filter(
            username=request.user.username).filter(path=path)
        if len(l) > 0:
            fileshare = l[0]
            token = fileshare.token
            type = fileshare.s_type
        else:
            token = gen_token(max_length=10)

            fs = FileShare()
            fs.username = request.user.username
            fs.repo_id = repo_id
            fs.path = path
            fs.token = token
            fs.s_type = type

            try:
                fs.save()
            except IntegrityError, e:
                return api_error(status.HTTP_500_INTERNAL_SERVER_ERROR, e.msg)

        http_or_https = request.is_secure() and 'https' or 'http'
        domain = RequestSite(request).domain
        file_shared_link = '%s://%s%s%s/%s/' % (http_or_https, domain,
                                               settings.SITE_ROOT, type, token)
        resp = Response(status=status.HTTP_201_CREATED)
        resp['Location'] = file_shared_link
        return resp

class DirView(APIView):
    """
    Support uniform interface for directory operations, including
    create/delete/rename/list, etc.
    """
    authentication_classes = (TokenAuthentication, )
    permission_classes = (IsAuthenticated, )
    throttle_classes = (UserRateThrottle, )

    def get(self, request, repo_id, format=None):
        # list dir
        repo = get_repo(repo_id)
        if not repo:
            return api_error(status.HTTP_404_NOT_FOUND, 'Repo not found.')

        resp = check_repo_access_permission(request, repo)
        if resp:
            return resp

        path = request.GET.get('p', '/')
        if path[-1] != '/':
            path = path + '/'

        try:
            dir_id = seafserv_threaded_rpc.get_dir_id_by_path(repo_id,
                                                             path.encode('utf-8'))
        except SearpcError, e:
            return api_error(HTTP_520_OPERATION_FAILED,
                             "Failed to get dir id by path.")

        if not dir_id:
            return api_error(status.HTTP_404_NOT_FOUND, "Path does not exist")

        old_oid = request.GET.get('oid', None)
        if old_oid and old_oid == dir_id :
            response = HttpResponse(json.dumps("uptodate"), status=200,
                                    content_type=json_content_type)
            response["oid"] = dir_id
            return response
        else:
            return get_dir_entrys_by_id(request, repo_id, path, dir_id)

    def post(self, request, repo_id, format=None):
        # new dir
        repo = get_repo(repo_id)
        if not repo:
            return api_error(status.HTTP_404_NOT_FOUND, 'Repo not found.')

        resp = check_repo_access_permission(request, repo)
        if resp:
            return resp

        path = request.GET.get('p', '')
        if not path or path[0] != '/':
            return api_error(status.HTTP_400_BAD_REQUEST, "Path is missing.")
        if path == '/':         # Can not make root dir.
            return api_error(status.HTTP_400_BAD_REQUEST, "Path is invalid.")
        if path[-1] == '/':     # Cut out last '/' if possible.
            path = path[:-1]

        username = request.user.username            
        operation = request.POST.get('operation', '')
        if operation.lower() == 'mkdir':
            if not is_repo_writable(repo.id, username):
                return api_error(status.HTTP_403_FORBIDDEN,
                                 'You do not have permission to create folder.')
            
            parent_dir = os.path.dirname(path)
            parent_dir_utf8 = parent_dir.encode('utf-8')
            new_dir_name = os.path.basename(path)
            new_dir_name = check_filename_with_rename(repo_id, parent_dir,
                                                      new_dir_name)
            new_dir_name_utf8 = new_dir_name.encode('utf-8')

            try:
                seafserv_threaded_rpc.post_dir(repo_id, parent_dir,
                                               new_dir_name, username)
            except SearpcError, e:
                return api_error(HTTP_520_OPERATION_FAILED,
                                 'Failed to make directory.')

            if request.GET.get('reloaddir', '').lower() == 'true':
                resp = reloaddir(request, repo_id, parent_dir)
            else:
                resp = Response('success', status=status.HTTP_201_CREATED)
                uri = reverse('DirView', args=[repo_id], request=request)
                resp['Location'] = uri + '?p=' + quote(parent_dir_utf8) + \
                    quote(new_dir_name_utf8)
            return resp
        # elif operation.lower() == 'rename':
        #     pass
        # elif operation.lower() == 'move':
        #     pass
        else:
            return api_error(status.HTTP_400_BAD_REQUEST,
                             "Operation not supported.")

    def delete(self, request, repo_id, format=None):
        # delete dir or file
        repo = get_repo(repo_id)
        if not repo:
            return api_error(status.HTTP_404_NOT_FOUND, 'Repo not found.')

        username = request.user.username
        if not is_repo_writable(repo.id, username):
            return api_error(status.HTTP_403_FORBIDDEN,
                             'You do not have permission to delete folder.')
        
        resp = check_repo_access_permission(request, repo)
        if resp:
            return resp

        path = request.GET.get('p', None)
        if not path:
            return api_error(status.HTTP_400_BAD_REQUEST, 'Path is missing.')

        if path == '/':         # Can not delete root path.
            return api_error(status.HTTP_400_BAD_REQUEST, 'Path is invalid.')

        if path[-1] == '/':     # Cut out last '/' if possible.
            path = path[:-1]

        parent_dir = os.path.dirname(path)
        parent_dir_utf8 = os.path.dirname(path).encode('utf-8')
        file_name_utf8 = os.path.basename(path).encode('utf-8')

        try:
            seafserv_threaded_rpc.del_file(repo_id, parent_dir_utf8,
                                           file_name_utf8, username)
        except SearpcError, e:
            return api_error(HTTP_520_OPERATION_FAILED,
                             "Failed to delete file.")

        return reloaddir_if_neccessary(request, repo_id, parent_dir)

class DirSubRepoView(APIView):
    authentication_classes = (TokenAuthentication, )
    permission_classes = (IsAuthenticated,)
    throttle_classes = (UserRateThrottle, )

    # from seahub.views.ajax.py::sub_repo
    def get(self, request, repo_id, format=None):
        '''
        check if a dir has a corresponding sub_repo
        if it does not have, create one
        '''

        content_type = 'application/json; charset=utf-8'
        result = {}

        path = request.GET.get('p') 
        name = request.GET.get('name')
        if not (path and name):
            result['error'] = _('Argument missing')
            return HttpResponse(json.dumps(result), status=400, content_type=content_type)

        username = request.user.username

        # check if the sub-lib exist
        try:
            sub_repo = seafile_api.get_virtual_repo(repo_id, path, username)
        except SearpcError, e:
            result['error'] = e.msg
            return HttpResponse(json.dumps(result), status=500, content_type=content_type)

        if sub_repo:
            result['sub_repo_id'] = sub_repo.id
        else:
            # create a sub-lib
            try:
                # use name as 'repo_name' & 'repo_desc' for sub_repo
                sub_repo_id = seafile_api.create_virtual_repo(repo_id, path, name, name, username)
                result['sub_repo_id'] = sub_repo_id
            except SearpcError, e:
                result['error'] = e.msg
                return HttpResponse(json.dumps(result), status=500, content_type=content_type)

        return HttpResponse(json.dumps(result), content_type=content_type)

class SharedRepos(APIView):
    """
    List repos that a user share to others/groups/public.
    """
    authentication_classes = (TokenAuthentication, )
    permission_classes = (IsAuthenticated, )
    throttle_classes = (UserRateThrottle, )

    def get(self, request, format=None):
        username = request.user.username
        shared_repos = []

        shared_repos += list_share_repos(username, 'from_email', -1, -1)
        shared_repos += get_group_repos_by_owner(username)
        if not CLOUD_MODE:
            shared_repos += list_inner_pub_repos_by_owner(username)

        return HttpResponse(json.dumps(shared_repos, cls=SearpcObjEncoder),
                            status=200, content_type=json_content_type)

class BeShared(APIView):
    """
    List repos that others/groups share to user.
    """
    authentication_classes = (TokenAuthentication, )
    permission_classes = (IsAuthenticated, )
    throttle_classes = (UserRateThrottle, )

    def get(self, request, format=None):
        username = request.user.username
        shared_repos = []
        shared_repos += seafile_api.get_share_in_repo_list(username, -1, -1)

        joined_groups = get_personal_groups_by_user(username)
        for grp in joined_groups:
        # Get group repos, and for each group repos...
            for r_id in get_group_repoids(grp.id):
                # No need to list my own repo
                if seafile_api.is_repo_owner(username, r_id):
                    continue
                 # Convert repo properties due to the different collumns in Repo
                 # and SharedRepo
                r = get_repo(r_id)
                if not r:
                    continue
                r.repo_id = r.id
                r.repo_name = r.name
                r.repo_desc = r.desc
                cmmts = get_commits(r_id, 0, 1)
                last_commit = cmmts[0] if cmmts else None
                r.last_modified = last_commit.ctime if last_commit else 0
                r.share_type = 'group'
                r.user = seafile_api.get_repo_owner(r_id)
                r.user_perm = check_permission(r_id, username)
                shared_repos.append(r)

        if not CLOUD_MODE:
            shared_repos += list_inner_pub_repos(username)

        return HttpResponse(json.dumps(shared_repos, cls=SearpcObjEncoder),
                            status=200, content_type=json_content_type)

class FileShareEncoder(json.JSONEncoder):
    def default(self, obj):
        if not isinstance(obj, FileShare):
            return None
        return {'username':obj.username, 'repo_id':obj.repo_id, 'path':obj.path, 'token':obj.token,
                'ctime':obj.ctime, 'view_cnt':obj.view_cnt, 's_type':obj.s_type}

class SharedLinksView(APIView):
    authentication_classes = (TokenAuthentication, )
    permission_classes = (IsAuthenticated,)
    throttle_classes = (UserRateThrottle, )

    # from seahub.share.view::list_shared_links
    def get(self, request, format=None):
        username = request.user.username

        fileshares = FileShare.objects.filter(username=username)
        p_fileshares = []           # personal file share
        for fs in fileshares:
            if is_personal_repo(fs.repo_id):  # only list files in personal repos
                r = seafile_api.get_repo(fs.repo_id)
                if not r:
                    fs.delete()
                    continue

                if fs.s_type == 'f':
                    if seafile_api.get_file_id_by_path(r.id, fs.path) is None:
                        fs.delete()
                        continue
                    fs.filename = os.path.basename(fs.path)
                    fs.shared_link = gen_file_share_link(fs.token) 
                else:
                    if seafile_api.get_dir_id_by_path(r.id, fs.path) is None:
                        fs.delete()
                        continue
                    fs.filename = os.path.basename(fs.path.rstrip('/'))
                    fs.shared_link = gen_dir_share_link(fs.token)
                fs.repo = r
                p_fileshares.append(fs)
        return HttpResponse(json.dumps({"fileshares": p_fileshares}, cls=FileShareEncoder), status=200, content_type=json_content_type)

    def delete(self, request, format=None):
        token = request.GET.get('t')
        FileShare.objects.filter(token=token).delete()
        return HttpResponse(json.dumps({}), status=200, content_type=json_content_type)		

class SharedRepo(APIView):
    """
    Support uniform interface for shared libraries.
    """
    authentication_classes = (TokenAuthentication, )
    permission_classes = (IsAuthenticated, )
    throttle_classes = (UserRateThrottle, )

    def delete(self, request, repo_id, format=None):
        """
        Unshare a library. Only repo owner can perform this operation.
        """
        username = request.user.username
        if not seafile_api.is_repo_owner(username, repo_id):
            return api_error(status.HTTP_403_FORBIDDEN,
                             'You do not have permission to unshare library.')

        share_type = request.GET.get('share_type', '')
        user = request.GET.get('user', '')
        group_id = request.GET.get('group_id', '')
        if not (share_type and user and group_id):
            return api_error(status.HTTP_400_BAD_REQUEST,
                             'share_type and user and group_id is required.')

        if share_type == 'personal':
            remove_share(repo_id, username, user)
        elif share_type == 'group':
            unshare_group_repo(repo_id, group_id, user)
        elif share_type == 'public':
            unset_inner_pub_repo(repo_id)
        else:
            return api_error(status.HTTP_400_BAD_REQUEST,
                             'share_type can only be personal or group or public.')

        return Response('success', status=status.HTTP_200_OK)

    def put(self, request, repo_id, format=None):
        """
        Share a repo to users/groups/public.
        """
        username = request.user.username
        if not seafile_api.is_repo_owner(username, repo_id):
            return api_error(status.HTTP_403_FORBIDDEN,
                             'You do not have permission to share library.')
        
        share_type = request.GET.get('share_type')
        user = request.GET.get('user')
        group_id = request.GET.get('group_id')
        permission = request.GET.get('permission')

        if permission !='rw' and permission != "r":
            return api_error(status.HTTP_400_BAD_REQUEST,
                             'Permission need to be rw or r.')

        if share_type == 'personal':
            if not is_registered_user(user) :
                return api_error(status.HTTP_400_BAD_REQUEST,
                                 'User does not exist')
            try :
                from_email = seafile_api.get_repo_owner(repo_id)
                seafserv_threaded_rpc.add_share(repo_id, from_email, user,
                                                permission)
            except SearpcError, e:
                return api_error(status.HTTP_500_INTERNAL_SERVER_ERROR,
                                 "Searpc Error: " + e.msg)

        elif share_type == 'group':
            try:
                group_id = int(group_id)
            except ValueError:
                return api_error(status.HTTP_400_BAD_REQUEST,
                                 'Group id must be integer.')

            from_email = seafile_api.get_repo_owner(repo_id)
            group = get_group(group_id)
            if not group:
                return api_error(status.HTTP_400_BAD_REQUEST,
                                 'Group does not exist .')
            try:
                seafile_api.group_share_repo(repo_id, int(group_id),
                                             from_email, permission)
            except SearpcError, e:
                return api_error(status.HTTP_500_INTERNAL_SERVER_ERROR,
                                 "Searpc Error: " + e.msg)

        elif share_type == 'public':
            if not CLOUD_MODE:
                try:
                    seafserv_threaded_rpc.set_inner_pub_repo(repo_id, permission)
                except SearpcError, e:
                    return api_error(status.HTTP_500_INTERNAL_SERVER_ERROR,
                                     "Searpc Error: " + e.msg)
        else :
            return api_error(status.HTTP_400_BAD_REQUEST,
                    'share_type can only be personal or group or public.')

        return Response('success', status=status.HTTP_200_OK)

def api_pre_events(event_groups):
    for g in event_groups:
        for e in g["events"]:
            if e.etype != "repo-delete":
                e.link = "api://repos/%s" % e.repo_id

            if e.etype == "repo-update":
                api_convert_desc_link(e)


def activity(request):
    if not EVENTS_ENABLED:
        events = None
        return render_to_response('api2/events.html', {
            "events":events,
            }, context_instance=RequestContext(request))

    email = request.user.username
    events_count = 15
    events, events_more_offset = get_user_events(email, 0, events_count)
    events_more = True if len(events) == events_count else False
    event_groups = group_events_data(events)
    api_pre_events(event_groups)

    return render_to_response('api2/events.html', {
            "events": events,
            "events_more_offset": events_more_offset,
            "events_more": events_more,
            "event_groups": event_groups,
            "events_count": events_count,
            }, context_instance=RequestContext(request))


def events(request):
    events_count = 15
    username = request.user.username
    start = int(request.GET.get('start', 0))

    events, start = get_user_events(username, start, events_count)
    events_more = True if len(events) == events_count else False

    event_groups = group_events_data(events)

    api_pre_events(event_groups)
    ctx = {'event_groups': event_groups}
    html = render_to_string("api2/events_body.html", ctx)

    return HttpResponse(json.dumps({'html':html, 'events_more':events_more,
                                    'new_start': start}),
                            content_type='application/json; charset=utf-8')


@group_check
def group_discuss(request, group):
    username = request.user.username
    if request.method == 'POST':
        # only login user can post to public group
        if group.view_perm == "pub" and not request.user.is_authenticated():
            raise Http404

        msg = request.POST.get('message')
        message = GroupMessage()
        message.group_id = group.id
        message.from_email = request.user.username
        message.message = msg
        message.save()

        # send signal
        grpmsg_added.send(sender=GroupMessage, group_id=group.id,
                              from_email=username)

        repo_id = request.POST.get('repo_id', None)
        path = request.POST.get('path', None)
        if repo_id and path:
            # save attachment
            ma = MessageAttachment(group_message=message, repo_id=repo_id,
                                   attach_type='file', path=path,
                                   src='recommend')
            ma.save()

            # save discussion
            fd = FileDiscuss(group_message=message, repo_id=repo_id, path=path)
            fd.save()
        
        ctx = {}
        ctx['msg'] = message
        html = render_to_string("api2/discussion_posted.html", ctx)
        serialized_data = json.dumps({"html": html})
        return HttpResponse(serialized_data, content_type="application/json; charset=utf-8")

    # remove user notifications
    UserNotification.objects.filter(to_user=username, msg_type='group_msg',
                                    detail=str(group.id)).delete()

    group_msgs = get_group_msgs(group.id, page=1, username=request.user.username)

    return render_to_response("api2/discussions.html", {
            "group" : group,
            "group_msgs": group_msgs,
            }, context_instance=RequestContext(request))


def get_group_msgs(groupid, page, username):

    # Show 15 group messages per page.
    paginator = Paginator(GroupMessage.objects.filter(
            group_id=groupid).order_by('-timestamp'), 15)

    # If page request (9999) is out of range, return None
    try:
        group_msgs = paginator.page(page)
    except (EmptyPage, InvalidPage):
        return None

    # Force evaluate queryset to fix some database error for mysql.
    group_msgs.object_list = list(group_msgs.object_list)

    attachments = MessageAttachment.objects.filter(group_message__in=group_msgs.object_list)

    msg_replies = MessageReply.objects.filter(reply_to__in=group_msgs.object_list)
    reply_to_list = [ r.reply_to_id for r in msg_replies ]

    for msg in group_msgs.object_list:
        msg.reply_cnt = reply_to_list.count(msg.id)
        msg.replies = []
        for r in msg_replies:
            if msg.id == r.reply_to_id:
                msg.replies.append(r)
        msg.replies = msg.replies[-3:]

        for att in attachments:
            if att.group_message_id != msg.id:
                continue

            # Attachment name is file name or directory name.
            # If is top directory, use repo name instead.
            path = att.path
            if path == '/':
                repo = get_repo(att.repo_id)
                if not repo:
                    # TODO: what should we do here, tell user the repo
                    # is no longer exists?
                    continue
                att.name = repo.name
            else:
                path = path.rstrip('/') # cut out last '/' if possible
                att.name = os.path.basename(path)

            # Load to discuss page if attachment is a image and from recommend.
            if att.attach_type == 'file' and att.src == 'recommend':
                att.filetype, att.fileext = get_file_type_and_ext(att.name)
                if att.filetype == IMAGE:
                    att.obj_id = get_file_id_by_path(att.repo_id, path)
                    if not att.obj_id:
                        att.err = _(u'File does not exist')
                    else:
                        att.token = seafserv_rpc.web_get_access_token(att.repo_id, att.obj_id,
                                                         'view', username)
                        att.img_url = gen_file_get_url(att.token, att.name)

            msg.attachment = att

    return group_msgs

@group_check
def more_discussions(request, group):
    content_type = 'application/json; charset=utf-8'
    try:
        page = int(request.GET.get('page'))
    except ValueError:
        page = 2

    group_msgs = get_group_msgs(group.id, page, request.user.username)
    if group_msgs.has_next():
        next_page = group_msgs.next_page_number()
    else:
        next_page = None

    html = render_to_string('api2/discussions_body.html', {"group_msgs": group_msgs}, context_instance=RequestContext(request))
    return HttpResponse(json.dumps({"html": html, 'next_page': next_page}), content_type=content_type)

def discussion(request, msg_id):
    try:
        msg = GroupMessage.objects.get(id=msg_id)
    except GroupMessage.DoesNotExist:
        raise Http404

    try:
        att = MessageAttachment.objects.get(group_message_id=msg_id)
    except MessageAttachment.DoesNotExist:
        att = None

    if att:
        path = att.path
        if path == '/':
            repo = get_repo(att.repo_id)
            if repo:
                att.name = repo.name
            else:
                att.err = _(u'the libray does not exist')
        else:
            path = path.rstrip('/') # cut out last '/' if possible
            att.name = os.path.basename(path)

        # Load to discuss page if attachment is a image and from recommend.
        if att.attach_type == 'file' and att.src == 'recommend':
            att.filetype, att.fileext = get_file_type_and_ext(att.name)
            if att.filetype == IMAGE:
                att.obj_id = get_file_id_by_path(att.repo_id, path)
                if not att.obj_id:
                    att.err = _(u'File does not exist')
                else:
                    att.token = seafserv_rpc.web_get_access_token(att.repo_id, att.obj_id,
                                                     'view', request.user.username)
                    att.img_url = gen_file_get_url(att.token, att.name)

        msg.attachment = att

    msg.replies = MessageReply.objects.filter(reply_to=msg)
    msg.reply_cnt = len(msg.replies)

    return render_to_response("api2/discussion.html", {
            "msg": msg,
            }, context_instance=RequestContext(request))


def msg_reply(request, msg_id):
    """Show group message replies, and process message reply in ajax"""

    content_type = 'application/json; charset=utf-8'
    ctx = {}
    try:
        group_msg = GroupMessage.objects.get(id=msg_id)
    except GroupMessage.DoesNotExist:
        raise Http404

    msg = request.POST.get('message')
    msg_reply = MessageReply()
    msg_reply.reply_to = group_msg
    msg_reply.from_email = request.user.username
    msg_reply.message = msg
    msg_reply.save()

    # send signal if reply other's message
    if group_msg.from_email != request.user.username:
        grpmsg_reply_added.send(sender=MessageReply,
                                msg_id=msg_id,
                                from_email=request.user.username)
    replies = MessageReply.objects.filter(reply_to=group_msg)
    r_num = len(replies)
    ctx['r'] = msg_reply
    html = render_to_string("api2/reply.html", ctx)
    serialized_data = json.dumps({"html": html})
    return HttpResponse(serialized_data, content_type=content_type)


def repo_history_changes(request, repo_id):
    changes = {}
    content_type = 'application/json; charset=utf-8'

    if not access_to_repo(request, repo_id, ''):
        return HttpResponse(json.dumps({"err": _(u'Permission denied')}), status=400, content_type=content_type)

    repo = get_repo(repo_id)
    if not repo:
        return HttpResponse(json.dumps({"err": _(u'Library does not exist')}), status=400, content_type=content_type)

    if repo.encrypted and not is_passwd_set(repo_id, request.user.username):
        return HttpResponse(json.dumps({"err": _(u'Library is encrypted')}), status=400, content_type=content_type)

    commit_id = request.GET.get('commit_id', '')
    if not commit_id:
        return HttpResponse(json.dumps({"err": _(u'Invalid argument')}), status=400, content_type=content_type)

    changes = get_diff(repo_id, '', commit_id)

    c = get_commit(commit_id)
    if c.parent_id is None:
        # A commit is a first commit only if its parent id is None.
        changes['cmt_desc'] = repo.desc
    elif c.second_parent_id is None:
        # Normal commit only has one parent.
        if c.desc.startswith('Changed library'):
            changes['cmt_desc'] = _('Changed library name or description')
    else:
        # A commit is a merge only if it has two parents.
        changes['cmt_desc'] = _('No conflict in the merge.')
    for k in changes:
        changes[k] = [f.replace ('a href="/', 'a class="normal" href="api://') for f in changes[k] ]

    html = render_to_string('api2/event_details.html', {'changes': changes})
    return HttpResponse(json.dumps({"html": html}), content_type=content_type)


def msg_reply_new(request):
    notes = UserNotification.objects.filter(to_user=request.user.username)
    grpmsg_reply_list = [ n.detail for n in notes if n.msg_type == 'grpmsg_reply']
    group_msgs = []
    for msg_id in grpmsg_reply_list:
        try:
            m = GroupMessage.objects.get(id=msg_id)
        except GroupMessage.DoesNotExist:
            continue
        else:
            # get group name
            group = get_group(m.group_id)
            if not group:
                continue
            m.group_name = group.group_name
            
            # get attachement
            attachment = get_first_object_or_none(m.messageattachment_set.all())
            if attachment:
                path = attachment.path
                if path == '/':
                    repo = get_repo(attachment.repo_id)
                    if not repo:
                        continue
                    attachment.name = repo.name
                else:
                    attachment.name = os.path.basename(path)
                m.attachment = attachment

            # get message replies
            reply_list = MessageReply.objects.filter(reply_to=m)
            m.reply_cnt = reply_list.count()
            if m.reply_cnt > 3:
                m.replies = reply_list[m.reply_cnt - 3:]
            else:
                m.replies = reply_list

            group_msgs.append(m)

    # remove new group msg reply notification
    UserNotification.objects.filter(to_user=request.user.username,
                                    msg_type='grpmsg_reply').delete()
    
    return render_to_response("api2/new_msg_reply.html", {
            'group_msgs': group_msgs,
            }, context_instance=RequestContext(request))


class Groups(APIView):
    authentication_classes = (TokenAuthentication, )
    permission_classes = (IsAuthenticated,)
    throttle_classes = (UserRateThrottle, )

    def get(self, request, format=None):
        email = request.user.username
        group_json = []

        joined_groups = get_personal_groups_by_user(email)
        grpmsgs = {}
        for g in joined_groups:
            grpmsgs[g.id] = 0;

        notes = UserNotification.objects.filter(to_user=request.user.username)
        replynum = 0;
        for n in notes:
            if n.msg_type == 'group_msg':
                gid = int(n.detail)
                if gid not in grpmsgs:
                    continue
                grpmsgs[gid] = grpmsgs[gid] + 1;
            elif n.msg_type == 'grpmsg_reply':
                replynum = replynum + 1

        for g in joined_groups:
            msg = GroupMessage.objects.filter(group_id=g.id).order_by('-timestamp')[:1]
            mtime = 0
            if len(msg) >= 1:
                mtime = int(time.mktime(msg[0].timestamp.timetuple()))
            group = {
                "id":g.id,
                "name":g.group_name,
                "creator":g.creator_name,
                "ctime":g.timestamp,
                "mtime":mtime,
                "msgnum":grpmsgs[g.id],
                }
            group_json.append(group)
        res = {"groups": group_json, "replynum":replynum}
        return Response(res)

class AjaxEvents(APIView):
    authentication_classes = (TokenAuthentication, )
    permission_classes = (IsAuthenticated,)
    throttle_classes = (UserRateThrottle, )

    def get(self, request, format=None):
        return events(request)

class AjaxDiscussions(APIView):
    authentication_classes = (TokenAuthentication, )
    permission_classes = (IsAuthenticated,)
    throttle_classes = (UserRateThrottle, )

    def get(self, request, group_id, format=None):
        return more_discussions(request, group_id)

class ActivityHtml(APIView):
    authentication_classes = (TokenAuthentication, )
    permission_classes = (IsAuthenticated,)
    throttle_classes = (UserRateThrottle, )

    def get(self, request, format=None):
        return activity(request)

class NewReplyHtml(APIView):
    authentication_classes = (TokenAuthentication, )
    permission_classes = (IsAuthenticated,)
    throttle_classes = (UserRateThrottle, )

    def get(self, request, format=None):
        return msg_reply_new(request)

class DiscussionsHtml(APIView):
    authentication_classes = (TokenAuthentication, )
    permission_classes = (IsAuthenticated,)
    throttle_classes = (UserRateThrottle, )

    def get(self, request, group_id, format=None):
        return group_discuss(request, group_id)

    def post(self, request, group_id, format=None):
        return group_discuss(request, group_id)


class DiscussionHtml(APIView):
    authentication_classes = (TokenAuthentication, )
    permission_classes = (IsAuthenticated,)
    throttle_classes = (UserRateThrottle, )

    def get(self, request, msg_id, format=None):
        return discussion(request, msg_id)

    def post(self, request, msg_id, format=None):
        return msg_reply (request, msg_id)


class RepoHistoryChangeHtml(APIView):
    authentication_classes = (TokenAuthentication, )
    permission_classes = (IsAuthenticated,)
    throttle_classes = (UserRateThrottle, )

    def get(self, request, repo_id, format=None):
        return api_repo_history_changes (request, repo_id)


#Following is only for debug
from seahub.auth.decorators import login_required
@login_required
def activity2(request):
    return activity(request)

@login_required
def discussions2(request, group_id):
    return group_discuss(request, group_id)

@login_required
def more_discussions2(request, group_id):
    return more_discussions(request, group_id)

@login_required
def discussion2(request, msg_id):
    return discussion(request, msg_id)

@login_required
def events2(request):
    return events(request)

@login_required
def api_repo_history_changes(request, repo_id):
    return repo_history_changes(request, repo_id)

@login_required
def api_msg_reply(request, msg_id):
    return msg_reply(request, msg_id)

@login_required
def api_new_replies(request):
    return msg_reply_new(request)<|MERGE_RESOLUTION|>--- conflicted
+++ resolved
@@ -1151,51 +1151,11 @@
 
         return reloaddir_if_neccessary(request, repo_id, parent_dir)
 
-<<<<<<< HEAD
-class FileRevision(APIView):
-=======
 class FileRevert(APIView):
->>>>>>> 25bfce5e
     authentication_classes = (TokenAuthentication, )
     permission_classes = (IsAuthenticated,)
     throttle_classes = (UserRateThrottle, )
 
-<<<<<<< HEAD
-    def get(self, request, repo_id, format=None):
-        path = request.GET.get('p', None)
-        assert path, 'path must be passed in the url'
-
-        file_name = os.path.basename(path)
-        commit_id = request.GET.get('commit_id', None)
-
-        try:
-            obj_id = seafserv_threaded_rpc.get_file_id_by_commit_and_path( \
-                                        commit_id, path)
-        except:
-            return api_error(status.HTTP_404_NOT_FOUND, 'Revision not found.')
-
-        return get_repo_file(request, repo_id, obj_id, file_name, 'download')
-
-class FileHistory(APIView):
-    authentication_classes = (TokenAuthentication, )
-    permission_classes = (IsAuthenticated,)
-    throttle_classes = (UserRateThrottle, )
-
-    def get(self, request, repo_id, format=None):
-        path = request.GET.get('p', None)
-        assert path, 'path must be passed in the url'
-
-        try:
-            commits = seafserv_threaded_rpc.list_file_revisions(repo_id, path,
-                                                            -1, -1)
-        except SearpcError, e:
-            return api_error(status.HTTP_400_BAD_REQUEST, 'Server error')
-
-        if not commits:
-            return api_error(status.HTTP_404_NOT_FOUND, 'File not found.')
-
-        return HttpResponse(json.dumps({"commits": commits}, cls=SearpcObjEncoder), status=200, content_type=json_content_type)
-=======
     def put(self, request, repo_id, format=None):
         path = unquote(request.DATA.get('p', '').encode('utf-8'))
         if not path:
@@ -1210,7 +1170,46 @@
             return api_error(status.HTTP_400_BAD_REQUEST, 'Server error')
 
         return HttpResponse(json.dumps({"ret": ret}), status=200, content_type=json_content_type)
->>>>>>> 25bfce5e
+    
+class FileRevision(APIView):
+    authentication_classes = (TokenAuthentication, )
+    permission_classes = (IsAuthenticated,)
+    throttle_classes = (UserRateThrottle, )
+
+    def get(self, request, repo_id, format=None):
+        path = request.GET.get('p', None)
+        assert path, 'path must be passed in the url'
+
+        file_name = os.path.basename(path)
+        commit_id = request.GET.get('commit_id', None)
+
+        try:
+            obj_id = seafserv_threaded_rpc.get_file_id_by_commit_and_path( \
+                                        commit_id, path)
+        except:
+            return api_error(status.HTTP_404_NOT_FOUND, 'Revision not found.')
+
+        return get_repo_file(request, repo_id, obj_id, file_name, 'download')
+
+class FileHistory(APIView):
+    authentication_classes = (TokenAuthentication, )
+    permission_classes = (IsAuthenticated,)
+    throttle_classes = (UserRateThrottle, )
+
+    def get(self, request, repo_id, format=None):
+        path = request.GET.get('p', None)
+        assert path, 'path must be passed in the url'
+
+        try:
+            commits = seafserv_threaded_rpc.list_file_revisions(repo_id, path,
+                                                            -1, -1)
+        except SearpcError, e:
+            return api_error(status.HTTP_400_BAD_REQUEST, 'Server error')
+
+        if not commits:
+            return api_error(status.HTTP_404_NOT_FOUND, 'File not found.')
+
+        return HttpResponse(json.dumps({"commits": commits}, cls=SearpcObjEncoder), status=200, content_type=json_content_type)
 
 class FileSharedLinkView(APIView):
     """
