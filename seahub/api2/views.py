# encoding: utf-8
import os
import stat
import time
import simplejson as json
from urllib2 import unquote, quote

from rest_framework import parsers
from rest_framework import status
from rest_framework import renderers
from rest_framework.permissions import IsAuthenticated, IsAdminUser
from rest_framework.reverse import reverse
from rest_framework.response import Response
from rest_framework.throttling import AnonRateThrottle, UserRateThrottle
from rest_framework.views import APIView

from django.contrib.sites.models import RequestSite
from django.core.paginator import EmptyPage, InvalidPage
from django.db import IntegrityError
from django.http import HttpResponse, Http404, HttpResponseRedirect
from django.template import Context, loader, RequestContext
from django.template.loader import render_to_string
from django.shortcuts import render_to_response
from django.utils.translation import ugettext as _

from models import Token
from authentication import TokenAuthentication
from serializers import AuthTokenSerializer, AccountSerializer
from utils import is_repo_writable, is_repo_accessible
from seahub.base.accounts import User
from seahub.base.models import FileDiscuss, UserStarredFiles
from seahub.share.models import FileShare
from seahub.views import access_to_repo, validate_owner, is_registered_user, events, group_events_data, get_diff
from seahub.utils import gen_file_get_url, gen_token, gen_file_upload_url, \
    check_filename_with_rename, get_ccnetapplet_root, \
    get_dir_files_last_modified, get_user_events, EMPTY_SHA1, \
    get_ccnet_server_addr_port, string2list, \
    gen_block_get_url
from seahub.utils.star import star_file, unstar_file
import seahub.settings as settings
try:
    from seahub.settings import CLOUD_MODE
except ImportError:
    CLOUD_MODE = False
from seahub.group.forms import MessageForm
from seahub.notifications.models import UserNotification
from seahub.utils.paginator import Paginator
from seahub.group.models import GroupMessage, MessageReply, MessageAttachment, PublicGroup
from seahub.group.settings import GROUP_MEMBERS_DEFAULT_DISPLAY
from seahub.group.signals import grpmsg_added, grpmsg_reply_added
from seahub.group.views import group_check
from seahub.signals import repo_created, share_file_to_user_successful
from seahub.share.models import PrivateFileDirShare
from seahub.utils import EVENTS_ENABLED, TRAFFIC_STATS_ENABLED, \
    api_convert_desc_link, api_tsstr_sec, get_file_type_and_ext, \
    gen_file_share_link, gen_dir_share_link
from seahub.utils.file_types import IMAGE
from seaserv import get_group_repoids, is_repo_owner, get_personal_groups, get_emailusers
from seahub.profile.models import Profile
from seahub.contacts.models import Contact
from seahub.shortcuts import get_first_object_or_none

from pysearpc import SearpcError, SearpcObjEncoder
from seaserv import seafserv_rpc, seafserv_threaded_rpc, server_repo_size, \
    get_personal_groups_by_user, get_session_info, is_personal_repo, \
    get_group_repos, get_repo, check_permission, get_commits, is_passwd_set,\
    list_personal_repos_by_owner, list_personal_shared_repos, check_quota, \
    list_share_repos, get_group_repos_by_owner, get_group_repoids, list_inner_pub_repos_by_owner,\
    list_inner_pub_repos,remove_share, unshare_group_repo, unset_inner_pub_repo, get_user_quota, \
    get_user_share_usage, get_user_quota_usage, CALC_SHARE_USAGE, get_group, \
<<<<<<< HEAD
    get_commit, get_file_id_by_path, MAX_DOWNLOAD_DIR_SIZE
from seaserv import seafile_api, check_group_staff
=======
    get_commit, get_file_id_by_path, MAX_DOWNLOAD_DIR_SIZE, edit_repo
from seaserv import seafile_api
>>>>>>> d96f17ba


json_content_type = 'application/json; charset=utf-8'

# Define custom HTTP status code. 4xx starts from 440, 5xx starts from 520.
HTTP_440_REPO_PASSWD_REQUIRED = 440
HTTP_441_REPO_PASSWD_MAGIC_REQUIRED = 441
HTTP_520_OPERATION_FAILED = 520

class Ping(APIView):
    """
    Returns a simple `pong` message when client calls `api2/ping/`.
    For example:
    	curl http://127.0.0.1:8000/api2/ping/
    """
    def get(self, request, format=None):
        return Response('pong')

    def head(self, request, format=None):
        return Response(headers={'foo': 'bar',})

class AuthPing(APIView):
    """
    Returns a simple `pong` message when client provided an auth token.
    For example:
    	curl -H "Authorization: Token 9944b09199c62bcf9418ad846dd0e4bbdfc6ee4b" http://127.0.0.1:8000/api2/auth/ping/
    """
    authentication_classes = (TokenAuthentication, )
    permission_classes = (IsAuthenticated,)

    def get(self, request, format=None):
        return Response('pong')

class ObtainAuthToken(APIView):
    """
    Returns auth token if username and password are valid.
    For example:
    	curl -d "username=foo@example.com&password=123456" http://127.0.0.1:8000/api2/auth-token/
    """
    throttle_classes = (AnonRateThrottle, )
    permission_classes = ()
    parser_classes = (parsers.FormParser, parsers.MultiPartParser, parsers.JSONParser,)
    renderer_classes = (renderers.JSONRenderer,)
    model = Token

    def post(self, request):
        serializer = AuthTokenSerializer(data=request.DATA)
        if serializer.is_valid():
            token, created = Token.objects.get_or_create(user=serializer.object['user'].username)
            return Response({'token': token.key})

        return Response(serializer.errors, status=status.HTTP_400_BAD_REQUEST)

def api_error(code, msg):
    err_resp = {'error_msg': msg}
    return Response(err_resp, status=code)

class Accounts(APIView):
    """List all accounts.
    Administator permission is required.
    """
    authentication_classes = (TokenAuthentication, )
    permission_classes = (IsAdminUser, )
    throttle_classes = (UserRateThrottle, )

    def get(self, request, format=None):
        # list accounts
        start = int(request.GET.get('start', '0'))
        limit = int(request.GET.get('limit', '100'))
        accounts = get_emailusers(start, limit)

        accounts_json = []
        for account in accounts:
            accounts_json.append({'email': account.email})

        return Response(accounts_json)

class Account(APIView):
    """Query/Add/Delete a specific account.
    Administator permission is required.
    """
    authentication_classes = (TokenAuthentication, )
    permission_classes = (IsAdminUser, )
    throttle_classes = (UserRateThrottle, )

    def get(self, request, email, format=None):
        # query account info
        try:
            user = User.objects.get(email=email)
        except User.DoesNotExist:
            return api_error(status.HTTP_404_NOT_FOUND, 'User not found.')
        
        info = {}
        info['email'] = user.email
        info['id'] = user.id
        info['is_staff'] = user.is_staff
        info['is_active'] = user.is_active
        info['create_time'] = user.ctime

        info['total'] = get_user_quota(email)
        if CALC_SHARE_USAGE:
            my_usage = get_user_quota_usage(email)
            share_usage = get_user_share_usage(email)
            info['usage'] = my_usage + share_usage
        else:
            info['usage'] = get_user_quota_usage(email)

        return Response(info)

    def put(self, request, email, format=None):
        # create or update account
        copy = request.DATA.copy()
        copy.update({'email': email})
        serializer = AccountSerializer(data=copy)
        if serializer.is_valid():
            try:
                User.objects.get(email=serializer.object['email'])
                update = True
            except User.DoesNotExist:
                update = False

            user = User.objects.create_user(serializer.object['email'],
                                            serializer.object['password'],
                                            serializer.object['is_staff'],
                                            serializer.object['is_active'])

            name = request.DATA.get("name", None)
            note = request.DATA.get("note", None)
            if name or note:
                try:
                   profile = Profile.objects.get(user=user.username)
                except Profile.DoesNotExist:
                   profile = Profile()

                profile.user = user.username
                profile.nickname = name
                profile.intro = note
                profile.save()

            if update:
                resp = Response('success')
            else:
                resp = Response('success', status=status.HTTP_201_CREATED)
                resp['Location'] = reverse('api2-account', args=[email])
            return resp
        else:
            return api_error(status.HTTP_400_BAD_REQUEST, serializer.errors)

    def delete(self, request, email, format=None):
        # delete account
        try:
            user = User.objects.get(email=email)
            user.delete()
            return Response("success")
        except User.DoesNotExist:
            resp = Response("success", status=status.HTTP_202_ACCEPTED)
            return resp

class AccountInfo(APIView):
    """ Show account info.
    """
    authentication_classes = (TokenAuthentication, )
    permission_classes = (IsAuthenticated,)
    throttle_classes = (UserRateThrottle, )

    def get(self, request, format=None):
        info = {}
        email = request.user.username
        info['email'] = email
        info['total'] = get_user_quota(email)

        if CALC_SHARE_USAGE:
            my_usage = get_user_quota_usage(email)
            share_usage = get_user_share_usage(email)
            info['usage'] = my_usage + share_usage
        else:
            info['usage'] = get_user_quota_usage(email)

        return Response(info)

def calculate_repo_info(repo_list, username):
    """
    Get some info for repo.

    """
    for repo in repo_list:
        commit = get_commits(repo.id, 0, 1)[0]
        if not commit:
            continue
        repo.latest_modify = commit.ctime
        repo.root = commit.root_id
        repo.size = server_repo_size(repo.id)

def repo_download_info(request, repo_id):
    repo = get_repo(repo_id)
    if not repo:
        return api_error(status.HTTP_404_NOT_FOUND, 'Repo not found.')

    # generate download url for client
    ccnet_applet_root = get_ccnetapplet_root()
    relay_id = get_session_info().id
    addr, port = get_ccnet_server_addr_port ()
    email = request.user.username
    token = seafserv_threaded_rpc.generate_repo_token(repo_id,
                                                      request.user.username)
    repo_name = repo.name
    enc = 1 if repo.encrypted else ''
    magic = repo.magic if repo.encrypted else ''
    random_key = repo.random_key if repo.random_key else ''
    enc_version = repo.enc_version

    info_json = {
        'relay_id': relay_id,
        'relay_addr': addr,
        'relay_port': port,
        'email': email,
        'token': token,
        'repo_id': repo_id,
        'repo_name': repo_name,
        'encrypted': enc,
        'enc_version': enc_version,
        'magic': magic,
        'random_key': random_key
        }
    return Response(info_json)


class Repos(APIView):
    authentication_classes = (TokenAuthentication, )
    permission_classes = (IsAuthenticated,)
    throttle_classes = (UserRateThrottle, )

    def get(self, request, format=None):
        email = request.user.username
        repos_json = []

        owned_repos = list_personal_repos_by_owner(email)
        calculate_repo_info(owned_repos, email)
        owned_repos.sort(lambda x, y: cmp(y.latest_modify, x.latest_modify))
        for r in owned_repos:
            if r.is_virtual:
                continue        # No need to list virtual libraries
            repo = {
                "type":"repo",
                "id":r.id,
                "owner":email,
                "name":r.name,
                "desc":r.desc,
                "mtime":r.latest_modify,
                "root":r.root,
                "size":r.size,
                "encrypted":r.encrypted,
                "permission": 'rw', # Always have read-write permission to owned repo
                }
            if r.encrypted:
                repo["enc_version"] = r.enc_version
                repo["magic"] = r.magic
                repo["random_key"] = r.random_key
            repos_json.append(repo)

        shared_repos = seafile_api.get_share_in_repo_list(email, -1, -1)
        for r in shared_repos:
            commit = get_commits(r.repo_id, 0, 1)[0]
            if not commit:
                continue
            r.latest_modify = commit.ctime
            r.root = commit.root_id
            r.size = server_repo_size(r.repo_id)
            r.password_need = is_passwd_set(r.repo_id, email)
            r.permission = check_permission(r.repo_id, email)
            repo = {
                "type":"srepo",
                "id":r.repo_id,
                "owner":r.user,
                "name":r.repo_name,
                "desc":r.repo_desc,
                "mtime":r.latest_modify,
                "root":r.root,
                "size":r.size,
                "encrypted":r.encrypted,
                "permission": r.permission,
                }
            if r.encrypted:
                repo["enc_version"] = r.enc_version
                repo["magic"] = r.magic
                repo["random_key"] = r.random_key
            repos_json.append(repo)

        groups = get_personal_groups_by_user(email)
        for group in groups:
            g_repos = get_group_repos(group.id, email)
            calculate_repo_info (g_repos, email)
            g_repos.sort(lambda x, y: cmp(y.latest_modify, x.latest_modify))
            for r in g_repos:
                repo = {
                    "type":"grepo",
                    "id":r.id,
                    "owner":group.group_name,
                    "groupid":group.id,
                    "name":r.name,
                    "desc":r.desc,
                    "mtime":r.latest_modify,
                    "root":r.root,
                    "size":r.size,
                    "encrypted":r.encrypted,
                    "permission": check_permission(r.id, email),
                    }
                if r.encrypted:
                    repo["enc_version"] = r.enc_version
                    repo["magic"] = r.magic
                    repo["random_key"] = r.random_key
                repos_json.append(repo)

        if not CLOUD_MODE:
            public_repos = list_inner_pub_repos(email)
            for r in public_repos:
                commit = get_commits(r.repo_id, 0, 1)[0]
                if not commit:
                    continue
                r.root = commit.root_id
                r.size = server_repo_size(r.repo_id)
                repo = {
                    "type": "grepo",
                    "id": r.repo_id,
                    "name": r.repo_name,
                    "desc": r.repo_desc,
                    "owner": "Organization",
                    "mtime": r.last_modified,
                    "root": r.root,
                    "size": r.size,
                    "encrypted": r.encrypted,
                    "permission": r.permission,
                    }
                if r.encrypted:
                    repo["enc_version"] = commit.enc_version
                    repo["magic"] = commit.magic
                    repo["random_key"] = commit.random_key
                repos_json.append(repo)

        return Response(repos_json)

    def post(self, request, format=None):
        username = request.user.username
        repo_name = request.POST.get("name", None)
        repo_desc= request.POST.get("desc", 'new repo')
        passwd = request.POST.get("passwd")
        if not repo_name:
            return api_error(status.HTTP_400_BAD_REQUEST, \
                    'Library name is required.')

        # create a repo
        try:
            repo_id = seafserv_threaded_rpc.create_repo(repo_name, repo_desc,
                                                        username, passwd)
        except:
            return api_error(HTTP_520_OPERATION_FAILED, \
                    'Failed to create library.')
        if not repo_id:
            return api_error(HTTP_520_OPERATION_FAILED, \
                    'Failed to create library.')
        else:
            repo_created.send(sender=None,
                              org_id=-1,
                              creator=username,
                              repo_id=repo_id,
                              repo_name=repo_name)
            resp = repo_download_info(request, repo_id)


            # FIXME: according to the HTTP spec, need to return 201 code and
            # with a corresponding location header 
            # resp['Location'] = reverse('api2-repo', args=[repo_id])

            return resp


def can_access_repo(request, repo_id):
    if not check_permission(repo_id, request.user.username):
        return False
    return True

def set_repo_password(request, repo, password):
    assert password, 'password must not be none'

    try:
        seafserv_threaded_rpc.set_passwd(repo.id, request.user.username, password)
    except SearpcError, e:
        if e.msg == 'Bad arguments':
            return api_error(status.HTTP_400_BAD_REQUEST, e.msg)
        elif e.msg == 'Repo is not encrypted':
            return api_error(status.HTTP_409_CONFLICT, e.msg)
        elif e.msg == 'Incorrect password':
            return api_error(status.HTTP_400_BAD_REQUEST, e.msg)
        elif e.msg == 'Internal server error':
            return api_error(status.HTTP_500_INTERNAL_SERVER_ERROR, e.msg)
        else:
            return api_error(status.HTTP_500_INTERNAL_SERVER_ERROR, e.msg)

def check_set_repo_password(request, repo):
    if not can_access_repo(request, repo.id):
        return api_error(status.HTTP_403_FORBIDDEN, 'Forbid to access this repo.')

    password_set = False
    if repo.encrypted:
        try:
            ret = seafserv_rpc.is_passwd_set(repo.id, request.user.username)
            if ret == 1:
                password_set = True
        except SearpcError, e:
            return api_error(status.HTTP_500_INTERNAL_SERVER_ERROR,
                             "SearpcError:" + e.msg)

        if not password_set:
            password = request.REQUEST.get('password', default=None)
            if not password:
                return api_error(HTTP_440_REPO_PASSWD_REQUIRED,
                                 'Repo password is needed.')

            return set_repo_password(request, repo, password)


def check_repo_access_permission(request, repo):
    if not can_access_repo(request, repo.id):
        return api_error(status.HTTP_403_FORBIDDEN, 'Forbid to access this repo.')


class Repo(APIView):
    authentication_classes = (TokenAuthentication, )
    permission_classes = (IsAuthenticated, )
    throttle_classes = (UserRateThrottle, )

    def get(self, request, repo_id, format=None):
        repo = get_repo(repo_id)
        if not repo:
            return api_error(status.HTTP_404_NOT_FOUND, 'Repo not found.')

        username = request.user.username
        if not is_repo_accessible(repo.id, username):
            return api_error(status.HTTP_403_FORBIDDEN,
                             'You do not have permission to get repo.')

        # check whether user is repo owner
        if validate_owner(request, repo_id):
            owner = "self"
        else:
            owner = "share"

        last_commit = get_commits(repo.id, 0, 1)[0]
        repo.latest_modify = last_commit.ctime if last_commit else None

        # query repo infomation
        repo.size = seafserv_threaded_rpc.server_repo_size(repo_id)
        current_commit = get_commits(repo_id, 0, 1)[0]
        root_id = current_commit.root_id if current_commit else None

        repo_json = {
            "type":"repo",
            "id":repo.id,
            "owner":owner,
            "name":repo.name,
            "desc":repo.desc,
            "mtime":repo.latest_modify,
            "size":repo.size,
            "encrypted":repo.encrypted,
            "root":root_id,
            "permission": check_permission(repo.id, username),
            }
        if repo.encrypted:
            repo_json["enc_version"] = repo.enc_version
            repo_json["magic"] = repo.magic
            repo_json["random_key"] = repo.random_key

        return Response(repo_json)

    def post(self, request, repo_id, format=None):
        repo = get_repo(repo_id)
        if not repo:
            return api_error(status.HTTP_404_NOT_FOUND, 'Repo not found.')

        op = request.GET.get('op', 'setpassword')
        if op == 'checkpassword':
            magic = request.REQUEST.get('magic', default=None)
            if not magic:
                return api_error(HTTP_441_REPO_PASSWD_MAGIC_REQUIRED,
                                 'Repo password magic is needed.')
            resp = check_repo_access_permission(request, repo)
            if resp:
                return resp
            try:
                seafile_api.check_passwd(repo.id, magic)
            except SearpcError, e:
                return api_error(status.HTTP_500_INTERNAL_SERVER_ERROR,
                                 "SearpcError:" + e.msg)
            return Response("success")
        elif op == 'setpassword':
            resp = check_set_repo_password(request, repo)
            if resp:
                return resp
            return Response("success")
        elif op == 'rename':
            username = request.user.username
            repo_name = request.POST.get('repo_name')
            repo_desc = request.POST.get('repo_desc')

            if not seafile_api.is_repo_owner(username, repo_id):
                return api_error(status.HTTP_403_FORBIDDEN, \
                    'Only library owner can perform this operation.')

            if edit_repo(repo_id, repo_name, repo_desc, username):
                return Response("success")
            else:
                return api_error(status.HTTP_500_INTERNAL_SERVER_ERROR,
                                 "Unable to rename repo")

        return Response("unsupported operation")

    def delete(self, request, repo_id, format=None):
        username = request.user.username
        repo = seafile_api.get_repo(repo_id)
        if not repo:
            return api_error(status.HTTP_400_BAD_REQUEST, \
                    'Library does not exist.')

        if not seafile_api.is_repo_owner(username, repo_id):
            return api_error(status.HTTP_403_FORBIDDEN, \
                    'Only library owner can perform this operation.')

        seafile_api.remove_repo(repo_id)
        return Response('success', status=status.HTTP_200_OK)

class RepoHistory(APIView):
    authentication_classes = (TokenAuthentication, )
    permission_classes = (IsAuthenticated,)
    throttle_classes = (UserRateThrottle, )

    def get(self, request, repo_id, format=None):
        try:
            current_page = int(request.GET.get('page', '1'))
            per_page = int(request.GET.get('per_page', '25'))
        except ValueError:
            current_page = 1
            per_page = 25

        commits_all = get_commits(repo_id, per_page * (current_page -1), per_page + 1)
        commits = commits_all[:per_page]

        if len(commits_all) == per_page + 1:
            page_next = True
        else:
            page_next = False

        return HttpResponse(json.dumps({"commits": commits, "page_next": page_next}, cls=SearpcObjEncoder), status=200, content_type=json_content_type)

class DownloadRepo(APIView):
    authentication_classes = (TokenAuthentication, )
    permission_classes = (IsAuthenticated, )
    throttle_classes = (UserRateThrottle, )

    def get(self, request, repo_id, format=None):
        username = request.user.username
        if not is_repo_accessible(repo_id, username):
            return api_error(status.HTTP_403_FORBIDDEN,
                             'You do not have permission to get repo.')
            
        return repo_download_info(request, repo_id)

class UploadLinkView(APIView):
    authentication_classes = (TokenAuthentication, )
    permission_classes = (IsAuthenticated, )
    throttle_classes = (UserRateThrottle, )

    def get(self, request, repo_id, format=None):
        if check_permission(repo_id, request.user.username) != 'rw':
            return api_error(status.HTTP_403_FORBIDDEN, "Can not access repo")

        if check_quota(repo_id) < 0:
            return api_error(HTTP_520_OPERATION_FAILED, 'Above quota')

        token = seafserv_rpc.web_get_access_token(repo_id,
                                                  'dummy',
                                                  'upload',
                                                  request.user.username)
        url = gen_file_upload_url(token, 'upload-api')
        return Response(url)

class UpdateLinkView(APIView):
    authentication_classes = (TokenAuthentication, )
    permission_classes = (IsAuthenticated, )
    throttle_classes = (UserRateThrottle, )

    def get(self, request, repo_id, format=None):
        if check_permission(repo_id, request.user.username) != 'rw':
            return api_error(status.HTTP_403_FORBIDDEN, "Can not access repo")

        if check_quota(repo_id) < 0:
            return api_error(HTTP_520_OPERATION_FAILED, 'Above quota')

        token = seafserv_rpc.web_get_access_token(repo_id,
                                                  'dummy',
                                                  'update',
                                                  request.user.username)
        url = gen_file_upload_url(token, 'update-api')
        return Response(url)

class UploadBlksLinkView(APIView):
    authentication_classes = (TokenAuthentication, )
    permission_classes = (IsAuthenticated, )
    throttle_classes = (UserRateThrottle, )

    def get(self, request, repo_id, format=None):
        if check_permission(repo_id, request.user.username) != 'rw':
            return api_error(status.HTTP_403_FORBIDDEN, "Can not access repo")

        if check_quota(repo_id) < 0:
            return api_error(HTTP_520_OPERATION_FAILED, 'Above quota')

        token = seafserv_rpc.web_get_access_token(repo_id,
                                                  'dummy',
                                                  'upload-blks',
                                                  request.user.username)
        url = gen_file_upload_url(token, 'upload-blks-api')
        return Response(url)

class UpdateBlksLinkView(APIView):
    authentication_classes = (TokenAuthentication, )
    permission_classes = (IsAuthenticated, )
    throttle_classes = (UserRateThrottle, )

    def get(self, request, repo_id, format=None):
        if check_permission(repo_id, request.user.username) != 'rw':
            return api_error(status.HTTP_403_FORBIDDEN, "Can not access repo")

        if check_quota(repo_id) < 0:
            return api_error(HTTP_520_OPERATION_FAILED, 'Above quota')

        token = seafserv_rpc.web_get_access_token(repo_id,
                                                  'dummy',
                                                  'update-blks',
                                                  request.user.username)
        url = gen_file_upload_url(token, 'update-blks-api')
        return Response(url)


def get_file_size (id):
    size = seafserv_threaded_rpc.get_file_size(id)
    return size if size else 0

def get_dir_entrys_by_id(request, repo_id, path, dir_id):
    try:
        dirs = seafile_api.list_dir_by_dir_id(dir_id)
    except SearpcError, e:
        return api_error(HTTP_520_OPERATION_FAILED,
                         "Failed to list dir.")

    mtimes = get_dir_files_last_modified (repo_id, path, dir_id)

    dir_list, file_list = [], []
    for dirent in dirs:
        dtype = "file"
        entry={}
        if stat.S_ISDIR(dirent.mode):
            dtype = "dir"
        else:
            try:
                entry["size"] = get_file_size(dirent.obj_id)
            except Exception, e:
                entry["size"]=0

        entry["type"]=dtype
        entry["name"]=dirent.obj_name
        entry["id"]=dirent.obj_id
        entry["mtime"]=mtimes.get(dirent.obj_name, None)
        if dtype == 'dir':
            dir_list.append(entry)
        else:
            file_list.append(entry)


    dir_list.sort(lambda x, y : cmp(x['name'].lower(),y['name'].lower()))
    file_list.sort(lambda x, y : cmp(x['name'].lower(),y['name'].lower()))
    dentrys = dir_list + file_list

    response = HttpResponse(json.dumps(dentrys), status=200,
                            content_type=json_content_type)
    response["oid"] = dir_id
    return response

def get_shared_link(request, repo_id, path):
    l = FileShare.objects.filter(repo_id=repo_id).filter(\
        username=request.user.username).filter(path=path)
    token = None
    if len(l) > 0:
        fileshare = l[0]
        token = fileshare.token
    else:
        token = gen_token(max_length=10)

        fs = FileShare()
        fs.username = request.user.username
        fs.repo_id = repo_id
        fs.path = path
        fs.token = token

        try:
            fs.save()
        except IntegrityError, e:
            return api_error(status.HTTP_500_INTERNAL_SERVER_ERROR, e.msg)

    http_or_https = request.is_secure() and 'https' or 'http'
    domain = RequestSite(request).domain
    file_shared_link = '%s://%s%sf/%s/' % (http_or_https, domain,
                                           settings.SITE_ROOT, token)
    return Response(file_shared_link)

def get_repo_file(request, repo_id, file_id, file_name, op):
    if op == 'download':
        token = seafserv_rpc.web_get_access_token(repo_id, file_id,
                                                  op, request.user.username)
        redirect_url = gen_file_get_url(token, file_name)
        response = HttpResponse(json.dumps(redirect_url), status=200,
                                content_type=json_content_type)
        response["oid"] = file_id
        return response

    if op == 'downloadblks':
        blklist = []
        encrypted = False
        enc_version = 0
        if file_id != EMPTY_SHA1:
            try:
                blks = seafile_api.list_file_by_file_id(file_id)
                blklist = blks.split('\n')
            except SearpcError, e:
                return api_error(HTTP_520_OPERATION_FAILED,
                                 'Failed to get file block list')
        blklist = [i for i in blklist if len(i) == 40]
        if len(blklist) > 0:
            repo = get_repo(repo_id)
            encrypted = repo.encrypted
            enc_version = repo.enc_version
        token = seafserv_rpc.web_get_access_token(repo_id, file_id,
                                                  op, request.user.username)
        url = gen_block_get_url(token, None)
        res = {
            'blklist':blklist,
            'url':url,
            'encrypted':encrypted,
            'enc_version': enc_version,
            }
        response = HttpResponse(json.dumps(res), status=200,
                                content_type=json_content_type)
        response["oid"] = file_id
        return response

    if op == 'sharelink':
        path = request.GET.get('p', None)
        assert path, 'path must be passed in the url'
        return get_shared_link(request, repo_id, path)

def reloaddir(request, repo_id, parent_dir):
    current_commit = get_commits(repo_id, 0, 1)[0]
    if not current_commit:
        return api_error(status.HTTP_500_INTERNAL_SERVER_ERROR,
                         'Failed to get current commit of repo %s.' % repo_id)

    try:
        dir_id = seafserv_threaded_rpc.get_dirid_by_path(current_commit.id,
                                                         parent_dir.encode('utf-8'))
    except SearpcError, e:
        return api_error(HTTP_520_OPERATION_FAILED,
                         "Failed to get dir id by path")

    if not dir_id:
        return api_error(status.HTTP_404_NOT_FOUND, "Path does not exist")

    return get_dir_entrys_by_id(request, repo_id, parent_dir, dir_id)

def reloaddir_if_neccessary (request, repo_id, parent_dir):

    reload_dir = False
    s = request.GET.get('reloaddir', None)
    if s and s.lower() == 'true':
        reload_dir = True

    if not reload_dir:
        return Response('success')

    return reloaddir(request, repo_id, parent_dir)

# deprecated
class OpDeleteView(APIView):
    """
    Delete a file.
    """
    authentication_classes = (TokenAuthentication, )
    permission_classes = (IsAuthenticated, )

    def post(self, request, repo_id, format=None):
        repo = get_repo(repo_id)
        if not repo:
            return api_error(status.HTTP_404_NOT_FOUND, 'Repo not found.')

        username = request.user.username
        if not is_repo_writable(repo.id, username):
            return api_error(status.HTTP_403_FORBIDDEN,
                             'You do not have permission to delete file.')

        resp = check_repo_access_permission(request, repo)
        if resp:
            return resp

        parent_dir = request.GET.get('p', '/')
        file_names = request.POST.get("file_names")

        if not parent_dir or not file_names:
            return api_error(status.HTTP_404_NOT_FOUND,
                             'File or directory not found.')

        for file_name in file_names.split(':'):
            file_name = unquote(file_name.encode('utf-8'))
            try:
                seafserv_threaded_rpc.del_file(repo_id, parent_dir,
                                               file_name, username)
            except SearpcError,e:
                return api_error(HTTP_520_OPERATION_FAILED,
                                 "Failed to delete file.")

        return reloaddir_if_neccessary (request, repo_id, parent_dir)

def append_starred_files(array, files):
    for f in files:
        sfile = {'org' : f.org_id,
                 'repo' : f.repo.id,
                 'path' : f.path,
                 'mtime' : f.last_modified,
                 'dir' : f.is_dir,
                 'size' : f.size
                 }
        array.append(sfile)

def api_starred_files(request):
    starred_files = []
    personal_files = UserStarredFiles.objects.get_starred_files_by_username(
        request.user.username)
    append_starred_files (starred_files, personal_files)
    return Response(starred_files)

class StarredFileView(APIView):
    """
    Support uniform interface for starred file operation,
    including add/delete/list starred files.
    """

    authentication_classes = (TokenAuthentication, )
    permission_classes = (IsAuthenticated,)
    throttle_classes = (UserRateThrottle, )

    def get(self, request, format=None):
        # list starred files
        return api_starred_files(request)

    def post(self, request, format=None):
        # add starred file
        repo_id = request.POST.get('repo_id', '')
        path = unquote(request.POST.get('p', '').encode('utf-8'))
        if not (repo_id and path):
            return api_error(status.HTTP_400_BAD_REQUEST,
                             'Repo_id or path is missing.')

        if path[-1] == '/':     # Should not contain '/' at the end of path.
            return api_error(status.HTTP_400_BAD_REQUEST, 'Invalid file path.')

        star_file(request.user.username, repo_id, path, is_dir=False,
                  org_id=-1)

        resp = Response('success', status=status.HTTP_201_CREATED)
        resp['Location'] = reverse('starredfiles')

        return resp

    def delete(self, request, format=None):
        # remove starred file
        repo_id = request.GET.get('repo_id', '')
        path = request.GET.get('p', '')
        if not (repo_id and path):
            return api_error(status.HTTP_400_BAD_REQUEST,
                             'Repo_id or path is missing.')

        if path[-1] == '/':     # Should not contain '/' at the end of path.
            return api_error(status.HTTP_400_BAD_REQUEST, 'Invalid file path.')

        unstar_file(request.user.username, repo_id, path)
        return Response('success', status=status.HTTP_200_OK)

class FileView(APIView):
    """
    Support uniform interface for file related operations,
    including create/delete/rename/view, etc.
    """

    authentication_classes = (TokenAuthentication, )
    permission_classes = (IsAuthenticated, )
    throttle_classes = (UserRateThrottle, )

    def get(self, request, repo_id, format=None):
        # view file
        repo = get_repo(repo_id)
        if not repo:
            return api_error(status.HTTP_404_NOT_FOUND, 'Repo not found.')

        resp = check_repo_access_permission(request, repo)
        if resp:
            return resp

        path = request.GET.get('p', None)
        if not path:
            return api_error(status.HTTP_400_BAD_REQUEST, 'Path is missing.')
        file_name = os.path.basename(path)

        file_id = None
        try:
            file_id = seafserv_threaded_rpc.get_file_id_by_path(repo_id,
                                                             path.encode('utf-8'))
        except SearpcError, e:
            return api_error(HTTP_520_OPERATION_FAILED,
                             "Failed to get file id by path.")

        if not file_id:
            return api_error(status.HTTP_404_NOT_FOUND, "File not found")

        op = request.GET.get('op', 'download')
        return get_repo_file(request, repo_id, file_id, file_name, op)

    def post(self, request, repo_id, format=None):
        # rename, move or create file
        repo = get_repo(repo_id)
        if not repo:
            return api_error(status.HTTP_404_NOT_FOUND, 'Repo not found.')

        resp = check_repo_access_permission(request, repo)
        if resp:
            return resp

        path = request.GET.get('p', '')
        if not path or path[0] != '/':
            return api_error(status.HTTP_400_BAD_REQUEST,
                             'Path is missing or invalid.')

        username = request.user.username        
        operation = request.POST.get('operation', '')
        if operation.lower() == 'rename':
            if not is_repo_writable(repo.id, username):
                return api_error(status.HTTP_403_FORBIDDEN,
                                 'You do not have permission to rename file.')

            newname = request.POST.get('newname', '')
            if not newname:
                return api_error(status.HTTP_400_BAD_REQUEST,
                                 'Newname is missing')
            newname = unquote(newname.encode('utf-8'))
            if len(newname) > settings.MAX_UPLOAD_FILE_NAME_LEN:
                return api_error(status.HTTP_400_BAD_REQUEST, 'Newname too long')

            parent_dir = os.path.dirname(path)
            parent_dir_utf8 = parent_dir.encode('utf-8')
            oldname = os.path.basename(path)
            oldname_utf8 = oldname.encode('utf-8')
            if oldname == newname:
                return api_error(status.HTTP_409_CONFLICT,
                                 'The new name is the same to the old')

            newname = check_filename_with_rename(repo_id, parent_dir, newname)
            newname_utf8 = newname.encode('utf-8')
            try:
                seafserv_threaded_rpc.rename_file (repo_id, parent_dir_utf8,
                                                   oldname_utf8, newname,
                                                   username)
            except SearpcError,e:
                return api_error(HTTP_520_OPERATION_FAILED,
                                 "Failed to rename file: %s" % e)

            if request.GET.get('reloaddir', '').lower() == 'true':
                return reloaddir(request, repo_id, parent_dir)
            else:
                resp = Response('success', status=status.HTTP_301_MOVED_PERMANENTLY)
                uri = reverse('FileView', args=[repo_id], request=request)
                resp['Location'] = uri + '?p=' + quote(parent_dir_utf8) + quote(newname_utf8)
                return resp

        elif operation.lower() == 'move':
            if not is_repo_writable(repo.id, username):
                return api_error(status.HTTP_403_FORBIDDEN,
                                 'You do not have permission to move file.')
            
            src_dir = os.path.dirname(path)
            src_dir_utf8 = src_dir.encode('utf-8')
            src_repo_id = repo_id
            dst_repo_id = request.POST.get('dst_repo', '')
            dst_dir = request.POST.get('dst_dir', '')
            dst_dir_utf8 = dst_dir.encode('utf-8')
            if dst_dir[-1] != '/': # Append '/' to the end of directory if necessary
                dst_dir += '/'
            # obj_names   = request.POST.get('obj_names', '')

            if not (dst_repo_id and dst_dir):
                return api_error(status.HTTP_400_BAD_REQUEST, 'Missing arguments.')

            if src_repo_id == dst_repo_id and src_dir == dst_dir:
                return Response('success', status=status.HTTP_200_OK)

            # names = obj_names.split(':')
            # names = map(lambda x: unquote(x).decode('utf-8'), names)

            # if dst_dir.startswith(src_dir):
            #     for obj_name in names:
            #         if dst_dir.startswith('/'.join([src_dir, obj_name])):
            #             return api_error(status.HTTP_409_CONFLICT,
            #                              'Can not move a dirctory to its subdir')

            filename = os.path.basename(path)
            filename_utf8 = filename.encode('utf-8')
            new_filename = check_filename_with_rename(dst_repo_id, dst_dir,
                                                      filename)
            new_filename_utf8 = new_filename.encode('utf-8')

            try:
                seafserv_threaded_rpc.move_file(src_repo_id, src_dir_utf8,
                                                filename_utf8, dst_repo_id,
                                                dst_dir_utf8, new_filename_utf8,
                                                username)
            except SearpcError, e:
                return api_error(status.HTTP_500_INTERNAL_SERVER_ERROR,
                                 "SearpcError:" + e.msg)

            if request.GET.get('reloaddir', '').lower() == 'true':
                return reloaddir(request, dst_repo_id, dst_dir)
            else:
                resp = Response('success', status=status.HTTP_301_MOVED_PERMANENTLY)
                uri = reverse('FileView', args=[repo_id], request=request)
                resp['Location'] = uri + '?p=' + quote(dst_dir_utf8) + quote(new_filename_utf8)
                return resp
        elif operation.lower() == 'create':
            if not is_repo_writable(repo.id, username):
                return api_error(status.HTTP_403_FORBIDDEN,
                                 'You do not have permission to create file.')
            
            parent_dir = os.path.dirname(path)
            parent_dir_utf8 = parent_dir.encode('utf-8')
            new_file_name = os.path.basename(path)
            new_file_name = check_filename_with_rename(repo_id, parent_dir,
                                                       new_file_name)
            new_file_name_utf8 = new_file_name.encode('utf-8')

            try:
                seafserv_threaded_rpc.post_empty_file(repo_id, parent_dir,
                                                      new_file_name, username)
            except SearpcError, e:
                return api_error(HTTP_520_OPERATION_FAILED,
                                 'Failed to create file.')

            if request.GET.get('reloaddir', '').lower() == 'true':
                return reloaddir(request, repo_id, parent_dir)
            else:
                resp = Response('success', status=status.HTTP_201_CREATED)
                uri = reverse('FileView', args=[repo_id], request=request)
                resp['Location'] = uri + '?p=' + quote(parent_dir_utf8) + \
                    quote(new_file_name_utf8)
                return resp
        else:
            return api_error(status.HTTP_400_BAD_REQUEST,
                             "Operation can only be rename, create or move.")

    def put(self, request, repo_id, format=None):
        # update file
        # TODO
        pass

    def delete(self, request, repo_id, format=None):
        # delete file
        repo = get_repo(repo_id)
        if not repo:
            return api_error(status.HTTP_404_NOT_FOUND, 'Repo not found.')

        username = request.user.username
        if not is_repo_writable(repo.id, username):
            return api_error(status.HTTP_403_FORBIDDEN,
                             'You do not have permission to delete file.')
        
        resp = check_repo_access_permission(request, repo)
        if resp:
            return resp

        path = request.GET.get('p', None)
        if not path:
            return api_error(status.HTTP_400_BAD_REQUEST, 'Path is missing.')

        parent_dir = os.path.dirname(path)
        parent_dir_utf8 = os.path.dirname(path).encode('utf-8')
        file_name_utf8 = os.path.basename(path).encode('utf-8')

        try:
            seafserv_threaded_rpc.del_file(repo_id, parent_dir_utf8,
                                           file_name_utf8,
                                           request.user.username)
        except SearpcError, e:
            return api_error(HTTP_520_OPERATION_FAILED,
                             "Failed to delete file.")

        return reloaddir_if_neccessary(request, repo_id, parent_dir)

class FileRevert(APIView):
    authentication_classes = (TokenAuthentication, )
    permission_classes = (IsAuthenticated,)
    throttle_classes = (UserRateThrottle, )

    def put(self, request, repo_id, format=None):
        path = unquote(request.DATA.get('p', '').encode('utf-8'))
        if not path:
            return api_error(status.HTTP_400_BAD_REQUEST, 'Path is missing.')
        commit_id = unquote(request.DATA.get('commit_id', '').encode('utf-8'))
        if not path:
            return api_error(status.HTTP_400_BAD_REQUEST, 'Path is missing.')
        try:
            ret = seafserv_threaded_rpc.revert_file (repo_id, commit_id,
                            path, request.user.username)
        except SearpcError, e:
            return api_error(status.HTTP_400_BAD_REQUEST, 'Server error')

        return HttpResponse(json.dumps({"ret": ret}), status=200, content_type=json_content_type)
    
class FileRevision(APIView):
    authentication_classes = (TokenAuthentication, )
    permission_classes = (IsAuthenticated,)
    throttle_classes = (UserRateThrottle, )

    def get(self, request, repo_id, format=None):
        path = request.GET.get('p', None)
        assert path, 'path must be passed in the url'

        file_name = os.path.basename(path)
        commit_id = request.GET.get('commit_id', None)

        try:
            obj_id = seafserv_threaded_rpc.get_file_id_by_commit_and_path( \
                                        commit_id, path)
        except:
            return api_error(status.HTTP_404_NOT_FOUND, 'Revision not found.')

        return get_repo_file(request, repo_id, obj_id, file_name, 'download')

class FileHistory(APIView):
    authentication_classes = (TokenAuthentication, )
    permission_classes = (IsAuthenticated,)
    throttle_classes = (UserRateThrottle, )

    def get(self, request, repo_id, format=None):
        path = request.GET.get('p', None)
        assert path, 'path must be passed in the url'

        try:
            commits = seafserv_threaded_rpc.list_file_revisions(repo_id, path,
                                                            -1, -1)
        except SearpcError, e:
            return api_error(status.HTTP_400_BAD_REQUEST, 'Server error')

        if not commits:
            return api_error(status.HTTP_404_NOT_FOUND, 'File not found.')

        return HttpResponse(json.dumps({"commits": commits}, cls=SearpcObjEncoder), status=200, content_type=json_content_type)

class FileSharedLinkView(APIView):
    """
    Support uniform interface for file shared link.
    """
    authentication_classes = (TokenAuthentication, )
    permission_classes = (IsAuthenticated, )
    throttle_classes = (UserRateThrottle, )

    def put(self, request, repo_id, format=None):
        # generate file shared link
        path = unquote(request.DATA.get('p', '').encode('utf-8'))
        type = unquote(request.DATA.get('type', 'f').encode('utf-8'))

        if type not in ('d', 'f'):
            return api_error(status.HTTP_400_BAD_REQUEST, 'invalid type')

        if not path:
            return api_error(status.HTTP_400_BAD_REQUEST, 'Path is missing.')

        if path[-1] == '/':
            path = path[:-1]
        l = FileShare.objects.filter(repo_id=repo_id).filter(
            username=request.user.username).filter(path=path)
        if len(l) > 0:
            fileshare = l[0]
            token = fileshare.token
            type = fileshare.s_type
        else:
            token = gen_token(max_length=10)

            fs = FileShare()
            fs.username = request.user.username
            fs.repo_id = repo_id
            fs.path = path
            fs.token = token
            fs.s_type = type

            try:
                fs.save()
            except IntegrityError, e:
                return api_error(status.HTTP_500_INTERNAL_SERVER_ERROR, e.msg)

        http_or_https = request.is_secure() and 'https' or 'http'
        domain = RequestSite(request).domain
        file_shared_link = '%s://%s%s%s/%s/' % (http_or_https, domain,
                                               settings.SITE_ROOT, type, token)
        resp = Response(status=status.HTTP_201_CREATED)
        resp['Location'] = file_shared_link
        return resp

class DirView(APIView):
    """
    Support uniform interface for directory operations, including
    create/delete/rename/list, etc.
    """
    authentication_classes = (TokenAuthentication, )
    permission_classes = (IsAuthenticated, )
    throttle_classes = (UserRateThrottle, )

    def get(self, request, repo_id, format=None):
        # list dir
        repo = get_repo(repo_id)
        if not repo:
            return api_error(status.HTTP_404_NOT_FOUND, 'Repo not found.')

        resp = check_repo_access_permission(request, repo)
        if resp:
            return resp

        path = request.GET.get('p', '/')
        if path[-1] != '/':
            path = path + '/'

        try:
            dir_id = seafserv_threaded_rpc.get_dir_id_by_path(repo_id,
                                                             path.encode('utf-8'))
        except SearpcError, e:
            return api_error(HTTP_520_OPERATION_FAILED,
                             "Failed to get dir id by path.")

        if not dir_id:
            return api_error(status.HTTP_404_NOT_FOUND, "Path does not exist")

        old_oid = request.GET.get('oid', None)
        if old_oid and old_oid == dir_id :
            response = HttpResponse(json.dumps("uptodate"), status=200,
                                    content_type=json_content_type)
            response["oid"] = dir_id
            return response
        else:
            return get_dir_entrys_by_id(request, repo_id, path, dir_id)

    def post(self, request, repo_id, format=None):
        # new dir
        repo = get_repo(repo_id)
        if not repo:
            return api_error(status.HTTP_404_NOT_FOUND, 'Repo not found.')

        resp = check_repo_access_permission(request, repo)
        if resp:
            return resp

        path = request.GET.get('p', '')
        if not path or path[0] != '/':
            return api_error(status.HTTP_400_BAD_REQUEST, "Path is missing.")
        if path == '/':         # Can not make root dir.
            return api_error(status.HTTP_400_BAD_REQUEST, "Path is invalid.")
        if path[-1] == '/':     # Cut out last '/' if possible.
            path = path[:-1]

        username = request.user.username            
        operation = request.POST.get('operation', '')
        if operation.lower() == 'mkdir':
            if not is_repo_writable(repo.id, username):
                return api_error(status.HTTP_403_FORBIDDEN,
                                 'You do not have permission to create folder.')
            
            parent_dir = os.path.dirname(path)
            parent_dir_utf8 = parent_dir.encode('utf-8')
            new_dir_name = os.path.basename(path)
            new_dir_name = check_filename_with_rename(repo_id, parent_dir,
                                                      new_dir_name)
            new_dir_name_utf8 = new_dir_name.encode('utf-8')

            try:
                seafserv_threaded_rpc.post_dir(repo_id, parent_dir,
                                               new_dir_name, username)
            except SearpcError, e:
                return api_error(HTTP_520_OPERATION_FAILED,
                                 'Failed to make directory.')

            if request.GET.get('reloaddir', '').lower() == 'true':
                resp = reloaddir(request, repo_id, parent_dir)
            else:
                resp = Response('success', status=status.HTTP_201_CREATED)
                uri = reverse('DirView', args=[repo_id], request=request)
                resp['Location'] = uri + '?p=' + quote(parent_dir_utf8) + \
                    quote(new_dir_name_utf8)
            return resp
        # elif operation.lower() == 'rename':
        #     pass
        # elif operation.lower() == 'move':
        #     pass
        else:
            return api_error(status.HTTP_400_BAD_REQUEST,
                             "Operation not supported.")

    def delete(self, request, repo_id, format=None):
        # delete dir or file
        repo = get_repo(repo_id)
        if not repo:
            return api_error(status.HTTP_404_NOT_FOUND, 'Repo not found.')

        username = request.user.username
        if not is_repo_writable(repo.id, username):
            return api_error(status.HTTP_403_FORBIDDEN,
                             'You do not have permission to delete folder.')
        
        resp = check_repo_access_permission(request, repo)
        if resp:
            return resp

        path = request.GET.get('p', None)
        if not path:
            return api_error(status.HTTP_400_BAD_REQUEST, 'Path is missing.')

        if path == '/':         # Can not delete root path.
            return api_error(status.HTTP_400_BAD_REQUEST, 'Path is invalid.')

        if path[-1] == '/':     # Cut out last '/' if possible.
            path = path[:-1]

        parent_dir = os.path.dirname(path)
        parent_dir_utf8 = os.path.dirname(path).encode('utf-8')
        file_name_utf8 = os.path.basename(path).encode('utf-8')

        try:
            seafserv_threaded_rpc.del_file(repo_id, parent_dir_utf8,
                                           file_name_utf8, username)
        except SearpcError, e:
            return api_error(HTTP_520_OPERATION_FAILED,
                             "Failed to delete file.")

        return reloaddir_if_neccessary(request, repo_id, parent_dir)

class DirDownloadView(APIView):
    authentication_classes = (TokenAuthentication, )
    permission_classes = (IsAuthenticated,)
    throttle_classes = (UserRateThrottle, )

    def get(self, request, repo_id, format=None):
        repo = get_repo(repo_id)
        if not repo:
            return render_error(request, _(u'Library does not exist'))

        path = request.GET.get('p', None)
        assert path, 'path must be passed in the url'

        if path[-1] != '/':         # Normalize dir path
            path += '/'

        if len(path) > 1:
            dirname = os.path.basename(path.rstrip('/')) # Here use `rstrip` to cut out last '/' in path
        else:
            dirname = repo.name

        current_commit = get_commits(repo_id, 0, 1)[0]
        if not current_commit:
            return api_error(status.HTTP_500_INTERNAL_SERVER_ERROR,
                         'Failed to get current commit of repo %s.' % repo_id)

        try:
            dir_id = seafserv_threaded_rpc.get_dirid_by_path(current_commit.id,
                                                         path.encode('utf-8'))
        except SearpcError, e:
            return api_error(HTTP_520_OPERATION_FAILED,
                         "Failed to get dir id by path")

        if not dir_id:
            return api_error(status.HTTP_404_NOT_FOUND, "Path does not exist")

        try:
            total_size = seafserv_threaded_rpc.get_dir_size(dir_id)
        except Exception, e:
            logger.error(str(e))
            return api_error(status.HTTP_520_OPERATION_FAILED, "Internal error")

        if total_size > MAX_DOWNLOAD_DIR_SIZE:
            return render_error(request, _(u'Unable to download directory "%s": size is too large.') % dirname)

        token = seafserv_rpc.web_get_access_token(repo_id,
                                                  dir_id,
                                                  'download-dir',
                                                  request.user.username)

        redirect_url = gen_file_get_url(token, dirname)
        return HttpResponse(json.dumps(redirect_url), status=200, content_type=json_content_type)
    

class DirShareView(APIView):
    authentication_classes = (TokenAuthentication, )
    permission_classes = (IsAuthenticated,)
    throttle_classes = (UserRateThrottle, )

    # from seahub.share.view::gen_private_file_share
    def post(self, request, repo_id, format=None):
        emails = request.POST.getlist('emails', '')
        s_type = request.POST.get('s_type', '')
        path = request.POST.get('path', '')
        perm = request.POST.get('perm', 'r')
        file_or_dir = os.path.basename(path.rstrip('/'))
        username = request.user.username

        for email in [e.strip() for e in emails if e.strip()]:
            if not is_registered_user(email):
                continue
        
            if s_type == 'f':
                pfds = PrivateFileDirShare.objects.add_read_only_priv_file_share(
                    username, email, repo_id, path)
            elif s_type == 'd':
                pfds = PrivateFileDirShare.objects.add_private_dir_share(
                    username, email, repo_id, path, perm)
            else:
                continue

            # send a signal when sharing file successful
            share_file_to_user_successful.send(sender=None, priv_share_obj=pfds)
        return HttpResponse(json.dumps({}), status=200, content_type=json_content_type)
    

class DirSubRepoView(APIView):
    authentication_classes = (TokenAuthentication, )
    permission_classes = (IsAuthenticated,)
    throttle_classes = (UserRateThrottle, )

    # from seahub.views.ajax.py::sub_repo
    def get(self, request, repo_id, format=None):
        '''
        check if a dir has a corresponding sub_repo
        if it does not have, create one
        '''

        content_type = 'application/json; charset=utf-8'
        result = {}

        path = request.GET.get('p') 
        name = request.GET.get('name')
        if not (path and name):
            result['error'] = _('Argument missing')
            return HttpResponse(json.dumps(result), status=400, content_type=content_type)

        username = request.user.username

        # check if the sub-lib exist
        try:
            sub_repo = seafile_api.get_virtual_repo(repo_id, path, username)
        except SearpcError, e:
            result['error'] = e.msg
            return HttpResponse(json.dumps(result), status=500, content_type=content_type)

        if sub_repo:
            result['sub_repo_id'] = sub_repo.id
        else:
            # create a sub-lib
            try:
                # use name as 'repo_name' & 'repo_desc' for sub_repo
                sub_repo_id = seafile_api.create_virtual_repo(repo_id, path, name, name, username)
                result['sub_repo_id'] = sub_repo_id
            except SearpcError, e:
                result['error'] = e.msg
                return HttpResponse(json.dumps(result), status=500, content_type=content_type)

        return HttpResponse(json.dumps(result), content_type=content_type)

class SharedRepos(APIView):
    """
    List repos that a user share to others/groups/public.
    """
    authentication_classes = (TokenAuthentication, )
    permission_classes = (IsAuthenticated, )
    throttle_classes = (UserRateThrottle, )

    def get(self, request, format=None):
        username = request.user.username
        shared_repos = []

        shared_repos += list_share_repos(username, 'from_email', -1, -1)
        shared_repos += get_group_repos_by_owner(username)
        if not CLOUD_MODE:
            shared_repos += list_inner_pub_repos_by_owner(username)

        return HttpResponse(json.dumps(shared_repos, cls=SearpcObjEncoder),
                            status=200, content_type=json_content_type)

class BeShared(APIView):
    """
    List repos that others/groups share to user.
    """
    authentication_classes = (TokenAuthentication, )
    permission_classes = (IsAuthenticated, )
    throttle_classes = (UserRateThrottle, )

    def get(self, request, format=None):
        username = request.user.username
        shared_repos = []
        shared_repos += seafile_api.get_share_in_repo_list(username, -1, -1)

        joined_groups = get_personal_groups_by_user(username)
        for grp in joined_groups:
        # Get group repos, and for each group repos...
            for r_id in get_group_repoids(grp.id):
                # No need to list my own repo
                if seafile_api.is_repo_owner(username, r_id):
                    continue
                 # Convert repo properties due to the different collumns in Repo
                 # and SharedRepo
                r = get_repo(r_id)
                if not r:
                    continue
                r.repo_id = r.id
                r.repo_name = r.name
                r.repo_desc = r.desc
                cmmts = get_commits(r_id, 0, 1)
                last_commit = cmmts[0] if cmmts else None
                r.last_modified = last_commit.ctime if last_commit else 0
                r.share_type = 'group'
                r.user = seafile_api.get_repo_owner(r_id)
                r.user_perm = check_permission(r_id, username)
                shared_repos.append(r)

        if not CLOUD_MODE:
            shared_repos += list_inner_pub_repos(username)

        return HttpResponse(json.dumps(shared_repos, cls=SearpcObjEncoder),
                            status=200, content_type=json_content_type)

class PrivateFileDirShareEncoder(json.JSONEncoder):
    def default(self, obj):
        if not isinstance(obj, PrivateFileDirShare):
            return None
        return {'from_user':obj.from_user, 'to_user':obj.to_user, 'repo_id':obj.repo_id, 'path':obj.path, 'token':obj.token,
                'permission':obj.permission, 's_type':obj.s_type}

class SharedFilesView(APIView):
    authentication_classes = (TokenAuthentication, )
    permission_classes = (IsAuthenticated,)
    throttle_classes = (UserRateThrottle, )

    # from seahub.share.view::list_priv_shared_files
    def get(self, request, format=None):
        username = request.user.username

        # Private share out/in files.
        priv_share_out = PrivateFileDirShare.objects.list_private_share_out_by_user(username)
        for e in priv_share_out:
            e.file_or_dir = os.path.basename(e.path.rstrip('/'))
            e.repo = seafile_api.get_repo(e.repo_id)

        priv_share_in = PrivateFileDirShare.objects.list_private_share_in_by_user(username)
        for e in priv_share_in:
            e.file_or_dir = os.path.basename(e.path.rstrip('/'))
            e.repo = seafile_api.get_repo(e.repo_id)
    
        return HttpResponse(json.dumps({"priv_share_out": list(priv_share_out), "priv_share_in": list(priv_share_in)}, cls=PrivateFileDirShareEncoder),
                status=200, content_type=json_content_type)

    # from seahub.share.view:rm_private_file_share
    def delete(self, request, format=None):
        token = request.GET.get('t')
        try:
            pfs = PrivateFileDirShare.objects.get_priv_file_dir_share_by_token(token)
        except PrivateFileDirShare.DoesNotExist:
            return api_error(status.HTTP_404_NOT_FOUND, "Token does not exist")
    
        from_user = pfs.from_user
        to_user = pfs.to_user
        username = request.user.username

        if username == from_user or username == to_user:
            pfs.delete()
            return HttpResponse(json.dumps({}), status=200, content_type=json_content_type)    
        else:
            return api_error(status.HTTP_403_FORBIDDEN,
                             'You do not have permission to get repo.')
    
class VirtualRepos(APIView):
    authentication_classes = (TokenAuthentication, )
    permission_classes = (IsAuthenticated,)
    throttle_classes = (UserRateThrottle, )

    def get(self, request, format=None):
        content_type = 'application/json; charset=utf-8'
        result = {}

        username = request.user.username
        try:
            result['virtual-repos'] = seafile_api.get_virtual_repos_by_owner(username)
        except SearpcError, e:
            result['error'] = e.msg
            return HttpResponse(json.dumps(result), status=500, content_type=content_type)

        return HttpResponse(json.dumps(result, cls=SearpcObjEncoder), content_type=content_type)
    
class FileShareEncoder(json.JSONEncoder):
    def default(self, obj):
        if not isinstance(obj, FileShare):
            return None
        return {'username':obj.username, 'repo_id':obj.repo_id, 'path':obj.path, 'token':obj.token,
                'ctime':obj.ctime, 'view_cnt':obj.view_cnt, 's_type':obj.s_type}

class SharedLinksView(APIView):
    authentication_classes = (TokenAuthentication, )
    permission_classes = (IsAuthenticated,)
    throttle_classes = (UserRateThrottle, )

    # from seahub.share.view::list_shared_links
    def get(self, request, format=None):
        username = request.user.username

        fileshares = FileShare.objects.filter(username=username)
        p_fileshares = []           # personal file share
        for fs in fileshares:
            if is_personal_repo(fs.repo_id):  # only list files in personal repos
                r = seafile_api.get_repo(fs.repo_id)
                if not r:
                    fs.delete()
                    continue

                if fs.s_type == 'f':
                    if seafile_api.get_file_id_by_path(r.id, fs.path) is None:
                        fs.delete()
                        continue
                    fs.filename = os.path.basename(fs.path)
                    fs.shared_link = gen_file_share_link(fs.token) 
                else:
                    if seafile_api.get_dir_id_by_path(r.id, fs.path) is None:
                        fs.delete()
                        continue
                    fs.filename = os.path.basename(fs.path.rstrip('/'))
                    fs.shared_link = gen_dir_share_link(fs.token)
                fs.repo = r
                p_fileshares.append(fs)
        return HttpResponse(json.dumps({"fileshares": p_fileshares}, cls=FileShareEncoder), status=200, content_type=json_content_type)

    def delete(self, request, format=None):
        token = request.GET.get('t')
        FileShare.objects.filter(token=token).delete()
        return HttpResponse(json.dumps({}), status=200, content_type=json_content_type)		

class SharedRepo(APIView):
    """
    Support uniform interface for shared libraries.
    """
    authentication_classes = (TokenAuthentication, )
    permission_classes = (IsAuthenticated, )
    throttle_classes = (UserRateThrottle, )

    def delete(self, request, repo_id, format=None):
        """
        Unshare a library. Only repo owner can perform this operation.
        """
        username = request.user.username
        if not seafile_api.is_repo_owner(username, repo_id):
            return api_error(status.HTTP_403_FORBIDDEN,
                             'You do not have permission to unshare library.')

        share_type = request.GET.get('share_type', '')
        user = request.GET.get('user', '')
        group_id = request.GET.get('group_id', '')
        if not (share_type and user and group_id):
            return api_error(status.HTTP_400_BAD_REQUEST,
                             'share_type and user and group_id is required.')

        if share_type == 'personal':
            remove_share(repo_id, username, user)
        elif share_type == 'group':
            unshare_group_repo(repo_id, group_id, user)
        elif share_type == 'public':
            unset_inner_pub_repo(repo_id)
        else:
            return api_error(status.HTTP_400_BAD_REQUEST,
                             'share_type can only be personal or group or public.')

        return Response('success', status=status.HTTP_200_OK)

    def put(self, request, repo_id, format=None):
        """
        Share a repo to users/groups/public.
        """
        username = request.user.username
        if not seafile_api.is_repo_owner(username, repo_id):
            return api_error(status.HTTP_403_FORBIDDEN,
                             'You do not have permission to share library.')
        
        share_type = request.GET.get('share_type')
        user = request.GET.get('user')
        group_id = request.GET.get('group_id')
        permission = request.GET.get('permission')

        if permission !='rw' and permission != "r":
            return api_error(status.HTTP_400_BAD_REQUEST,
                             'Permission need to be rw or r.')

        if share_type == 'personal':
            if not is_registered_user(user) :
                return api_error(status.HTTP_400_BAD_REQUEST,
                                 'User does not exist')
            try :
                from_email = seafile_api.get_repo_owner(repo_id)
                seafserv_threaded_rpc.add_share(repo_id, from_email, user,
                                                permission)
            except SearpcError, e:
                return api_error(status.HTTP_500_INTERNAL_SERVER_ERROR,
                                 "Searpc Error: " + e.msg)

        elif share_type == 'group':
            try:
                group_id = int(group_id)
            except ValueError:
                return api_error(status.HTTP_400_BAD_REQUEST,
                                 'Group id must be integer.')

            from_email = seafile_api.get_repo_owner(repo_id)
            group = get_group(group_id)
            if not group:
                return api_error(status.HTTP_400_BAD_REQUEST,
                                 'Group does not exist .')
            try:
                seafile_api.group_share_repo(repo_id, int(group_id),
                                             from_email, permission)
            except SearpcError, e:
                return api_error(status.HTTP_500_INTERNAL_SERVER_ERROR,
                                 "Searpc Error: " + e.msg)

        elif share_type == 'public':
            if not CLOUD_MODE:
                try:
                    seafserv_threaded_rpc.set_inner_pub_repo(repo_id, permission)
                except SearpcError, e:
                    return api_error(status.HTTP_500_INTERNAL_SERVER_ERROR,
                                     "Searpc Error: " + e.msg)
        else :
            return api_error(status.HTTP_400_BAD_REQUEST,
                    'share_type can only be personal or group or public.')

        return Response('success', status=status.HTTP_200_OK)

def api_pre_events(event_groups):
    for g in event_groups:
        for e in g["events"]:
            if e.etype != "repo-delete":
                e.link = "api://repos/%s" % e.repo_id

            if e.etype == "repo-update":
                api_convert_desc_link(e)


def activity(request):
    if not EVENTS_ENABLED:
        events = None
        return render_to_response('api2/events.html', {
            "events":events,
            }, context_instance=RequestContext(request))

    email = request.user.username
    events_count = 15
    events, events_more_offset = get_user_events(email, 0, events_count)
    events_more = True if len(events) == events_count else False
    event_groups = group_events_data(events)
    api_pre_events(event_groups)

    return render_to_response('api2/events.html', {
            "events": events,
            "events_more_offset": events_more_offset,
            "events_more": events_more,
            "event_groups": event_groups,
            "events_count": events_count,
            }, context_instance=RequestContext(request))


def events(request):
    events_count = 15
    username = request.user.username
    start = int(request.GET.get('start', 0))

    events, start = get_user_events(username, start, events_count)
    events_more = True if len(events) == events_count else False

    event_groups = group_events_data(events)

    api_pre_events(event_groups)
    ctx = {'event_groups': event_groups}
    html = render_to_string("api2/events_body.html", ctx)

    return HttpResponse(json.dumps({'html':html, 'events_more':events_more,
                                    'new_start': start}),
                            content_type='application/json; charset=utf-8')


@group_check
def group_discuss(request, group):
    username = request.user.username
    if request.method == 'POST':
        # only login user can post to public group
        if group.view_perm == "pub" and not request.user.is_authenticated():
            raise Http404

        msg = request.POST.get('message')
        message = GroupMessage()
        message.group_id = group.id
        message.from_email = request.user.username
        message.message = msg
        message.save()

        # send signal
        grpmsg_added.send(sender=GroupMessage, group_id=group.id,
                              from_email=username)

        repo_id = request.POST.get('repo_id', None)
        path = request.POST.get('path', None)
        if repo_id and path:
            # save attachment
            ma = MessageAttachment(group_message=message, repo_id=repo_id,
                                   attach_type='file', path=path,
                                   src='recommend')
            ma.save()

            # save discussion
            fd = FileDiscuss(group_message=message, repo_id=repo_id, path=path)
            fd.save()
        
        ctx = {}
        ctx['msg'] = message
        html = render_to_string("api2/discussion_posted.html", ctx)
        serialized_data = json.dumps({"html": html})
        return HttpResponse(serialized_data, content_type="application/json; charset=utf-8")

    # remove user notifications
    UserNotification.objects.filter(to_user=username, msg_type='group_msg',
                                    detail=str(group.id)).delete()

    group_msgs = get_group_msgs(group.id, page=1, username=request.user.username)

    return render_to_response("api2/discussions.html", {
            "group" : group,
            "group_msgs": group_msgs,
            }, context_instance=RequestContext(request))


def get_group_msgs(groupid, page, username):

    # Show 15 group messages per page.
    paginator = Paginator(GroupMessage.objects.filter(
            group_id=groupid).order_by('-timestamp'), 15)

    # If page request (9999) is out of range, return None
    try:
        group_msgs = paginator.page(page)
    except (EmptyPage, InvalidPage):
        return None

    # Force evaluate queryset to fix some database error for mysql.
    group_msgs.object_list = list(group_msgs.object_list)

    attachments = MessageAttachment.objects.filter(group_message__in=group_msgs.object_list)

    msg_replies = MessageReply.objects.filter(reply_to__in=group_msgs.object_list)
    reply_to_list = [ r.reply_to_id for r in msg_replies ]

    for msg in group_msgs.object_list:
        msg.reply_cnt = reply_to_list.count(msg.id)
        msg.replies = []
        for r in msg_replies:
            if msg.id == r.reply_to_id:
                msg.replies.append(r)
        msg.replies = msg.replies[-3:]

        for att in attachments:
            if att.group_message_id != msg.id:
                continue

            # Attachment name is file name or directory name.
            # If is top directory, use repo name instead.
            path = att.path
            if path == '/':
                repo = get_repo(att.repo_id)
                if not repo:
                    # TODO: what should we do here, tell user the repo
                    # is no longer exists?
                    continue
                att.name = repo.name
            else:
                path = path.rstrip('/') # cut out last '/' if possible
                att.name = os.path.basename(path)

            # Load to discuss page if attachment is a image and from recommend.
            if att.attach_type == 'file' and att.src == 'recommend':
                att.filetype, att.fileext = get_file_type_and_ext(att.name)
                if att.filetype == IMAGE:
                    att.obj_id = get_file_id_by_path(att.repo_id, path)
                    if not att.obj_id:
                        att.err = _(u'File does not exist')
                    else:
                        att.token = seafserv_rpc.web_get_access_token(att.repo_id, att.obj_id,
                                                         'view', username)
                        att.img_url = gen_file_get_url(att.token, att.name)

            msg.attachment = att

    return group_msgs

@group_check
def more_discussions(request, group):
    content_type = 'application/json; charset=utf-8'
    try:
        page = int(request.GET.get('page'))
    except ValueError:
        page = 2

    group_msgs = get_group_msgs(group.id, page, request.user.username)
    if group_msgs.has_next():
        next_page = group_msgs.next_page_number()
    else:
        next_page = None

    html = render_to_string('api2/discussions_body.html', {"group_msgs": group_msgs}, context_instance=RequestContext(request))
    return HttpResponse(json.dumps({"html": html, 'next_page': next_page}), content_type=content_type)

def discussion(request, msg_id):
    try:
        msg = GroupMessage.objects.get(id=msg_id)
    except GroupMessage.DoesNotExist:
        raise Http404

    try:
        att = MessageAttachment.objects.get(group_message_id=msg_id)
    except MessageAttachment.DoesNotExist:
        att = None

    if att:
        path = att.path
        if path == '/':
            repo = get_repo(att.repo_id)
            if repo:
                att.name = repo.name
            else:
                att.err = _(u'the libray does not exist')
        else:
            path = path.rstrip('/') # cut out last '/' if possible
            att.name = os.path.basename(path)

        # Load to discuss page if attachment is a image and from recommend.
        if att.attach_type == 'file' and att.src == 'recommend':
            att.filetype, att.fileext = get_file_type_and_ext(att.name)
            if att.filetype == IMAGE:
                att.obj_id = get_file_id_by_path(att.repo_id, path)
                if not att.obj_id:
                    att.err = _(u'File does not exist')
                else:
                    att.token = seafserv_rpc.web_get_access_token(att.repo_id, att.obj_id,
                                                     'view', request.user.username)
                    att.img_url = gen_file_get_url(att.token, att.name)

        msg.attachment = att

    msg.replies = MessageReply.objects.filter(reply_to=msg)
    msg.reply_cnt = len(msg.replies)

    return render_to_response("api2/discussion.html", {
            "msg": msg,
            }, context_instance=RequestContext(request))


def msg_reply(request, msg_id):
    """Show group message replies, and process message reply in ajax"""

    content_type = 'application/json; charset=utf-8'
    ctx = {}
    try:
        group_msg = GroupMessage.objects.get(id=msg_id)
    except GroupMessage.DoesNotExist:
        raise Http404

    msg = request.POST.get('message')
    msg_reply = MessageReply()
    msg_reply.reply_to = group_msg
    msg_reply.from_email = request.user.username
    msg_reply.message = msg
    msg_reply.save()

    # send signal if reply other's message
    if group_msg.from_email != request.user.username:
        grpmsg_reply_added.send(sender=MessageReply,
                                msg_id=msg_id,
                                from_email=request.user.username)
    replies = MessageReply.objects.filter(reply_to=group_msg)
    r_num = len(replies)
    ctx['r'] = msg_reply
    html = render_to_string("api2/reply.html", ctx)
    serialized_data = json.dumps({"html": html})
    return HttpResponse(serialized_data, content_type=content_type)


def repo_history_changes(request, repo_id):
    changes = {}
    content_type = 'application/json; charset=utf-8'

    if not access_to_repo(request, repo_id, ''):
        return HttpResponse(json.dumps({"err": _(u'Permission denied')}), status=400, content_type=content_type)

    repo = get_repo(repo_id)
    if not repo:
        return HttpResponse(json.dumps({"err": _(u'Library does not exist')}), status=400, content_type=content_type)

    if repo.encrypted and not is_passwd_set(repo_id, request.user.username):
        return HttpResponse(json.dumps({"err": _(u'Library is encrypted')}), status=400, content_type=content_type)

    commit_id = request.GET.get('commit_id', '')
    if not commit_id:
        return HttpResponse(json.dumps({"err": _(u'Invalid argument')}), status=400, content_type=content_type)

    changes = get_diff(repo_id, '', commit_id)

    c = get_commit(commit_id)
    if c.parent_id is None:
        # A commit is a first commit only if its parent id is None.
        changes['cmt_desc'] = repo.desc
    elif c.second_parent_id is None:
        # Normal commit only has one parent.
        if c.desc.startswith('Changed library'):
            changes['cmt_desc'] = _('Changed library name or description')
    else:
        # A commit is a merge only if it has two parents.
        changes['cmt_desc'] = _('No conflict in the merge.')
    for k in changes:
        changes[k] = [f.replace ('a href="/', 'a class="normal" href="api://') for f in changes[k] ]

    html = render_to_string('api2/event_details.html', {'changes': changes})
    return HttpResponse(json.dumps({"html": html}), content_type=content_type)


def msg_reply_new(request):
    notes = UserNotification.objects.filter(to_user=request.user.username)
    grpmsg_reply_list = [ n.detail for n in notes if n.msg_type == 'grpmsg_reply']
    group_msgs = []
    for msg_id in grpmsg_reply_list:
        try:
            m = GroupMessage.objects.get(id=msg_id)
        except GroupMessage.DoesNotExist:
            continue
        else:
            # get group name
            group = get_group(m.group_id)
            if not group:
                continue
            m.group_name = group.group_name
            
            # get attachement
            attachment = get_first_object_or_none(m.messageattachment_set.all())
            if attachment:
                path = attachment.path
                if path == '/':
                    repo = get_repo(attachment.repo_id)
                    if not repo:
                        continue
                    attachment.name = repo.name
                else:
                    attachment.name = os.path.basename(path)
                m.attachment = attachment

            # get message replies
            reply_list = MessageReply.objects.filter(reply_to=m)
            m.reply_cnt = reply_list.count()
            if m.reply_cnt > 3:
                m.replies = reply_list[m.reply_cnt - 3:]
            else:
                m.replies = reply_list

            group_msgs.append(m)

    # remove new group msg reply notification
    UserNotification.objects.filter(to_user=request.user.username,
                                    msg_type='grpmsg_reply').delete()
    
    return render_to_response("api2/new_msg_reply.html", {
            'group_msgs': group_msgs,
            }, context_instance=RequestContext(request))


class Groups(APIView):
    authentication_classes = (TokenAuthentication, )
    permission_classes = (IsAuthenticated,)
    throttle_classes = (UserRateThrottle, )

    def get(self, request, format=None):
        email = request.user.username
        group_json = []

        joined_groups = get_personal_groups_by_user(email)
        grpmsgs = {}
        for g in joined_groups:
            grpmsgs[g.id] = 0;

        notes = UserNotification.objects.filter(to_user=request.user.username)
        replynum = 0;
        for n in notes:
            if n.msg_type == 'group_msg':
                gid = int(n.detail)
                if gid not in grpmsgs:
                    continue
                grpmsgs[gid] = grpmsgs[gid] + 1;
            elif n.msg_type == 'grpmsg_reply':
                replynum = replynum + 1

        for g in joined_groups:
            msg = GroupMessage.objects.filter(group_id=g.id).order_by('-timestamp')[:1]
            mtime = 0
            if len(msg) >= 1:
                mtime = int(time.mktime(msg[0].timestamp.timetuple()))
            group = {
                "id":g.id,
                "name":g.group_name,
                "creator":g.creator_name,
                "ctime":g.timestamp,
                "mtime":mtime,
                "msgnum":grpmsgs[g.id],
                }
            group_json.append(group)
        res = {"groups": group_json, "replynum":replynum}
        return Response(res)

class GroupPublic(APIView):
    authentication_classes = (TokenAuthentication, )
    permission_classes = (IsAuthenticated,)
    throttle_classes = (UserRateThrottle, )

    def post(self, request, group_id, format=None):
        # Based on groups/views.py::group_make_public
        """
        Make a group public, only group staff can perform this operation.
        """
        try:
            group_id_int = int(group_id)
        except ValueError:
            return api_error(status.HTTP_404_NOT_FOUND, 'Invalid group id')

        group = get_group(group_id_int)
        if not group:
            return api_error(status.HTTP_404_NOT_FOUND, 'Unable to find group')

        # Check whether user is group staff
        if not is_group_staff(group, request.user):
            return api_error(status.HTTP_403_FORBIDDEN, 'Only administrators can make the group public')

        try:
            p = PublicGroup(group_id=group.id)
            p.save()
        except:
            return api_error(status.HTTP_500_INTERNAL_SERVER_ERROR, 'Unable to make group public')

        return HttpResponse(json.dumps({'success': True}), status=200, content_type=json_content_type)

    def delete(self, request, group_id, format=None):
        # Based on groups/views.py::group_revoke_public
        """
        Revoke a group from public, only group staff can perform this operation.
        """
        try:
            group_id_int = int(group_id)
        except ValueError:
            return api_error(status.HTTP_404_NOT_FOUND, 'Invalid group id')

        group = get_group(group_id_int)
        if not group:
            return api_error(status.HTTP_404_NOT_FOUND, 'Unable to find group')

        # Check whether user is group staff
        if not is_group_staff(group, request.user):
            return api_error(status.HTTP_403_FORBIDDEN, 'Only administrators can make the group public')

        try:
            p = PublicGroup.objects.get(group_id=group.id)
            p.delete()
        except:
            return api_error(status.HTTP_500_INTERNAL_SERVER_ERROR, 'Unable to make group private')

        return HttpResponse(json.dumps({'success': True}), status=200, content_type=json_content_type)

def is_group_staff(group, user):
    if user.is_anonymous():
        return False
    return check_group_staff(group.id, user.username)

class AjaxEvents(APIView):
    authentication_classes = (TokenAuthentication, )
    permission_classes = (IsAuthenticated,)
    throttle_classes = (UserRateThrottle, )

    def get(self, request, format=None):
        return events(request)

class AjaxDiscussions(APIView):
    authentication_classes = (TokenAuthentication, )
    permission_classes = (IsAuthenticated,)
    throttle_classes = (UserRateThrottle, )

    def get(self, request, group_id, format=None):
        return more_discussions(request, group_id)

class ActivityHtml(APIView):
    authentication_classes = (TokenAuthentication, )
    permission_classes = (IsAuthenticated,)
    throttle_classes = (UserRateThrottle, )

    def get(self, request, format=None):
        return activity(request)

class NewReplyHtml(APIView):
    authentication_classes = (TokenAuthentication, )
    permission_classes = (IsAuthenticated,)
    throttle_classes = (UserRateThrottle, )

    def get(self, request, format=None):
        return msg_reply_new(request)

class DiscussionsHtml(APIView):
    authentication_classes = (TokenAuthentication, )
    permission_classes = (IsAuthenticated,)
    throttle_classes = (UserRateThrottle, )

    def get(self, request, group_id, format=None):
        return group_discuss(request, group_id)

    def post(self, request, group_id, format=None):
        return group_discuss(request, group_id)


class DiscussionHtml(APIView):
    authentication_classes = (TokenAuthentication, )
    permission_classes = (IsAuthenticated,)
    throttle_classes = (UserRateThrottle, )

    def get(self, request, msg_id, format=None):
        return discussion(request, msg_id)

    def post(self, request, msg_id, format=None):
        return msg_reply (request, msg_id)


class RepoHistoryChangeHtml(APIView):
    authentication_classes = (TokenAuthentication, )
    permission_classes = (IsAuthenticated,)
    throttle_classes = (UserRateThrottle, )

    def get(self, request, repo_id, format=None):
        return api_repo_history_changes (request, repo_id)


#Following is only for debug
from seahub.auth.decorators import login_required
@login_required
def activity2(request):
    return activity(request)

@login_required
def discussions2(request, group_id):
    return group_discuss(request, group_id)

@login_required
def more_discussions2(request, group_id):
    return more_discussions(request, group_id)

@login_required
def discussion2(request, msg_id):
    return discussion(request, msg_id)

@login_required
def events2(request):
    return events(request)

@login_required
def api_repo_history_changes(request, repo_id):
    return repo_history_changes(request, repo_id)

@login_required
def api_msg_reply(request, msg_id):
    return msg_reply(request, msg_id)

@login_required
def api_new_replies(request):
    return msg_reply_new(request)<|MERGE_RESOLUTION|>--- conflicted
+++ resolved
@@ -68,13 +68,8 @@
     list_share_repos, get_group_repos_by_owner, get_group_repoids, list_inner_pub_repos_by_owner,\
     list_inner_pub_repos,remove_share, unshare_group_repo, unset_inner_pub_repo, get_user_quota, \
     get_user_share_usage, get_user_quota_usage, CALC_SHARE_USAGE, get_group, \
-<<<<<<< HEAD
-    get_commit, get_file_id_by_path, MAX_DOWNLOAD_DIR_SIZE
+    get_commit, get_file_id_by_path, MAX_DOWNLOAD_DIR_SIZE, edit_repo
 from seaserv import seafile_api, check_group_staff
-=======
-    get_commit, get_file_id_by_path, MAX_DOWNLOAD_DIR_SIZE, edit_repo
-from seaserv import seafile_api
->>>>>>> d96f17ba
 
 
 json_content_type = 'application/json; charset=utf-8'
