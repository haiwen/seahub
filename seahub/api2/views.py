# Copyright (c) 2012-2016 Seafile Ltd.
# encoding: utf-8
import logging
import os
import stat
from importlib import import_module
import json
import datetime
import posixpath
import re
from dateutil.relativedelta import relativedelta
from urllib2 import quote

from rest_framework import parsers
from rest_framework import status
from rest_framework import renderers
from rest_framework.authentication import SessionAuthentication
from rest_framework.permissions import IsAuthenticated, IsAdminUser
from rest_framework.reverse import reverse
from rest_framework.response import Response

from django.conf import settings as dj_settings
from django.contrib.auth.hashers import check_password
from django.contrib.sites.shortcuts import get_current_site
from django.db import IntegrityError
from django.db.models import F
from django.http import HttpResponse
from django.template.defaultfilters import filesizeformat
from django.utils import timezone
from django.utils.translation import ugettext as _

from .throttling import ScopedRateThrottle, AnonRateThrottle, UserRateThrottle
from .authentication import TokenAuthentication
from .serializers import AuthTokenSerializer
from .utils import get_diff_details, \
    api_error, get_file_size, prepare_starred_files, \
    get_groups, api_group_check, get_timestamp, json_response, is_seafile_pro

from seahub.wopi.utils import get_wopi_dict
from seahub.api2.base import APIView
from seahub.api2.models import TokenV2, DESKTOP_PLATFORMS
from seahub.api2.endpoints.group_owned_libraries import get_group_id_by_repo_owner
from seahub.avatar.templatetags.avatar_tags import api_avatar_url, avatar
from seahub.avatar.templatetags.group_avatar_tags import api_grp_avatar_url, \
        grp_avatar
from seahub.base.accounts import User
from seahub.base.models import UserStarredFiles, DeviceToken, RepoSecretKey
from seahub.share.models import ExtraSharePermission, ExtraGroupsSharePermission
from seahub.share.utils import is_repo_admin, check_group_share_in_permission
from seahub.base.templatetags.seahub_tags import email2nickname, \
    translate_seahub_time, translate_commit_desc_escape, \
    email2contact_email
from seahub.group.views import remove_group_common, \
    rename_group_with_new_name, is_group_staff
from seahub.group.utils import BadGroupNameError, ConflictGroupNameError, \
    validate_group_name, is_group_member, group_id_to_name
from seahub.thumbnail.utils import generate_thumbnail
from seahub.notifications.models import UserNotification
from seahub.options.models import UserOptions
from seahub.profile.models import Profile, DetailedProfile
from seahub.signals import (repo_created, repo_deleted)
from seahub.share.models import FileShare, OrgFileShare, UploadLinkShare
from seahub.utils import gen_file_get_url, gen_token, gen_file_upload_url, \
    check_filename_with_rename, is_valid_username, EVENTS_ENABLED, \
    get_user_events, EMPTY_SHA1, get_ccnet_server_addr_port, is_pro_version, \
    gen_block_get_url, get_file_type_and_ext, HAS_FILE_SEARCH, \
    gen_file_share_link, gen_dir_share_link, is_org_context, gen_shared_link, \
    get_org_user_events, calculate_repos_last_modify, send_perm_audit_msg, \
    gen_shared_upload_link, convert_cmmt_desc_link, is_valid_dirent_name, \
    is_org_repo_creation_allowed, \
    get_no_duplicate_obj_name, normalize_dir_path

from seahub.utils.file_revisions import get_file_revisions_after_renamed
from seahub.utils.devices import do_unlink_device
from seahub.utils.repo import get_repo_owner, get_library_storages, \
        get_locked_files_by_dir, get_related_users_by_repo, \
<<<<<<< HEAD
        is_valid_repo_id_format, can_set_folder_perm_by_user
=======
        is_valid_repo_id_format, add_encrypted_repo_secret_key_to_database
>>>>>>> 52cd1bb1
from seahub.utils.star import star_file, unstar_file
from seahub.utils.file_types import DOCUMENT
from seahub.utils.file_size import get_file_size_unit
from seahub.utils.file_op import check_file_lock
from seahub.utils.timeutils import utc_to_local, \
        datetime_to_isoformat_timestr, datetime_to_timestamp
from seahub.views import is_registered_user, check_folder_permission, \
    create_default_library, list_inner_pub_repos
from seahub.views.file import get_file_view_path_and_perm, send_file_access_msg
if HAS_FILE_SEARCH:
    from seahub_extra.search.utils import search_files, get_search_repos_map, SEARCH_FILEEXT
from seahub.utils import HAS_OFFICE_CONVERTER
if HAS_OFFICE_CONVERTER:
    from seahub.utils import query_office_convert_status, prepare_converted_html
import seahub.settings as settings
from seahub.settings import THUMBNAIL_EXTENSION, THUMBNAIL_ROOT, \
    FILE_LOCK_EXPIRATION_DAYS, ENABLE_STORAGE_CLASSES, \
    ENABLE_THUMBNAIL, ENABLE_FOLDER_PERM, STORAGE_CLASS_MAPPING_POLICY, \
    ENABLE_RESET_ENCRYPTED_REPO_PASSWORD
try:
    from seahub.settings import CLOUD_MODE
except ImportError:
    CLOUD_MODE = False
try:
    from seahub.settings import MULTI_TENANCY
except ImportError:
    MULTI_TENANCY = False
try:
    from seahub.settings import ORG_MEMBER_QUOTA_DEFAULT
except ImportError:
    ORG_MEMBER_QUOTA_DEFAULT = None

try:
    from seahub.settings import ENABLE_OFFICE_WEB_APP
except ImportError:
    ENABLE_OFFICE_WEB_APP = False

try:
    from seahub.settings import OFFICE_WEB_APP_FILE_EXTENSION
except ImportError:
    OFFICE_WEB_APP_FILE_EXTENSION = ()

from pysearpc import SearpcError, SearpcObjEncoder
import seaserv
from seaserv import seafserv_threaded_rpc, \
    get_personal_groups_by_user, get_session_info, is_personal_repo, \
    get_repo, check_permission, get_commits, is_passwd_set,\
    check_quota, list_share_repos, get_group_repos_by_owner, get_group_repoids, \
    remove_share, get_group, \
    get_commit, get_file_id_by_path, MAX_DOWNLOAD_DIR_SIZE, edit_repo, \
    ccnet_threaded_rpc, get_personal_groups, seafile_api, \
    create_org, ccnet_api, send_message

from constance import config

logger = logging.getLogger(__name__)
json_content_type = 'application/json; charset=utf-8'

# Define custom HTTP status code. 4xx starts from 440, 5xx starts from 520.
HTTP_440_REPO_PASSWD_REQUIRED = 440
HTTP_441_REPO_PASSWD_MAGIC_REQUIRED = 441
HTTP_443_ABOVE_QUOTA = 443
HTTP_520_OPERATION_FAILED = 520

########## Test
class Ping(APIView):
    """
    Returns a simple `pong` message when client calls `api2/ping/`.
    For example:
        curl http://127.0.0.1:8000/api2/ping/
    """
    throttle_classes = (ScopedRateThrottle, )
    throttle_scope = 'ping'

    def get(self, request, format=None):
        return Response('pong')

    def head(self, request, format=None):
        return Response(headers={'foo': 'bar',})

class AuthPing(APIView):
    """
    Returns a simple `pong` message when client provided an auth token.
    For example:
        curl -H "Authorization: Token 9944b09199c62bcf9418ad846dd0e4bbdfc6ee4b" http://127.0.0.1:8000/api2/auth/ping/
    """
    authentication_classes = (TokenAuthentication, )
    permission_classes = (IsAuthenticated,)
    throttle_classes = (UserRateThrottle, )

    def get(self, request, format=None):
        return Response('pong')

########## Token
class ObtainAuthToken(APIView):
    """
    Returns auth token if username and password are valid.
    For example:
        curl -d "username=foo@example.com&password=123456" http://127.0.0.1:8000/api2/auth-token/
    """
    throttle_classes = (AnonRateThrottle, )
    permission_classes = ()
    parser_classes = (parsers.FormParser, parsers.MultiPartParser, parsers.JSONParser,)
    renderer_classes = (renderers.JSONRenderer,)

    def post(self, request):
        headers = {}
        context = { 'request': request }
        serializer = AuthTokenSerializer(data=request.data, context=context)
        if serializer.is_valid():
            key = serializer.validated_data

            trust_dev = False
            try:
                trust_dev_header = int(request.META.get('HTTP_X_SEAFILE_2FA_TRUST_DEVICE', ''))
                trust_dev = True if trust_dev_header == 1 else False
            except ValueError:
                trust_dev = False

            skip_2fa_header = request.META.get('HTTP_X_SEAFILE_S2FA', None)
            if skip_2fa_header is None:
                if trust_dev:
                    # 2fa login with trust device,
                    # create new session, and return session id.
                    pass
                else:
                    # No 2fa login or 2fa login without trust device,
                    # return token only.
                    return Response({'token': key})
            else:
                # 2fa login without OTP token,
                # get or create session, and return session id
                pass

            SessionStore = import_module(dj_settings.SESSION_ENGINE).SessionStore
            s = SessionStore(skip_2fa_header)
            if not s.exists(skip_2fa_header) or s.is_empty():
                from seahub.two_factor.views.login import remember_device
                s = remember_device(request.data['username'])

            headers = {
                'X-SEAFILE-S2FA': s.session_key
            }
            return Response({'token': key}, headers=headers)

        if serializer.two_factor_auth_failed:
            # Add a special response header so the client knows to ask the user
            # for the 2fa token.
            headers = {
                'X-Seafile-OTP': 'required',
            }

        return Response(serializer.errors,
                        status=status.HTTP_400_BAD_REQUEST,
                        headers=headers)

########## Accounts
class Accounts(APIView):
    """List all accounts.
    Administrator permission is required.
    """
    authentication_classes = (TokenAuthentication, )
    permission_classes = (IsAdminUser, )
    throttle_classes = (UserRateThrottle, )

    def get(self, request, format=None):
        # list accounts
        start = int(request.GET.get('start', '0'))
        limit = int(request.GET.get('limit', '100'))
        # reading scope user list
        scope = request.GET.get('scope', None)

        accounts_ldapimport = []
        accounts_ldap = []
        accounts_db = []
        if scope:
            scope = scope.upper()
            if scope == 'LDAP':
                accounts_ldap = ccnet_api.get_emailusers('LDAP', start, limit)
            elif scope == 'LDAPIMPORT':
                accounts_ldapimport = ccnet_api.get_emailusers('LDAPImport', start, limit)
            elif scope == 'DB':
                accounts_db = ccnet_api.get_emailusers('DB', start, limit)
            else:
                return api_error(status.HTTP_400_BAD_REQUEST, "%s is not a valid scope value" % scope)
        else:
            # old way - search first in LDAP if available then DB if no one found
            accounts_ldap = seaserv.get_emailusers('LDAP', start, limit)
            if len(accounts_ldap) == 0:
                accounts_db = seaserv.get_emailusers('DB', start, limit)

        accounts_json = []
        for account in accounts_ldap:
            accounts_json.append({'email': account.email, 'source' : 'LDAP'})

        for account in accounts_ldapimport:
            accounts_json.append({'email': account.email, 'source' : 'LDAPImport'})

        for account in accounts_db:
            accounts_json.append({'email': account.email, 'source' : 'DB'})

        return Response(accounts_json)


class AccountInfo(APIView):
    """ Show account info.
    """
    authentication_classes = (TokenAuthentication, )
    permission_classes = (IsAuthenticated,)
    throttle_classes = (UserRateThrottle, )

    def get(self, request, format=None):
        info = {}
        email = request.user.username
        p = Profile.objects.get_profile_by_user(email)
        d_p = DetailedProfile.objects.get_detailed_profile_by_user(email)

        if is_org_context(request):
            org_id = request.user.org.org_id
            quota_total = seafile_api.get_org_user_quota(org_id, email)
            quota_usage = seafile_api.get_org_user_quota_usage(org_id, email)
        else:
            quota_total = seafile_api.get_user_quota(email)
            quota_usage = seafile_api.get_user_self_usage(email)

        info['email'] = email
        info['name'] = email2nickname(email)
        info['total'] = quota_total
        info['usage'] = quota_usage
        info['login_id'] = p.login_id if p and p.login_id else ""
        info['department'] = d_p.department if d_p else ""
        info['contact_email'] = p.contact_email if p else ""
        info['institution'] = p.institution if p and p.institution else ""

        return Response(info)

class RegDevice(APIView):
    """Reg device for iOS push notification.
    """
    authentication_classes = (TokenAuthentication, )
    permission_classes = (IsAuthenticated,)
    throttle_classes = (UserRateThrottle, )

    def post(self, request, format=None):
        version = request.POST.get('version')
        platform = request.POST.get('platform')
        pversion = request.POST.get('pversion')
        devicetoken = request.POST.get('deviceToken')
        if not devicetoken or not version or not platform or not pversion:
            return api_error(status.HTTP_400_BAD_REQUEST, "Missing argument")

        token, modified = DeviceToken.objects.get_or_create(
            token=devicetoken, user=request.user.username)
        if token.version != version:
            token.version = version
            modified = True
        if token.pversion != pversion:
            token.pversion = pversion
            modified = True
        if token.platform != platform:
            token.platform = platform
            modified = True

        if modified:
            token.save()
        return Response("success")


class Search(APIView):
    """ Search all the repos
    """
    authentication_classes = (TokenAuthentication, SessionAuthentication)
    permission_classes = (IsAuthenticated,)
    throttle_classes = (UserRateThrottle, )

    def get(self, request, format=None):
        if not HAS_FILE_SEARCH:
            error_msg = 'Search not supported.'
            return api_error(status.HTTP_404_NOT_FOUND, error_msg)

        # argument check
        keyword = request.GET.get('q', None)
        if not keyword:
            error_msg = 'q invalid.'
            return api_error(status.HTTP_400_BAD_REQUEST, error_msg)

        try:
            current_page = int(request.GET.get('page', '1'))
            per_page = int(request.GET.get('per_page', '10'))
        except ValueError:
            current_page = 1
            per_page = 10

        start = (current_page - 1) * per_page
        size = per_page
        if start < 0 or size < 0:
            error_msg = 'page or per_page invalid.'
            return api_error(status.HTTP_400_BAD_REQUEST, error_msg)

        search_repo = request.GET.get('search_repo', 'all') # val: scope or 'repo_id'
        search_repo = search_repo.lower()
        if not is_valid_repo_id_format(search_repo) and \
                search_repo not in ('all', 'mine', 'shared', 'group', 'public'):
            error_msg = 'search_repo invalid.'
            return api_error(status.HTTP_400_BAD_REQUEST, error_msg)

        search_path = request.GET.get('search_path', None)
        if search_path:
            search_path = normalize_dir_path(search_path)
            if not is_valid_repo_id_format(search_repo):
                error_msg = 'search_repo invalid.'
                return api_error(status.HTTP_400_BAD_REQUEST, error_msg)

            dir_id = seafile_api.get_dir_id_by_path(search_repo, search_path)
            if not dir_id:
                error_msg = 'Folder %s not found.' % search_path
                return api_error(status.HTTP_404_NOT_FOUND, error_msg)

        obj_type = request.GET.get('obj_type', None)
        if obj_type:
            obj_type = obj_type.lower()

        if obj_type and obj_type not in ('dir', 'file'):
            error_msg = 'obj_type invalid.'
            return api_error(status.HTTP_400_BAD_REQUEST, error_msg)

        search_ftypes = request.GET.get('search_ftypes', 'all') # val: 'all' or 'custom'
        search_ftypes = search_ftypes.lower()
        if search_ftypes not in ('all', 'custom'):
            error_msg = 'search_ftypes invalid.'
            return api_error(status.HTTP_400_BAD_REQUEST, error_msg)

        with_permission = request.GET.get('with_permission', 'false')
        with_permission = with_permission.lower()
        if with_permission not in ('true', 'false'):
            error_msg = 'with_permission invalid.'
            return api_error(status.HTTP_400_BAD_REQUEST, error_msg)

        time_from = request.GET.get('time_from', None)
        time_to = request.GET.get('time_to', None)
        if time_from is not None:
            try:
                time_from = int(time_from)
            except:
                error_msg = 'time_from invalid.'
                return api_error(status.HTTP_400_BAD_REQUEST, error_msg)

        if time_to is not None:
            try:
                time_to = int(time_to)
            except:
                error_msg = 'time_to invalid.'
                return api_error(status.HTTP_400_BAD_REQUEST, error_msg)

        size_from = request.GET.get('size_from', None)
        size_to = request.GET.get('size_to', None)
        if size_from is not None:
            try:
                size_from = int(size_from)
            except:
                error_msg = 'size_from invalid.'
                return api_error(status.HTTP_400_BAD_REQUEST, error_msg)

        if size_to is not None:
            try:
                size_to = int(size_to)
            except:
                error_msg = 'size_to invalid.'
                return api_error(status.HTTP_400_BAD_REQUEST, error_msg)

        time_range = (time_from, time_to)
        size_range = (size_from, size_to)

        suffixes = None
        custom_ftypes =  request.GET.getlist('ftype') # types like 'Image', 'Video'... same in utils/file_types.py
        input_fileexts = request.GET.get('input_fexts', '') # file extension input by the user
        if search_ftypes == 'custom':
            suffixes = []
            if len(custom_ftypes) > 0:
                for ftp in custom_ftypes:
                    if SEARCH_FILEEXT.has_key(ftp):
                        for ext in SEARCH_FILEEXT[ftp]:
                            suffixes.append(ext)

            if input_fileexts:
                input_fexts = input_fileexts.split(',')
                for i_ext in input_fexts:
                    i_ext = i_ext.strip()
                    if i_ext:
                        suffixes.append(i_ext)

        username = request.user.username
        org_id = request.user.org.org_id if is_org_context(request) else None
        repo_id_map = {}
        # check recourse and permissin when search in a single repo
        if is_valid_repo_id_format(search_repo):
            repo_id = search_repo
            repo = seafile_api.get_repo(repo_id)
            # recourse check
            if not repo:
                error_msg = 'Library %s not found.' % repo_id
                return api_error(status.HTTP_404_NOT_FOUND, error_msg)

            # permission check
            if not check_folder_permission(request, repo_id, '/'):
                error_msg = 'Permission denied.'
                return api_error(status.HTTP_403_FORBIDDEN, error_msg)
            map_id = repo.origin_repo_id if repo.origin_repo_id else repo_id
            repo_id_map[map_id] = repo
            repo_type_map = {}
        else:
            shared_from = request.GET.get('shared_from', None)
            not_shared_from = request.GET.get('not_shared_from', None)
            repo_id_map, repo_type_map = get_search_repos_map(search_repo,
                    username, org_id, shared_from, not_shared_from)

        obj_desc = {
            'obj_type': obj_type,
            'suffixes': suffixes,
            'time_range': time_range,
            'size_range': size_range
        }
        # search file
        try:
            results, total = search_files(repo_id_map, search_path, keyword, obj_desc, start, size, org_id)
        except Exception as e:
            logger.error(e)
            error_msg = 'Internal Server Error'
            return api_error(status.HTTP_500_INTERNAL_SERVER_ERROR, error_msg)

        for e in results:
            e.pop('repo', None)
            e.pop('exists', None)
            e.pop('last_modified_by', None)
            e.pop('name_highlight', None)
            e.pop('score', None)

            repo_id = e['repo_id']

            if with_permission.lower() == 'true':
                permission = check_folder_permission(request, repo_id, '/')
                if not permission:
                    continue
                e['permission'] = permission

            # get repo type
            if repo_type_map.has_key(repo_id):
                e['repo_type'] = repo_type_map[repo_id]
            else:
                e['repo_type'] = ''

        has_more = True if total > current_page * per_page else False
        return Response({"total":total, "results":results, "has_more":has_more})

########## Repo related
def repo_download_info(request, repo_id, gen_sync_token=True):
    repo = get_repo(repo_id)
    if not repo:
        return api_error(status.HTTP_404_NOT_FOUND, 'Library not found.')

    # generate download url for client
    relay_id = get_session_info().id
    addr, port = get_ccnet_server_addr_port()
    email = request.user.username
    if gen_sync_token:
        token = seafile_api.generate_repo_token(repo_id, email)
    else:
        token = ''
    repo_name = repo.name
    repo_desc = repo.desc
    repo_size = repo.size
    repo_size_formatted = filesizeformat(repo.size)
    enc = 1 if repo.encrypted else ''
    magic = repo.magic if repo.encrypted else ''
    random_key = repo.random_key if repo.random_key else ''
    enc_version = repo.enc_version
    repo_version = repo.version

    calculate_repos_last_modify([repo])

    info_json = {
        'relay_id': relay_id,
        'relay_addr': addr,
        'relay_port': port,
        'email': email,
        'token': token,
        'repo_id': repo_id,
        'repo_name': repo_name,
        'repo_desc': repo_desc,
        'repo_size': repo_size,
        'repo_size_formatted': repo_size_formatted,
        'mtime': repo.latest_modify,
        'mtime_relative': translate_seahub_time(repo.latest_modify),
        'encrypted': enc,
        'enc_version': enc_version,
        'magic': magic,
        'random_key': random_key,
        'repo_version': repo_version,
        'head_commit_id': repo.head_cmmt_id,
        }

    if is_pro_version() and ENABLE_STORAGE_CLASSES:
        info_json['storage_name'] = repo.storage_name

    return Response(info_json)

class Repos(APIView):
    authentication_classes = (TokenAuthentication, SessionAuthentication)
    permission_classes = (IsAuthenticated,)
    throttle_classes = (UserRateThrottle, )

    def get(self, request, format=None):
        # parse request params
        filter_by = {
            'mine': False,
            'shared': False,
            'group': False,
            'org': False,
        }

        q = request.GET.get('nameContains', '')
        rtype = request.GET.get('type', "")
        if not rtype:
            # set all to True, no filter applied
            filter_by = filter_by.fromkeys(filter_by.iterkeys(), True)

        for f in rtype.split(','):
            f = f.strip()
            filter_by[f] = True

        email = request.user.username

        # Use dict to reduce memcache fetch cost in large for-loop.
        contact_email_dict = {}
        nickname_dict = {}

        repos_json = []
        if filter_by['mine']:
            if is_org_context(request):
                org_id = request.user.org.org_id
                owned_repos = seafile_api.get_org_owned_repo_list(org_id,
                        email, ret_corrupted=True)
            else:
                owned_repos = seafile_api.get_owned_repo_list(email,
                        ret_corrupted=True)

            # Reduce memcache fetch ops.
            modifiers_set = set([x.last_modifier for x in owned_repos])
            for e in modifiers_set:
                if e not in contact_email_dict:
                    contact_email_dict[e] = email2contact_email(e)
                if e not in nickname_dict:
                    nickname_dict[e] = email2nickname(e)

            owned_repos.sort(lambda x, y: cmp(y.last_modify, x.last_modify))
            for r in owned_repos:
                # do not return virtual repos
                if r.is_virtual:
                    continue

                if q and q.lower() not in r.name.lower():
                    continue

                repo = {
                    "type": "repo",
                    "id": r.id,
                    "owner": email,
                    "name": r.name,
                    "mtime": r.last_modify,
                    "modifier_email": r.last_modifier,
                    "modifier_contact_email": contact_email_dict.get(r.last_modifier, ''),
                    "modifier_name": nickname_dict.get(r.last_modifier, ''),
                    "mtime_relative": translate_seahub_time(r.last_modify),
                    "size": r.size,
                    "size_formatted": filesizeformat(r.size),
                    "encrypted": r.encrypted,
                    "permission": 'rw',  # Always have read-write permission to owned repo
                    "virtual": False,
                    "root": '',
                    "head_commit_id": r.head_cmmt_id,
                    "version": r.version,
                }

                if is_pro_version() and ENABLE_STORAGE_CLASSES:
                    repo['storage_name'] = r.storage_name
                    repo['storage_id'] = r.storage_id

                repos_json.append(repo)

        if filter_by['shared']:

            if is_org_context(request):
                org_id = request.user.org.org_id
                shared_repos = seafile_api.get_org_share_in_repo_list(org_id,
                        email, -1, -1)
            else:
                shared_repos = seafile_api.get_share_in_repo_list(
                        email, -1, -1)
            repos_with_admin_share_to = ExtraSharePermission.objects.\
                    get_repos_with_admin_permission(email)

            # Reduce memcache fetch ops.
            owners_set = set([x.user for x in shared_repos])
            modifiers_set = set([x.last_modifier for x in shared_repos])
            for e in owners_set | modifiers_set:
                if e not in contact_email_dict:
                    contact_email_dict[e] = email2contact_email(e)
                if e not in nickname_dict:
                    nickname_dict[e] = email2nickname(e)

            shared_repos.sort(lambda x, y: cmp(y.last_modify, x.last_modify))
            for r in shared_repos:
                if q and q.lower() not in r.name.lower():
                    continue

                r.password_need = is_passwd_set(r.repo_id, email)
                repo = {
                    "type": "srepo",
                    "id": r.repo_id,
                    "owner": r.user,
                    "name": r.repo_name,
                    "owner_nickname": nickname_dict.get(r.user, ''),
                    "mtime": r.last_modify,
                    "mtime_relative": translate_seahub_time(r.last_modify),
                    "modifier_email": r.last_modifier,
                    "modifier_contact_email": contact_email_dict.get(r.last_modifier, ''),
                    "modifier_name": nickname_dict.get(r.last_modifier, ''),
                    "size": r.size,
                    "size_formatted": filesizeformat(r.size),
                    "encrypted": r.encrypted,
                    "permission": r.permission,
                    "share_type": r.share_type,
                    "root": '',
                    "head_commit_id": r.head_cmmt_id,
                    "version": r.version,
                }

                if r.repo_id in repos_with_admin_share_to:
                    repo['is_admin'] = True
                else:
                    repo['is_admin'] = False

                repos_json.append(repo)

        if filter_by['group']:
            if is_org_context(request):
                org_id = request.user.org.org_id
                group_repos = seafile_api.get_org_group_repos_by_user(email,
                        org_id)
            else:
                group_repos = seafile_api.get_group_repos_by_user(email)

            group_repos.sort(lambda x, y: cmp(y.last_modify, x.last_modify))

            # Reduce memcache fetch ops.
            modifiers_set = set([x.last_modifier for x in group_repos])
            for e in modifiers_set:
                if e not in contact_email_dict:
                    contact_email_dict[e] = email2contact_email(e)
                if e not in nickname_dict:
                    nickname_dict[e] = email2nickname(e)

            for r in group_repos:
                if q and q.lower() not in r.name.lower():
                    continue

                repo = {
                    "type": "grepo",
                    "id": r.repo_id,
                    "name": r.repo_name,
                    "groupid": r.group_id,
                    "group_name": r.group_name,
                    "owner": r.group_name,
                    "mtime": r.last_modify,
                    "modifier_email": r.last_modifier,
                    "modifier_name": nickname_dict.get(r.last_modifier, ''),
                    "modifier_contact_email": contact_email_dict.get(r.last_modifier, ''),
                    "size": r.size,
                    "encrypted": r.encrypted,
                    "permission": r.permission,
                    "root": '',
                    "head_commit_id": r.head_cmmt_id,
                    "version": r.version,
                }
                repos_json.append(repo)

        if filter_by['org'] and request.user.permissions.can_view_org():
            public_repos = list_inner_pub_repos(request)

            # Reduce memcache fetch ops.
            modifiers_set = set([x.last_modifier for x in public_repos])
            for e in modifiers_set:
                if e not in contact_email_dict:
                    contact_email_dict[e] = email2contact_email(e)
                if e not in nickname_dict:
                    nickname_dict[e] = email2nickname(e)

            for r in public_repos:
                if q and q.lower() not in r.name.lower():
                    continue

                repo = {
                    "type": "grepo",
                    "id": r.repo_id,
                    "name": r.repo_name,
                    "owner": "Organization",
                    "mtime": r.last_modified,
                    "mtime_relative": translate_seahub_time(r.last_modified),
                    "modifier_email": r.last_modifier,
                    "modifier_contact_email": contact_email_dict.get(r.last_modifier, ''),
                    "modifier_name": nickname_dict.get(r.last_modifier, ''),
                    "size": r.size,
                    "size_formatted": filesizeformat(r.size),
                    "encrypted": r.encrypted,
                    "permission": r.permission,
                    "share_from": r.user,
                    "share_type": r.share_type,
                    "root": '',
                    "head_commit_id": r.head_cmmt_id,
                    "version": r.version,
                }
                repos_json.append(repo)

        utc_dt = datetime.datetime.utcnow()
        timestamp = utc_dt.strftime('%Y-%m-%d %H:%M:%S')
        try:
            send_message('seahub.stats', 'user-login\t%s\t%s' % (email, timestamp))
        except Exception as e:
            logger.error('Error when sending user-login message: %s' % str(e))
        response = HttpResponse(json.dumps(repos_json), status=200,
                                content_type=json_content_type)
        response["enable_encrypted_library"] = config.ENABLE_ENCRYPTED_LIBRARY
        return response

    def post(self, request, format=None):

        if not request.user.permissions.can_add_repo():
            return api_error(status.HTTP_403_FORBIDDEN,
                             'You do not have permission to create library.')

        req_from = request.GET.get('from', "")
        if req_from == 'web':
            gen_sync_token = False  # Do not generate repo sync token
        else:
            gen_sync_token = True

        username = request.user.username
        repo_name = request.data.get("name", None)
        if not repo_name:
            return api_error(status.HTTP_400_BAD_REQUEST,
                             'Library name is required.')

        if not is_valid_dirent_name(repo_name):
            return api_error(status.HTTP_400_BAD_REQUEST,
                             'name invalid.')

        repo_desc = request.data.get("desc", '')
        org_id = -1
        if is_org_context(request):
            org_id = request.user.org.org_id

        repo_id = request.data.get('repo_id', '')
        try:
            if repo_id:
                # client generates magic and random key
                repo_id, error = self._create_enc_repo(request, repo_id, repo_name, repo_desc, username, org_id)
            else:
                repo_id, error = self._create_repo(request, repo_name, repo_desc, username, org_id)
        except SearpcError as e:
            logger.error(e)
            return api_error(HTTP_520_OPERATION_FAILED,
                             'Failed to create library.')
        if error is not None:
            return error
        if not repo_id:
            return api_error(HTTP_520_OPERATION_FAILED,
                             'Failed to create library.')
        else:
            library_template = request.data.get("library_template", '')
            repo_created.send(sender=None,
                              org_id=org_id,
                              creator=username,
                              repo_id=repo_id,
                              repo_name=repo_name,
                              library_template=library_template)
            resp = repo_download_info(request, repo_id,
                                      gen_sync_token=gen_sync_token)

            # FIXME: according to the HTTP spec, need to return 201 code and
            # with a corresponding location header
            # resp['Location'] = reverse('api2-repo', args=[repo_id])
            return resp

    def _create_repo(self, request, repo_name, repo_desc, username, org_id):
        passwd = request.data.get("passwd", None)

        # to avoid 'Bad magic' error when create repo, passwd should be 'None'
        # not an empty string when create unencrypted repo
        if not passwd:
            passwd = None

        if (passwd is not None) and (not config.ENABLE_ENCRYPTED_LIBRARY):
            return None, api_error(status.HTTP_403_FORBIDDEN,
                             'NOT allow to create encrypted library.')

        if org_id > 0:
            repo_id = seafile_api.create_org_repo(repo_name,
                    repo_desc, username, passwd, org_id)
        else:
            if is_pro_version() and ENABLE_STORAGE_CLASSES:

                if STORAGE_CLASS_MAPPING_POLICY in ('USER_SELECT',
                        'ROLE_BASED'):

                    storages = get_library_storages(request)
                    storage_id = request.data.get("storage_id", None)
                    if storage_id and storage_id not in [s['storage_id'] for s in storages]:
                        error_msg = 'storage_id invalid.'
                        return api_error(status.HTTP_400_BAD_REQUEST, error_msg)

                    repo_id = seafile_api.create_repo(repo_name,
                            repo_desc, username, passwd, storage_id)
                else:
                    # STORAGE_CLASS_MAPPING_POLICY == 'REPO_ID_MAPPING'
                    repo_id = seafile_api.create_repo(repo_name,
                            repo_desc, username, passwd)
            else:
                repo_id = seafile_api.create_repo(repo_name,
                        repo_desc, username, passwd)

        if passwd and ENABLE_RESET_ENCRYPTED_REPO_PASSWORD:
            add_encrypted_repo_secret_key_to_database(repo_id, passwd)

        return repo_id, None

    def _create_enc_repo(self, request, repo_id, repo_name, repo_desc, username, org_id):
        if not config.ENABLE_ENCRYPTED_LIBRARY:
            return None, api_error(status.HTTP_403_FORBIDDEN, 'NOT allow to create encrypted library.')
        if not _REPO_ID_PATTERN.match(repo_id):
            return None, api_error(status.HTTP_400_BAD_REQUEST, 'Repo id must be a valid uuid')
        magic = request.data.get('magic', '')
        random_key = request.data.get('random_key', '')
        try:
            enc_version = int(request.data.get('enc_version', 0))
        except ValueError:
            return None, api_error(status.HTTP_400_BAD_REQUEST,
                             'Invalid enc_version param.')
        if len(magic) != 64 or len(random_key) != 96 or enc_version < 0:
            return None, api_error(status.HTTP_400_BAD_REQUEST,
                             'You must provide magic, random_key and enc_version.')

        if org_id > 0:
            repo_id = seafile_api.create_org_enc_repo(repo_id, repo_name, repo_desc,
                                                      username, magic, random_key, enc_version, org_id)
        else:
            repo_id = seafile_api.create_enc_repo(
                repo_id, repo_name, repo_desc, username,
                magic, random_key, enc_version)
        return repo_id, None


class PubRepos(APIView):
    authentication_classes = (TokenAuthentication, SessionAuthentication)
    permission_classes = (IsAuthenticated,)
    throttle_classes = (UserRateThrottle, )

    def get(self, request, format=None):
        # List public repos
        if not request.user.permissions.can_view_org():
            return api_error(status.HTTP_403_FORBIDDEN,
                             'You do not have permission to view public libraries.')

        repos_json = []
        public_repos = list_inner_pub_repos(request)
        for r in public_repos:
            repo = {
                "id": r.repo_id,
                "name": r.repo_name,
                "desc": r.repo_desc,
                "owner": r.user,
                "owner_nickname": email2nickname(r.user),
                "mtime": r.last_modified,
                "mtime_relative": translate_seahub_time(r.last_modified),
                "size": r.size,
                "size_formatted": filesizeformat(r.size),
                "encrypted": r.encrypted,
                "permission": r.permission,
                "root": r.root,
            }
            if r.encrypted:
                repo["enc_version"] = r.enc_version
                repo["magic"] = r.magic
                repo["random_key"] = r.random_key
            repos_json.append(repo)

        return Response(repos_json)

    def post(self, request, format=None):
        # Create public repo
        if not request.user.permissions.can_add_repo():
            return api_error(status.HTTP_403_FORBIDDEN,
                             'You do not have permission to create library.')

        username = request.user.username
        repo_name = request.data.get("name", None)
        if not repo_name:
            return api_error(status.HTTP_400_BAD_REQUEST,
                             'Library name is required.')
        repo_desc = request.data.get("desc", '')
        passwd = request.data.get("passwd", None)

        # to avoid 'Bad magic' error when create repo, passwd should be 'None'
        # not an empty string when create unencrypted repo
        if not passwd:
            passwd = None

        if (passwd is not None) and (not config.ENABLE_ENCRYPTED_LIBRARY):
            return api_error(status.HTTP_403_FORBIDDEN,
                             'NOT allow to create encrypted library.')

        permission = request.data.get("permission", 'r')
        if permission != 'r' and permission != 'rw':
            return api_error(status.HTTP_400_BAD_REQUEST, 'Invalid permission')

        org_id = -1
        if is_org_context(request):
            org_id = request.user.org.org_id
            repo_id = seafile_api.create_org_repo(repo_name, repo_desc,
                                                  username, passwd, org_id)
            repo = seafile_api.get_repo(repo_id)
            seaserv.seafserv_threaded_rpc.set_org_inner_pub_repo(
                org_id, repo.id, permission)
        else:
            if is_pro_version() and ENABLE_STORAGE_CLASSES:

                if STORAGE_CLASS_MAPPING_POLICY in ('USER_SELECT',
                        'ROLE_BASED'):

                    storages = get_library_storages(request)
                    storage_id = request.data.get("storage_id", None)
                    if storage_id and storage_id not in [s['storage_id'] for s in storages]:
                        error_msg = 'storage_id invalid.'
                        return api_error(status.HTTP_400_BAD_REQUEST, error_msg)

                    repo_id = seafile_api.create_repo(repo_name,
                            repo_desc, username, passwd, storage_id)
                else:
                    # STORAGE_CLASS_MAPPING_POLICY == 'REPO_ID_MAPPING'
                    repo_id = seafile_api.create_repo(repo_name,
                            repo_desc, username, passwd)
            else:
                repo_id = seafile_api.create_repo(repo_name,
                        repo_desc, username, passwd)

            repo = seafile_api.get_repo(repo_id)
            seafile_api.add_inner_pub_repo(repo.id, permission)

        library_template = request.data.get("library_template", '')
        repo_created.send(sender=None,
                          org_id=org_id,
                          creator=username,
                          repo_id=repo_id,
                          repo_name=repo_name,
                          library_template=library_template)
        pub_repo = {
            "id": repo.id,
            "name": repo.name,
            "desc": repo.desc,
            "size": repo.size,
            "size_formatted": filesizeformat(repo.size),
            "mtime": repo.last_modify,
            "mtime_relative": translate_seahub_time(repo.last_modify),
            "encrypted": repo.encrypted,
            "permission": 'rw',  # Always have read-write permission to owned repo
            "owner": username,
            "owner_nickname": email2nickname(username),
        }

        return Response(pub_repo, status=201)

def set_repo_password(request, repo, password):
    assert password, 'password must not be none'

    repo_id = repo.id
    try:
        seafile_api.set_passwd(repo_id, request.user.username, password)

        if ENABLE_RESET_ENCRYPTED_REPO_PASSWORD:
            add_encrypted_repo_secret_key_to_database(repo_id, password)

    except SearpcError, e:
        if e.msg == 'Bad arguments':
            return api_error(status.HTTP_400_BAD_REQUEST, e.msg)
        elif e.msg == 'Repo is not encrypted':
            return api_error(status.HTTP_409_CONFLICT, e.msg)
        elif e.msg == 'Incorrect password':
            return api_error(status.HTTP_400_BAD_REQUEST, e.msg)
        elif e.msg == 'Internal server error':
            return api_error(status.HTTP_500_INTERNAL_SERVER_ERROR, e.msg)
        else:
            return api_error(status.HTTP_500_INTERNAL_SERVER_ERROR, e.msg)


def check_set_repo_password(request, repo):
    if not check_permission(repo.id, request.user.username):
        return api_error(status.HTTP_403_FORBIDDEN,
                'You do not have permission to access this library.')

    if repo.encrypted:
        password = request.POST.get('password', default=None)
        if not password:
            return api_error(HTTP_440_REPO_PASSWD_REQUIRED,
                             'Library password is needed.')

        return set_repo_password(request, repo, password)


class Repo(APIView):
    authentication_classes = (TokenAuthentication, SessionAuthentication)
    permission_classes = (IsAuthenticated, )
    throttle_classes = (UserRateThrottle, )

    def get(self, request, repo_id, format=None):
        repo = get_repo(repo_id)
        if not repo:
            return api_error(status.HTTP_404_NOT_FOUND, 'Library not found.')

        username = request.user.username
        if not check_folder_permission(request, repo_id, '/'):
            return api_error(status.HTTP_403_FORBIDDEN,
                    'You do not have permission to access this library.')

        # check whether user is repo owner
        if is_org_context(request):
            repo_owner = seafile_api.get_org_repo_owner(repo.id)
        else:
            repo_owner = seafile_api.get_repo_owner(repo.id)
        owner = "self" if username == repo_owner else "share"

        last_commit = get_commits(repo.id, 0, 1)[0]
        repo.latest_modify = last_commit.ctime if last_commit else None

        # query repo infomation
        repo.size = seafile_api.get_repo_size(repo_id)
        current_commit = get_commits(repo_id, 0, 1)[0]
        root_id = current_commit.root_id if current_commit else None

        repo_json = {
            "type":"repo",
            "id":repo.id,
            "owner":owner,
            "name":repo.name,
            "mtime":repo.latest_modify,
            "size":repo.size,
            "encrypted":repo.encrypted,
            "root":root_id,
            "permission": check_permission(repo.id, username),
            "modifier_email": repo.last_modifier,
            "modifier_contact_email": email2contact_email(repo.last_modifier),
            "modifier_name": email2nickname(repo.last_modifier),
            "file_count": repo.file_count,
            }
        if repo.encrypted:
            repo_json["enc_version"] = repo.enc_version
            repo_json["magic"] = repo.magic
            repo_json["random_key"] = repo.random_key

        return Response(repo_json)

    def post(self, request, repo_id, format=None):
        repo = get_repo(repo_id)
        if not repo:
            return api_error(status.HTTP_404_NOT_FOUND, 'Library not found.')

        op = request.GET.get('op', 'setpassword')
        if op == 'checkpassword':
            magic = request.GET.get('magic', default=None)
            if not magic:
                return api_error(HTTP_441_REPO_PASSWD_MAGIC_REQUIRED,
                                 'Library password magic is needed.')

            if not check_folder_permission(request, repo_id, '/'):
                return api_error(status.HTTP_403_FORBIDDEN, 'Permission denied.')

            try:
                seafile_api.check_passwd(repo.id, magic)
            except SearpcError as e:
                logger.error(e)
                return api_error(status.HTTP_500_INTERNAL_SERVER_ERROR,
                                 "SearpcError:" + e.msg)
            return Response("success")
        elif op == 'setpassword':
            resp = check_set_repo_password(request, repo)
            if resp:
                return resp
            return Response("success")
        elif op == 'rename':
            username = request.user.username
            repo_name = request.POST.get('repo_name')
            repo_desc = request.POST.get('repo_desc')

            if not is_valid_dirent_name(repo_name):
                return api_error(status.HTTP_400_BAD_REQUEST,
                                 'name invalid.')

            # check permission
            if is_org_context(request):
                repo_owner = seafile_api.get_org_repo_owner(repo.id)
            else:
                repo_owner = seafile_api.get_repo_owner(repo.id)
            is_owner = True if username == repo_owner else False
            if not is_owner:
                return api_error(status.HTTP_403_FORBIDDEN,
                        'You do not have permission to rename this library.')

            if edit_repo(repo_id, repo_name, repo_desc, username):
                return Response("success")
            else:
                return api_error(status.HTTP_500_INTERNAL_SERVER_ERROR,
                                 "Unable to rename library")

        return Response("unsupported operation")

    def delete(self, request, repo_id, format=None):
        repo = seafile_api.get_repo(repo_id)
        if not repo:
            error_msg = 'Library %s not found.' % repo_id
            return api_error(status.HTTP_404_NOT_FOUND, error_msg)

        # check permission
        org_id = None
        if is_org_context(request):
            org_id = request.user.org.org_id
            repo_owner = seafile_api.get_org_repo_owner(repo.id)
        else:
            repo_owner = seafile_api.get_repo_owner(repo.id)

        username = request.user.username
        if username != repo_owner:
            error_msg = 'Permission denied.'
            return api_error(status.HTTP_403_FORBIDDEN, error_msg)

        try:
            usernames = get_related_users_by_repo(repo_id, org_id)
        except Exception as e:
            logger.error(e)
            usernames = []

        # remove repo
        seafile_api.remove_repo(repo_id)

        repo_deleted.send(sender=None,
                          org_id=org_id,
                          usernames=usernames,
                          repo_owner=repo_owner,
                          repo_id=repo_id,
                          repo_name=repo.name)
        return Response('success', status=status.HTTP_200_OK)

class RepoHistory(APIView):
    authentication_classes = (TokenAuthentication, )
    permission_classes = (IsAuthenticated,)
    throttle_classes = (UserRateThrottle, )

    def get(self, request, repo_id, format=None):
        try:
            current_page = int(request.GET.get('page', '1'))
            per_page = int(request.GET.get('per_page', '25'))
        except ValueError:
            current_page = 1
            per_page = 25

        commits_all = get_commits(repo_id, per_page * (current_page - 1),
                                  per_page + 1)
        commits = commits_all[:per_page]

        if len(commits_all) == per_page + 1:
            page_next = True
        else:
            page_next = False

        return HttpResponse(json.dumps({"commits": commits,
                                        "page_next": page_next},
                                       cls=SearpcObjEncoder),
                            status=200, content_type=json_content_type)

class RepoHistoryLimit(APIView):
    authentication_classes = (TokenAuthentication, SessionAuthentication)
    permission_classes = (IsAuthenticated,)
    throttle_classes = (UserRateThrottle, )

    def get(self, request, repo_id, format=None):

        repo = seafile_api.get_repo(repo_id)
        if not repo:
            error_msg = 'Library %s not found.' % repo_id
            return api_error(status.HTTP_404_NOT_FOUND, error_msg)

        # check permission
        if is_org_context(request):
            repo_owner = seafile_api.get_org_repo_owner(repo_id)
        else:
            repo_owner = seafile_api.get_repo_owner(repo_id)

        username = request.user.username
        # no settings for virtual repo
        if repo.is_virtual or username != repo_owner:
            error_msg = 'Permission denied.'
            return api_error(status.HTTP_403_FORBIDDEN, error_msg)

        try:
            keep_days = seafile_api.get_repo_history_limit(repo_id)
            return Response({'keep_days': keep_days})
        except SearpcError as e:
            logger.error(e)
            error_msg = 'Internal Server Error'
            return api_error(status.HTTP_500_INTERNAL_SERVER_ERROR, error_msg)

    def put(self, request, repo_id, format=None):

        repo = seafile_api.get_repo(repo_id)
        if not repo:
            error_msg = 'Library %s not found.' % repo_id
            return api_error(status.HTTP_404_NOT_FOUND, error_msg)

        # check permission
        if is_org_context(request):
            repo_owner = seafile_api.get_org_repo_owner(repo_id)
        else:
            repo_owner = seafile_api.get_repo_owner(repo_id)

        username = request.user.username
        # no settings for virtual repo
        if repo.is_virtual or \
            not config.ENABLE_REPO_HISTORY_SETTING or \
            username != repo_owner:

            error_msg = 'Permission denied.'
            return api_error(status.HTTP_403_FORBIDDEN, error_msg)

        # check arg validation
        keep_days = request.data.get('keep_days', None)
        if not keep_days:
            error_msg = 'keep_days invalid.'
            return api_error(status.HTTP_400_BAD_REQUEST, error_msg)

        try:
            keep_days = int(keep_days)
        except ValueError:
            error_msg = 'keep_days invalid.'
            return api_error(status.HTTP_400_BAD_REQUEST, error_msg)

        try:
            # days <= -1, keep full history
            # days = 0, not keep history
            # days > 0, keep a period of days
            res = seafile_api.set_repo_history_limit(repo_id, keep_days)
        except SearpcError as e:
            logger.error(e)
            error_msg = 'Internal Server Error'
            return api_error(status.HTTP_500_INTERNAL_SERVER_ERROR, error_msg)

        if res == 0:
            new_limit = seafile_api.get_repo_history_limit(repo_id)
            return Response({'keep_days': new_limit})
        else:
            error_msg = 'Failed to set library history limit.'
            return api_error(status.HTTP_520_OPERATION_FAILED, error_msg)


class DownloadRepo(APIView):
    authentication_classes = (TokenAuthentication, )
    permission_classes = (IsAuthenticated, )
    throttle_classes = (UserRateThrottle, )

    def get(self, request, repo_id, format=None):

        repo = seafile_api.get_repo(repo_id)
        if not repo:
            error_msg = 'Library %s not found.' % repo_id
            return api_error(status.HTTP_404_NOT_FOUND, error_msg)

        if not check_folder_permission(request, repo_id, '/'):
            return api_error(status.HTTP_403_FORBIDDEN,
                    'You do not have permission to access this library.')

        return repo_download_info(request, repo_id)


class RepoOwner(APIView):
    authentication_classes = (TokenAuthentication, SessionAuthentication)
    permission_classes = (IsAuthenticated, )
    throttle_classes = (UserRateThrottle, )

    def get(self, request, repo_id, format=None):
        repo = get_repo(repo_id)
        if not repo:
            error_msg = 'Library %s not found.' % repo_id
            return api_error(status.HTTP_404_NOT_FOUND, error_msg)

        org_id = None
        if is_org_context(request):
            org_id = request.user.org.org_id

        # check permission
        if org_id:
            repo_owner = seafile_api.get_org_repo_owner(repo_id)
        else:
            repo_owner = seafile_api.get_repo_owner(repo_id)

        if request.user.username != repo_owner:
            error_msg = 'Permission denied.'
            return api_error(status.HTTP_403_FORBIDDEN, error_msg)

        return HttpResponse(json.dumps({"owner": repo_owner}), status=200,
                            content_type=json_content_type)

    def put(self, request, repo_id, format=None):
        """ Currently only for transfer repo.

        Permission checking:
        1. only repo owner can transfer repo.
        """

        org_id = None
        if is_org_context(request):
            org_id = request.user.org.org_id

        # argument check
        new_owner = request.data.get('owner', '').lower()
        if not new_owner:
            error_msg = 'owner invalid.'
            return api_error(status.HTTP_400_BAD_REQUEST, error_msg)

        # resource check
        repo = seafile_api.get_repo(repo_id)
        if not repo:
            error_msg = 'Library %s not found.' % repo_id
            return api_error(status.HTTP_404_NOT_FOUND, error_msg)

        try:
            new_owner_obj = User.objects.get(email=new_owner)
        except User.DoesNotExist:
            error_msg = 'User %s not found.' % new_owner
            return api_error(status.HTTP_404_NOT_FOUND, error_msg)

        if org_id and not ccnet_api.org_user_exists(org_id, new_owner):
            error_msg = _(u'User %s not found in organization.') % new_owner
            return api_error(status.HTTP_404_NOT_FOUND, error_msg)

        # permission check
        if org_id:
            repo_owner = seafile_api.get_org_repo_owner(repo_id)
        else:
            repo_owner = seafile_api.get_repo_owner(repo_id)

        username = request.user.username
        if username != repo_owner:
            error_msg = 'Permission denied.'
            return api_error(status.HTTP_403_FORBIDDEN, error_msg)

        if not new_owner_obj.permissions.can_add_repo():
            error_msg = 'Transfer failed: role of %s is %s, can not add library.' % \
                    (new_owner, new_owner_obj.role)
            return api_error(status.HTTP_403_FORBIDDEN, error_msg)

        pub_repos = []
        if org_id:
            # get repo shared to user/group list
            shared_users = seafile_api.list_org_repo_shared_to(org_id,
                    repo_owner, repo_id)
            shared_groups = seafile_api.list_org_repo_shared_group(org_id,
                    repo_owner, repo_id)

            # get all org pub repos
            pub_repos = seaserv.seafserv_threaded_rpc.list_org_inner_pub_repos_by_owner(
                    org_id, repo_owner)
        else:
            # get repo shared to user/group list
            shared_users = seafile_api.list_repo_shared_to(
                    repo_owner, repo_id)
            shared_groups = seafile_api.list_repo_shared_group_by_user(
                    repo_owner, repo_id)

            # get all pub repos
            if not request.cloud_mode:
                pub_repos = seafile_api.list_inner_pub_repos_by_owner(repo_owner)

        # transfer repo
        try:
            if org_id:
                seafile_api.set_org_repo_owner(org_id, repo_id, new_owner)
            else:
                if ccnet_api.get_orgs_by_user(new_owner):
                    # can not transfer library to organization user %s.
                    error_msg = 'Email %s invalid.' % new_owner
                    return api_error(status.HTTP_400_BAD_REQUEST, error_msg)
                else:
                    seafile_api.set_repo_owner(repo_id, new_owner)
        except SearpcError as e:
            logger.error(e)
            error_msg = 'Internal Server Error'
            return api_error(status.HTTP_500_INTERNAL_SERVER_ERROR, error_msg)

        # reshare repo to user
        for shared_user in shared_users:
            shared_username = shared_user.user

            if new_owner == shared_username:
                continue

            if org_id:
                seaserv.seafserv_threaded_rpc.org_add_share(org_id, repo_id,
                        new_owner, shared_username, shared_user.perm)
            else:
                seafile_api.share_repo(repo_id, new_owner,
                        shared_username, shared_user.perm)

        # reshare repo to group
        for shared_group in shared_groups:
            shared_group_id = shared_group.group_id

            if not is_group_member(shared_group_id, new_owner):
                continue

            if org_id:
                seafile_api.add_org_group_repo(repo_id, org_id,
                        shared_group_id, new_owner, shared_group.perm)
            else:
                seafile_api.set_group_repo(repo_id, shared_group_id,
                        new_owner, shared_group.perm)

        # reshare repo to links
        try:
            UploadLinkShare.objects.filter(username=username, repo_id=repo_id).update(username=new_owner)
            FileShare.objects.filter(username=username, repo_id=repo_id).update(username=new_owner)
        except Exception as e:
            logger.error(e)
            error_msg = 'Internal Server Error'
            return api_error(status.HTTP_500_INTERNAL_SERVER_ERROR, error_msg)

        # check if current repo is pub-repo
        # if YES, reshare current repo to public
        for pub_repo in pub_repos:
            if repo_id != pub_repo.id:
                continue

            if org_id:
                seafile_api.set_org_inner_pub_repo(org_id, repo_id,
                        pub_repo.permission)
            else:
                seaserv.seafserv_threaded_rpc.set_inner_pub_repo(
                        repo_id, pub_repo.permission)

            break

        return HttpResponse(json.dumps({'success': True}),
                content_type=json_content_type)

########## File related
class FileBlockDownloadLinkView(APIView):
    authentication_classes = (TokenAuthentication, )
    permission_classes = (IsAuthenticated, )
    throttle_classes = (UserRateThrottle, )

    def get(self, request, repo_id, file_id, block_id, format=None):
        # recourse check
        repo = seafile_api.get_repo(repo_id)
        if not repo:
            error_msg = 'Library %s not found.' % repo_id
            return api_error(status.HTTP_404_NOT_FOUND, error_msg)

        parent_dir = request.GET.get('p', '/')
        dir_id = seafile_api.get_dir_id_by_path(repo_id, parent_dir)
        if not dir_id:
            error_msg = 'Folder %s not found.' % parent_dir
            return api_error(status.HTTP_404_NOT_FOUND, error_msg)

        # permission check
        if check_folder_permission(request, repo_id, parent_dir) is None:
            return api_error(status.HTTP_403_FORBIDDEN,
                    'You do not have permission to access this repo.')

        if check_quota(repo_id) < 0:
            return api_error(HTTP_443_ABOVE_QUOTA, _(u"Out of quota."))

        token = seafile_api.get_fileserver_access_token(
                repo_id, file_id, 'downloadblks', request.user.username)

        if not token:
            error_msg = 'Internal Server Error'
            return api_error(status.HTTP_500_INTERNAL_SERVER_ERROR, error_msg)

        url = gen_block_get_url(token, block_id)
        return Response(url)

class UploadLinkView(APIView):
    authentication_classes = (TokenAuthentication, SessionAuthentication)
    permission_classes = (IsAuthenticated,)
    throttle_classes = (UserRateThrottle,)

    def get(self, request, repo_id, format=None):
        # recourse check
        repo = seafile_api.get_repo(repo_id)
        if not repo:
            error_msg = 'Library %s not found.' % repo_id
            return api_error(status.HTTP_404_NOT_FOUND, error_msg)

        parent_dir = request.GET.get('p', '/')
        dir_id = seafile_api.get_dir_id_by_path(repo_id, parent_dir)
        if not dir_id:
            error_msg = 'Folder %s not found.' % parent_dir
            return api_error(status.HTTP_404_NOT_FOUND, error_msg)

        # permission check
        if check_folder_permission(request, repo_id, parent_dir) != 'rw':
            return api_error(status.HTTP_403_FORBIDDEN,
                    'You do not have permission to access this folder.')

        if check_quota(repo_id) < 0:
            return api_error(HTTP_443_ABOVE_QUOTA, _(u"Out of quota."))

        token = seafile_api.get_fileserver_access_token(repo_id,
                'dummy', 'upload', request.user.username, use_onetime=False)

        if not token:
            error_msg = 'Internal Server Error'
            return api_error(status.HTTP_500_INTERNAL_SERVER_ERROR, error_msg)

        req_from = request.GET.get('from', 'api')
        if req_from == 'api':
            url = gen_file_upload_url(token, 'upload-api')
        elif req_from == 'web':
            url = gen_file_upload_url(token, 'upload-aj')
        else:
            error_msg = 'from invalid.'
            return api_error(status.HTTP_400_BAD_REQUEST, error_msg)

        return Response(url)

class UpdateLinkView(APIView):
    authentication_classes = (TokenAuthentication, SessionAuthentication)
    permission_classes = (IsAuthenticated,)
    throttle_classes = (UserRateThrottle,)

    def get(self, request, repo_id, format=None):
        # recourse check
        repo = seafile_api.get_repo(repo_id)
        if not repo:
            error_msg = 'Library %s not found.' % repo_id
            return api_error(status.HTTP_404_NOT_FOUND, error_msg)

        parent_dir = request.GET.get('p', '/')
        dir_id = seafile_api.get_dir_id_by_path(repo_id, parent_dir)
        if not dir_id:
            error_msg = 'Folder %s not found.' % parent_dir
            return api_error(status.HTTP_404_NOT_FOUND, error_msg)

        # permission check
        if check_folder_permission(request, repo_id, parent_dir) != 'rw':
            return api_error(status.HTTP_403_FORBIDDEN,
                    'You do not have permission to access this folder.')

        if check_quota(repo_id) < 0:
            return api_error(HTTP_443_ABOVE_QUOTA, _(u"Out of quota."))

        token = seafile_api.get_fileserver_access_token(repo_id,
                'dummy', 'update', request.user.username, use_onetime=False)

        if not token:
            error_msg = 'Internal Server Error'
            return api_error(status.HTTP_500_INTERNAL_SERVER_ERROR, error_msg)

        req_from = request.GET.get('from', 'api')
        if req_from == 'api':
            url = gen_file_upload_url(token, 'update-api')
        elif req_from == 'web':
            url = gen_file_upload_url(token, 'update-aj')
        else:
            error_msg = 'from invalid.'
            return api_error(status.HTTP_400_BAD_REQUEST, error_msg)

        return Response(url)

class UploadBlksLinkView(APIView):
    authentication_classes = (TokenAuthentication, )
    permission_classes = (IsAuthenticated, )
    throttle_classes = (UserRateThrottle, )

    def get(self, request, repo_id, format=None):
        # recourse check
        repo = seafile_api.get_repo(repo_id)
        if not repo:
            error_msg = 'Library %s not found.' % repo_id
            return api_error(status.HTTP_404_NOT_FOUND, error_msg)

        parent_dir = request.GET.get('p', '/')
        dir_id = seafile_api.get_dir_id_by_path(repo_id, parent_dir)
        if not dir_id:
            error_msg = 'Folder %s not found.' % parent_dir
            return api_error(status.HTTP_404_NOT_FOUND, error_msg)

        # permission check
        if check_folder_permission(request, repo_id, parent_dir) != 'rw':
            return api_error(status.HTTP_403_FORBIDDEN,
                    'You do not have permission to access this folder.')

        if check_quota(repo_id) < 0:
            return api_error(HTTP_443_ABOVE_QUOTA, _(u"Out of quota."))

        token = seafile_api.get_fileserver_access_token(repo_id,
                'dummy', 'upload-blks-api', request.user.username, use_onetime=False)

        if not token:
            error_msg = 'Internal Server Error'
            return api_error(status.HTTP_500_INTERNAL_SERVER_ERROR, error_msg)

        url = gen_file_upload_url(token, 'upload-blks-api')
        return Response(url)


    def get_blklist_missing(self, repo_id, blks):
        if not blks:
            return []

        blklist = blks.split(',')
        try:
            return json.loads(seafile_api.check_repo_blocks_missing(
                repo_id, json.dumps(blklist)))
        except Exception as e:
            pass

        return blklist

    def post(self, request, repo_id, format=None):
        # recourse check
        repo = seafile_api.get_repo(repo_id)
        if not repo:
            error_msg = 'Library %s not found.' % repo_id
            return api_error(status.HTTP_404_NOT_FOUND, error_msg)

        parent_dir = request.GET.get('p', '/')
        dir_id = seafile_api.get_dir_id_by_path(repo_id, parent_dir)
        if not dir_id:
            error_msg = 'Folder %s not found.' % parent_dir
            return api_error(status.HTTP_404_NOT_FOUND, error_msg)

        # permission check
        if check_folder_permission(request, repo_id, parent_dir) != 'rw':
            return api_error(status.HTTP_403_FORBIDDEN,
                    'You do not have permission to access this folder.')

        if check_quota(repo_id) < 0:
            return api_error(HTTP_443_ABOVE_QUOTA, _(u"Out of quota."))

        token = seafile_api.get_fileserver_access_token(repo_id,
                'dummy', 'upload', request.user.username, use_onetime=False)

        if not token:
            error_msg = 'Internal Server Error'
            return api_error(status.HTTP_500_INTERNAL_SERVER_ERROR, error_msg)

        blksurl = gen_file_upload_url(token, 'upload-raw-blks-api')
        commiturl = '%s?commitonly=true&ret-json=true' %  gen_file_upload_url(
            token, 'upload-blks-api')
        blks = request.POST.get('blklist', None)
        blklist = self.get_blklist_missing(repo_id, blks)
        res = {
            'rawblksurl': blksurl,
            'commiturl': commiturl,
            'blklist': blklist
        }

        return HttpResponse(json.dumps(res), status=200,
                            content_type=json_content_type)


class UpdateBlksLinkView(APIView):
    authentication_classes = (TokenAuthentication, )
    permission_classes = (IsAuthenticated, )
    throttle_classes = (UserRateThrottle, )

    def get(self, request, repo_id, format=None):
        # recourse check
        repo = seafile_api.get_repo(repo_id)
        if not repo:
            error_msg = 'Library %s not found.' % repo_id
            return api_error(status.HTTP_404_NOT_FOUND, error_msg)

        parent_dir = request.GET.get('p', '/')
        dir_id = seafile_api.get_dir_id_by_path(repo_id, parent_dir)
        if not dir_id:
            error_msg = 'Folder %s not found.' % parent_dir
            return api_error(status.HTTP_404_NOT_FOUND, error_msg)

        # permission check
        if check_folder_permission(request, repo_id, parent_dir) != 'rw':
            return api_error(status.HTTP_403_FORBIDDEN,
                    'You do not have permission to access this folder.')

        if check_quota(repo_id) < 0:
            return api_error(HTTP_443_ABOVE_QUOTA, _(u"Out of quota."))

        token = seafile_api.get_fileserver_access_token(repo_id,
                'dummy', 'update-blks-api', request.user.username, use_onetime=False)

        if not token:
            error_msg = 'Internal Server Error'
            return api_error(status.HTTP_500_INTERNAL_SERVER_ERROR, error_msg)

        url = gen_file_upload_url(token, 'update-blks-api')
        return Response(url)

def get_dir_file_recursively(username, repo_id, path, all_dirs):
    is_pro = is_pro_version()
    path_id = seafile_api.get_dir_id_by_path(repo_id, path)
    dirs = seafile_api.list_dir_with_perm(repo_id, path,
            path_id, username, -1, -1)

    for dirent in dirs:
        entry = {}
        if stat.S_ISDIR(dirent.mode):
            entry["type"] = 'dir'
        else:
            entry["type"] = 'file'
            entry['modifier_email'] = dirent.modifier
            entry["size"] = dirent.size

            if is_pro:
                entry["is_locked"] = dirent.is_locked
                entry["lock_owner"] = dirent.lock_owner
                if dirent.lock_owner:
                    entry["lock_owner_name"] = email2nickname(dirent.lock_owner)
                entry["lock_time"] = dirent.lock_time
                if username == dirent.lock_owner:
                    entry["locked_by_me"] = True
                else:
                    entry["locked_by_me"] = False

        entry["parent_dir"] = path
        entry["id"] = dirent.obj_id
        entry["name"] = dirent.obj_name
        entry["mtime"] = dirent.mtime
        entry["permission"] = dirent.permission

        all_dirs.append(entry)

        # Use dict to reduce memcache fetch cost in large for-loop.
        file_list =  [item for item in all_dirs if item['type'] == 'file']
        contact_email_dict = {}
        nickname_dict = {}
        modifiers_set = set([x['modifier_email'] for x in file_list])
        for e in modifiers_set:
            if e not in contact_email_dict:
                contact_email_dict[e] = email2contact_email(e)
            if e not in nickname_dict:
                nickname_dict[e] = email2nickname(e)

        for e in file_list:
            e['modifier_contact_email'] = contact_email_dict.get(e['modifier_email'], '')
            e['modifier_name'] = nickname_dict.get(e['modifier_email'], '')


        if stat.S_ISDIR(dirent.mode):
            sub_path = posixpath.join(path, dirent.obj_name)
            get_dir_file_recursively(username, repo_id, sub_path, all_dirs)

    return all_dirs

def get_dir_entrys_by_id(request, repo, path, dir_id, request_type=None):
    """ Get dirents in a dir

    if request_type is 'f', only return file list,
    if request_type is 'd', only return dir list,
    else, return both.
    """
    username = request.user.username
    try:
        dirs = seafserv_threaded_rpc.list_dir_with_perm(repo.id, path, dir_id,
                username, -1, -1)
        dirs = dirs if dirs else []
    except SearpcError, e:
        logger.error(e)
        return api_error(HTTP_520_OPERATION_FAILED,
                         "Failed to list dir.")

    dir_list, file_list = [], []
    for dirent in dirs:
        entry = {}
        if stat.S_ISDIR(dirent.mode):
            dtype = "dir"
        else:
            dtype = "file"
            entry['modifier_email'] = dirent.modifier
            if repo.version == 0:
                entry["size"] = get_file_size(repo.store_id, repo.version,
                                              dirent.obj_id)
            else:
                entry["size"] = dirent.size
            if is_pro_version():
                entry["is_locked"] = dirent.is_locked
                entry["lock_owner"] = dirent.lock_owner
                if dirent.lock_owner:
                    entry["lock_owner_name"] = email2nickname(dirent.lock_owner)
                entry["lock_time"] = dirent.lock_time
                if username == dirent.lock_owner:
                    entry["locked_by_me"] = True
                else:
                    entry["locked_by_me"] = False

        entry["type"] = dtype
        entry["name"] = dirent.obj_name
        entry["id"] = dirent.obj_id
        entry["mtime"] = dirent.mtime
        entry["permission"] = dirent.permission
        if dtype == 'dir':
            dir_list.append(entry)
        else:
            file_list.append(entry)

    # Use dict to reduce memcache fetch cost in large for-loop.
    contact_email_dict = {}
    nickname_dict = {}
    modifiers_set = set([x['modifier_email'] for x in file_list])
    for e in modifiers_set:
        if e not in contact_email_dict:
            contact_email_dict[e] = email2contact_email(e)
        if e not in nickname_dict:
            nickname_dict[e] = email2nickname(e)

    for e in file_list:
        e['modifier_contact_email'] = contact_email_dict.get(e['modifier_email'], '')
        e['modifier_name'] = nickname_dict.get(e['modifier_email'], '')

    dir_list.sort(lambda x, y: cmp(x['name'].lower(), y['name'].lower()))
    file_list.sort(lambda x, y: cmp(x['name'].lower(), y['name'].lower()))

    if request_type == 'f':
        dentrys = file_list
    elif request_type == 'd':
        dentrys = dir_list
    else:
        dentrys = dir_list + file_list

    response = HttpResponse(json.dumps(dentrys), status=200,
                            content_type=json_content_type)
    response["oid"] = dir_id
    response["dir_perm"] = seafile_api.check_permission_by_path(repo.id, path, username)
    return response

def get_shared_link(request, repo_id, path):
    l = FileShare.objects.filter(repo_id=repo_id).filter(
        username=request.user.username).filter(path=path)
    token = None
    if len(l) > 0:
        fileshare = l[0]
        token = fileshare.token
    else:
        token = gen_token(max_length=10)

        fs = FileShare()
        fs.username = request.user.username
        fs.repo_id = repo_id
        fs.path = path
        fs.token = token

        try:
            fs.save()
        except IntegrityError, e:
            return api_error(status.HTTP_500_INTERNAL_SERVER_ERROR, e.msg)

    http_or_https = request.is_secure() and 'https' or 'http'
    domain = get_current_site(request).domain
    file_shared_link = '%s://%s%sf/%s/' % (http_or_https, domain,
                                           settings.SITE_ROOT, token)
    return file_shared_link

def get_repo_file(request, repo_id, file_id, file_name, op, use_onetime=True):
    if op == 'download':
        token = seafile_api.get_fileserver_access_token(repo_id,
                file_id, op, request.user.username, use_onetime)

        if not token:
            error_msg = 'Internal Server Error'
            return api_error(status.HTTP_500_INTERNAL_SERVER_ERROR, error_msg)

        redirect_url = gen_file_get_url(token, file_name)
        response = HttpResponse(json.dumps(redirect_url), status=200,
                                content_type=json_content_type)
        response["oid"] = file_id
        return response

    if op == 'downloadblks':
        blklist = []
        encrypted = False
        enc_version = 0
        if file_id != EMPTY_SHA1:
            try:
                blks = seafile_api.list_blocks_by_file_id(repo_id, file_id)
                blklist = blks.split('\n')
            except SearpcError as e:
                logger.error(e)
                return api_error(HTTP_520_OPERATION_FAILED,
                                 'Failed to get file block list')
        blklist = [i for i in blklist if len(i) == 40]
        if len(blklist) > 0:
            repo = get_repo(repo_id)
            encrypted = repo.encrypted
            enc_version = repo.enc_version

        res = {
            'file_id': file_id,
            'blklist': blklist,
            'encrypted': encrypted,
            'enc_version': enc_version,
            }
        response = HttpResponse(json.dumps(res), status=200,
                                content_type=json_content_type)
        response["oid"] = file_id
        return response

    if op == 'sharelink':
        path = request.GET.get('p', None)
        if path is None:
            return api_error(status.HTTP_400_BAD_REQUEST, 'Path is missing.')

        file_shared_link = get_shared_link(request, repo_id, path)
        return Response(file_shared_link)

def reloaddir(request, repo, parent_dir):
    try:
        dir_id = seafile_api.get_dir_id_by_path(repo.id, parent_dir)
    except SearpcError, e:
        logger.error(e)
        return api_error(HTTP_520_OPERATION_FAILED,
                         "Failed to get dir id by path")

    if not dir_id:
        return api_error(status.HTTP_404_NOT_FOUND, "Path does not exist")

    return get_dir_entrys_by_id(request, repo, parent_dir, dir_id)

def reloaddir_if_necessary(request, repo, parent_dir, obj_info=None):

    reload_dir = False
    s = request.GET.get('reloaddir', None)
    if s and s.lower() == 'true':
        reload_dir = True

    if not reload_dir:
        if obj_info:
            return Response(obj_info)
        else:
            return Response('success')

    return reloaddir(request, repo, parent_dir)

# deprecated
class OpDeleteView(APIView):
    """
    Delete files.
    """
    authentication_classes = (TokenAuthentication, SessionAuthentication)
    permission_classes = (IsAuthenticated, )

    def post(self, request, repo_id, format=None):

        parent_dir = request.GET.get('p')
        file_names = request.POST.get("file_names")
        if not parent_dir or not file_names:
            return api_error(status.HTTP_404_NOT_FOUND,
                             'File or directory not found.')

        repo = get_repo(repo_id)
        if not repo:
            return api_error(status.HTTP_404_NOT_FOUND, 'Library not found.')

        username = request.user.username
        if check_folder_permission(request, repo_id, parent_dir) != 'rw':
            return api_error(status.HTTP_403_FORBIDDEN,
                             'You do not have permission to delete this file.')

        allowed_file_names = []
        locked_files = get_locked_files_by_dir(request, repo_id, parent_dir)
        for file_name in file_names.split(':'):
            if file_name not in locked_files.keys():
                # file is not locked
                allowed_file_names.append(file_name)
            elif locked_files[file_name] == username:
                # file is locked by current user
                allowed_file_names.append(file_name)

        try:
            multi_files = "\t".join(allowed_file_names)
            seafile_api.del_file(repo_id, parent_dir,
                                 multi_files, username)
        except SearpcError as e:
            logger.error(e)
            return api_error(HTTP_520_OPERATION_FAILED,
                             "Failed to delete file.")

        return reloaddir_if_necessary(request, repo, parent_dir)

class OpMoveView(APIView):
    """
    Move files.
    """
    authentication_classes = (TokenAuthentication, SessionAuthentication)
    permission_classes = (IsAuthenticated, )

    def post(self, request, repo_id, format=None):

        username = request.user.username
        parent_dir = request.GET.get('p', '/')
        dst_repo = request.POST.get('dst_repo', None)
        dst_dir = request.POST.get('dst_dir', None)
        obj_names = request.POST.get("file_names", None)

        # argument check
        if not parent_dir or not obj_names or not dst_repo or not dst_dir:
            return api_error(status.HTTP_400_BAD_REQUEST,
                             'Missing argument.')

        if repo_id == dst_repo and parent_dir == dst_dir:
            return api_error(status.HTTP_400_BAD_REQUEST,
                             'The destination directory is the same as the source.')

        # src resource check
        repo = get_repo(repo_id)
        if not repo:
            error_msg = 'Library %s not found.' % repo_id
            return api_error(status.HTTP_404_NOT_FOUND, error_msg)

        if not seafile_api.get_dir_id_by_path(repo_id, parent_dir):
            error_msg = 'Folder %s not found.' % parent_dir
            return api_error(status.HTTP_404_NOT_FOUND, error_msg)

        # dst resource check
        if not get_repo(dst_repo):
            error_msg = 'Library %s not found.' % dst_repo
            return api_error(status.HTTP_404_NOT_FOUND, error_msg)

        if not seafile_api.get_dir_id_by_path(dst_repo, dst_dir):
            error_msg = 'Folder %s not found.' % dst_dir
            return api_error(status.HTTP_404_NOT_FOUND, error_msg)

        # permission check
        if check_folder_permission(request, repo_id, parent_dir) != 'rw':
            return api_error(status.HTTP_403_FORBIDDEN,
                    'You do not have permission to move file in this folder.')

        if check_folder_permission(request, dst_repo, dst_dir) != 'rw':
            return api_error(status.HTTP_403_FORBIDDEN,
                    'You do not have permission to move file to destination folder.')

        allowed_obj_names = []
        locked_files = get_locked_files_by_dir(request, repo_id, parent_dir)
        for file_name in obj_names.split(':'):
            if file_name not in locked_files.keys():
                # file is not locked
                allowed_obj_names.append(file_name)
            elif locked_files[file_name] == username:
                # file is locked by current user
                allowed_obj_names.append(file_name)

        # check if all file/dir existes
        obj_names = allowed_obj_names
        dirents = seafile_api.list_dir_by_path(repo_id, parent_dir)
        exist_obj_names = [dirent.obj_name for dirent in dirents]
        if not set(obj_names).issubset(exist_obj_names):
            return api_error(status.HTTP_400_BAD_REQUEST,
                             'file_names invalid.')

        # only check quota when move file/dir between different user's repo
        if get_repo_owner(request, repo_id) != get_repo_owner(request, dst_repo):
            # get total size of file/dir to be copied
            total_size = 0
            for obj_name in obj_names:

                current_size = 0
                current_path = posixpath.join(parent_dir, obj_name)

                current_file_id = seafile_api.get_file_id_by_path(repo_id,
                        current_path)
                if current_file_id:
                    current_size = seafile_api.get_file_size(repo.store_id,
                            repo.version, current_file_id)

                current_dir_id = seafile_api.get_dir_id_by_path(repo_id,
                        current_path)
                if current_dir_id:
                    current_size = seafile_api.get_dir_size(repo.store_id,
                            repo.version, current_dir_id)

                total_size += current_size

            # check if above quota for dst repo
            if seafile_api.check_quota(dst_repo, total_size) < 0:
                return api_error(HTTP_443_ABOVE_QUOTA, _(u"Out of quota."))

        # make new name
        dst_dirents = seafile_api.list_dir_by_path(dst_repo, dst_dir)
        dst_obj_names = [dirent.obj_name for dirent in dst_dirents]

        new_obj_names = []
        for obj_name in obj_names:
            new_obj_name = get_no_duplicate_obj_name(obj_name, dst_obj_names)
            new_obj_names.append(new_obj_name)

        # move file
        try:
            src_multi_objs = "\t".join(obj_names)
            dst_multi_objs = "\t".join(new_obj_names)

            seafile_api.move_file(repo_id, parent_dir, src_multi_objs,
                    dst_repo, dst_dir, dst_multi_objs, replace=False,
                    username=username, need_progress=0, synchronous=1)
        except SearpcError as e:
            logger.error(e)
            return api_error(HTTP_520_OPERATION_FAILED,
                             "Failed to move file.")

        obj_info_list = []
        for new_obj_name in new_obj_names:
            obj_info = {}
            obj_info['repo_id'] = dst_repo
            obj_info['parent_dir'] = dst_dir
            obj_info['obj_name'] = new_obj_name
            obj_info_list.append(obj_info)

        return reloaddir_if_necessary(request, repo, parent_dir, obj_info_list)


class OpCopyView(APIView):
    """
    Copy files.
    """
    authentication_classes = (TokenAuthentication, SessionAuthentication)
    permission_classes = (IsAuthenticated, )

    def post(self, request, repo_id, format=None):

        username = request.user.username
        parent_dir = request.GET.get('p', '/')
        dst_repo = request.POST.get('dst_repo', None)
        dst_dir = request.POST.get('dst_dir', None)
        obj_names = request.POST.get("file_names", None)

        # argument check
        if not parent_dir or not obj_names or not dst_repo or not dst_dir:
            return api_error(status.HTTP_400_BAD_REQUEST,
                             'Missing argument.')

        if repo_id == dst_repo and parent_dir == dst_dir:
            return api_error(status.HTTP_400_BAD_REQUEST,
                             'The destination directory is the same as the source.')

        # src resource check
        repo = get_repo(repo_id)
        if not repo:
            error_msg = 'Library %s not found.' % repo_id
            return api_error(status.HTTP_404_NOT_FOUND, error_msg)

        if not seafile_api.get_dir_id_by_path(repo_id, parent_dir):
            error_msg = 'Folder %s not found.' % parent_dir
            return api_error(status.HTTP_404_NOT_FOUND, error_msg)

        # dst resource check
        if not get_repo(dst_repo):
            error_msg = 'Library %s not found.' % dst_repo
            return api_error(status.HTTP_404_NOT_FOUND, error_msg)

        if not seafile_api.get_dir_id_by_path(dst_repo, dst_dir):
            error_msg = 'Folder %s not found.' % dst_dir
            return api_error(status.HTTP_404_NOT_FOUND, error_msg)

        # permission check
        if check_folder_permission(request, repo_id, parent_dir) is None:
            return api_error(status.HTTP_403_FORBIDDEN,
                    'You do not have permission to copy file of this folder.')

        if check_folder_permission(request, dst_repo, dst_dir) != 'rw':
            return api_error(status.HTTP_403_FORBIDDEN,
                    'You do not have permission to copy file to destination folder.')

        # check if all file/dir existes
        obj_names = obj_names.strip(':').split(':')
        dirents = seafile_api.list_dir_by_path(repo_id, parent_dir)
        exist_obj_names = [dirent.obj_name for dirent in dirents]
        if not set(obj_names).issubset(exist_obj_names):
            return api_error(status.HTTP_400_BAD_REQUEST,
                             'file_names invalid.')

        # get total size of file/dir to be copied
        total_size = 0
        for obj_name in obj_names:

            current_size = 0
            current_path = posixpath.join(parent_dir, obj_name)

            current_file_id = seafile_api.get_file_id_by_path(repo_id,
                    current_path)
            if current_file_id:
                current_size = seafile_api.get_file_size(repo.store_id,
                        repo.version, current_file_id)

            current_dir_id = seafile_api.get_dir_id_by_path(repo_id,
                    current_path)
            if current_dir_id:
                current_size = seafile_api.get_dir_size(repo.store_id,
                        repo.version, current_dir_id)

            total_size += current_size

        # check if above quota for dst repo
        if seafile_api.check_quota(dst_repo, total_size) < 0:
            return api_error(HTTP_443_ABOVE_QUOTA, _(u"Out of quota."))

        # make new name
        dst_dirents = seafile_api.list_dir_by_path(dst_repo, dst_dir)
        dst_obj_names = [dirent.obj_name for dirent in dst_dirents]

        new_obj_names = []
        for obj_name in obj_names:
            new_obj_name = get_no_duplicate_obj_name(obj_name, dst_obj_names)
            new_obj_names.append(new_obj_name)

        # copy file
        try:
            src_multi_objs = "\t".join(obj_names)
            dst_multi_objs = "\t".join(new_obj_names)

            seafile_api.copy_file(repo_id, parent_dir, src_multi_objs,
                    dst_repo, dst_dir, dst_multi_objs, username, 0, synchronous=1)
        except SearpcError as e:
            logger.error(e)
            return api_error(HTTP_520_OPERATION_FAILED,
                             "Failed to copy file.")

        obj_info_list = []
        for new_obj_name in new_obj_names:
            obj_info = {}
            obj_info['repo_id'] = dst_repo
            obj_info['parent_dir'] = dst_dir
            obj_info['obj_name'] = new_obj_name
            obj_info_list.append(obj_info)

        return reloaddir_if_necessary(request, repo, parent_dir, obj_info_list)


class StarredFileView(APIView):
    """
    Support uniform interface for starred file operation,
    including add/delete/list starred files.
    """

    authentication_classes = (TokenAuthentication, SessionAuthentication)
    permission_classes = (IsAuthenticated,)
    throttle_classes = (UserRateThrottle, )

    def get(self, request, format=None):
        # list starred files
        personal_files = UserStarredFiles.objects.get_starred_files_by_username(
            request.user.username)
        starred_files = prepare_starred_files(personal_files)
        return Response(starred_files)

    def post(self, request, format=None):
        # add starred file
        repo_id = request.POST.get('repo_id', '')
        path = request.POST.get('p', '')

        if not (repo_id and path):
            return api_error(status.HTTP_400_BAD_REQUEST,
                             'Library ID or path is missing.')

        if check_folder_permission(request, repo_id, path) is None:
            return api_error(status.HTTP_403_FORBIDDEN, 'Permission denied')

        try:
            file_id = seafile_api.get_file_id_by_path(repo_id, path)
        except SearpcError as e:
            logger.error(e)
            return api_error(status.HTTP_500_INTERNAL_SERVER_ERROR, 'Internal error')

        if not file_id:
            return api_error(status.HTTP_404_NOT_FOUND, "File not found")

        if path[-1] == '/':     # Should not contain '/' at the end of path.
            return api_error(status.HTTP_400_BAD_REQUEST, 'Invalid file path.')

        star_file(request.user.username, repo_id, path, is_dir=False,
                  org_id=-1)

        resp = Response('success', status=status.HTTP_201_CREATED)
        resp['Location'] = reverse('starredfiles')

        return resp

    def delete(self, request, format=None):
        # remove starred file
        repo_id = request.GET.get('repo_id', '')
        path = request.GET.get('p', '')

        if not (repo_id and path):
            return api_error(status.HTTP_400_BAD_REQUEST,
                             'Library ID or path is missing.')

        if check_folder_permission(request, repo_id, path) is None:
            return api_error(status.HTTP_403_FORBIDDEN, 'Permission denied')

        try:
            file_id = seafile_api.get_file_id_by_path(repo_id, path)
        except SearpcError as e:
            logger.error(e)
            return api_error(status.HTTP_500_INTERNAL_SERVER_ERROR, 'Internal error')

        if not file_id:
            return api_error(status.HTTP_404_NOT_FOUND, "File not found")

        if path[-1] == '/':     # Should not contain '/' at the end of path.
            return api_error(status.HTTP_400_BAD_REQUEST, 'Invalid file path.')

        unstar_file(request.user.username, repo_id, path)
        return Response('success', status=status.HTTP_200_OK)

class OwaFileView(APIView):

    authentication_classes = (TokenAuthentication, SessionAuthentication)
    permission_classes = (IsAuthenticated, )
    throttle_classes = (UserRateThrottle, )

    def get(self, request, repo_id, format=None):
        """ Get action url and access token when view file through Office Web App
        """

        # check args
        repo = get_repo(repo_id)
        if not repo:
            error_msg = 'Library %s not found.' % repo_id
            return api_error(status.HTTP_404_NOT_FOUND, error_msg)

        action = request.GET.get('action', 'view')
        if action not in ('view', 'edit'):
            error_msg = 'action invalid.'
            return api_error(status.HTTP_400_BAD_REQUEST, error_msg)

        path = request.GET.get('path', None)
        if not path:
            error_msg = 'path invalid.'
            return api_error(status.HTTP_400_BAD_REQUEST, error_msg)

        try:
            file_id = seafile_api.get_file_id_by_path(repo_id, path)
        except SearpcError as e:
            logger.error(e)
            error_msg = 'Internal Server Error'
            return api_error(status.HTTP_500_INTERNAL_SERVER_ERROR, error_msg)

        if not file_id:
            error_msg = 'File %s not found.' % path
            return api_error(status.HTTP_404_NOT_FOUND, error_msg)

        # check permission
        if not is_pro_version():
            error_msg = 'Office Web App feature only supported in professional edition.'
            return api_error(status.HTTP_403_FORBIDDEN, error_msg)

        if check_folder_permission(request, repo_id, path) is None:
            error_msg = 'Permission denied.'
            return api_error(status.HTTP_403_FORBIDDEN, error_msg)

        if repo.encrypted:
            error_msg = 'Library encrypted.'
            return api_error(status.HTTP_403_FORBIDDEN, error_msg)

        if not ENABLE_OFFICE_WEB_APP:
            error_msg = 'Office Web App feature not enabled.'
            return api_error(status.HTTP_403_FORBIDDEN, error_msg)

        filename = os.path.basename(path)
        filetype, fileext = get_file_type_and_ext(filename)
        if fileext not in OFFICE_WEB_APP_FILE_EXTENSION:
            error_msg = 'path invalid.'
            return api_error(status.HTTP_400_BAD_REQUEST, error_msg)

        # get wopi dict
        username = request.user.username
        wopi_dict = get_wopi_dict(username, repo_id, path, action, request.LANGUAGE_CODE)

        # send stats message
        send_file_access_msg(request, repo, path, 'api')
        return Response(wopi_dict)


class DevicesView(APIView):
    authentication_classes = (TokenAuthentication, SessionAuthentication)
    permission_classes = (IsAuthenticated,)
    throttle_classes = (UserRateThrottle, )

    def get(self, request, format=None):
        """ List user's devices.

        Permission checking:
        1. All authenticated users.
        """

        username = request.user.username
        devices = TokenV2.objects.get_user_devices(username)

        for device in devices:
            device['last_accessed'] = datetime_to_isoformat_timestr(device['last_accessed'])
            device['is_desktop_client'] = False
            if device['platform'] in DESKTOP_PLATFORMS:
                device['is_desktop_client'] = True

        return Response(devices)

    def delete(self, request, format=None):

        platform = request.data.get('platform', '')
        device_id = request.data.get('device_id', '')
        remote_wipe = request.data.get('wipe_device', '')

        if not platform:
            error_msg = 'platform invalid.'
            return api_error(status.HTTP_400_BAD_REQUEST, error_msg)

        if not device_id:
            error_msg = 'device_id invalid.'
            return api_error(status.HTTP_400_BAD_REQUEST, error_msg)

        remote_wipe = True if remote_wipe == 'true' else False

        try:
            do_unlink_device(request.user.username,
                             platform,
                             device_id,
                             remote_wipe=remote_wipe)
        except SearpcError as e:
            logger.error(e)
            error_msg = 'Internal Server Error'
            return api_error(status.HTTP_500_INTERNAL_SERVER_ERROR, error_msg)

        return Response({'success': True})


class FileView(APIView):
    """
    Support uniform interface for file related operations,
    including create/delete/rename/view, etc.
    """

    authentication_classes = (TokenAuthentication, SessionAuthentication)
    permission_classes = (IsAuthenticated, )
    throttle_classes = (UserRateThrottle, )

    def get(self, request, repo_id, format=None):
        # view file
        repo = get_repo(repo_id)
        if not repo:
            return api_error(status.HTTP_404_NOT_FOUND, 'Library not found.')

        path = request.GET.get('p', None)
        if not path:
            return api_error(status.HTTP_400_BAD_REQUEST, 'Path is missing.')

        parent_dir = os.path.dirname(path)
        if check_folder_permission(request, repo_id, parent_dir) is None:
            return api_error(status.HTTP_403_FORBIDDEN,
                    'You do not have permission to access this file.')

        file_id = None
        try:
            file_id = seafile_api.get_file_id_by_path(repo_id, path)
        except SearpcError as e:
            logger.error(e)
            return api_error(HTTP_520_OPERATION_FAILED,
                             "Failed to get file id by path.")

        if not file_id:
            return api_error(status.HTTP_404_NOT_FOUND, "File not found")

        # send stats message
        send_file_access_msg(request, repo, path, 'api')

        file_name = os.path.basename(path)
        op = request.GET.get('op', 'download')

        reuse = request.GET.get('reuse', '0')
        if reuse not in ('1', '0'):
            return api_error(status.HTTP_400_BAD_REQUEST,
                    "If you want to reuse file server access token for download file, you should set 'reuse' argument as '1'.")

        use_onetime = False if reuse == '1' else True
        return get_repo_file(request, repo_id, file_id,
                file_name, op, use_onetime)

    def post(self, request, repo_id, format=None):
        # rename, move, copy or create file
        repo = get_repo(repo_id)
        if not repo:
            return api_error(status.HTTP_404_NOT_FOUND, 'Library not found.')

        path = request.GET.get('p', '')
        if not path or path[0] != '/':
            return api_error(status.HTTP_400_BAD_REQUEST,
                             'Path is missing or invalid.')

        username = request.user.username
        parent_dir = os.path.dirname(path)
        operation = request.POST.get('operation', '')

        file_info = {}
        if operation.lower() == 'rename':
            if check_folder_permission(request, repo_id, parent_dir) != 'rw':
                return api_error(status.HTTP_403_FORBIDDEN,
                                 'You do not have permission to rename file.')

            newname = request.POST.get('newname', '')
            if not newname:
                return api_error(status.HTTP_400_BAD_REQUEST,
                                 'New name is missing')

            if len(newname) > settings.MAX_UPLOAD_FILE_NAME_LEN:
                return api_error(status.HTTP_400_BAD_REQUEST, 'New name is too long')

            if not seafile_api.is_valid_filename('fake_repo_id', newname):
                error_msg = 'File name invalid.'
                return api_error(status.HTTP_400_BAD_REQUEST, error_msg)

            oldname = os.path.basename(path)
            if oldname == newname:
                return api_error(status.HTTP_409_CONFLICT,
                                 'The new name is the same to the old')

            newname = check_filename_with_rename(repo_id, parent_dir, newname)
            try:
                seafile_api.rename_file(repo_id, parent_dir, oldname, newname,
                                        username)
            except SearpcError,e:
                return api_error(HTTP_520_OPERATION_FAILED,
                                 "Failed to rename file: %s" % e)

            if request.GET.get('reloaddir', '').lower() == 'true':
                return reloaddir(request, repo, parent_dir)
            else:
                resp = Response('success', status=status.HTTP_301_MOVED_PERMANENTLY)
                uri = reverse('FileView', args=[repo_id], request=request)
                resp['Location'] = uri + '?p=' + quote(parent_dir.encode('utf-8')) + quote(newname.encode('utf-8'))
                return resp

        elif operation.lower() == 'move':
            if check_folder_permission(request, repo_id, parent_dir) != 'rw':
                return api_error(status.HTTP_403_FORBIDDEN,
                                 'You do not have permission to move file.')

            src_dir = os.path.dirname(path)
            src_repo_id = repo_id
            dst_repo_id = request.POST.get('dst_repo', '')
            dst_dir = request.POST.get('dst_dir', '')
            if dst_dir[-1] != '/': # Append '/' to the end of directory if necessary
                dst_dir += '/'
            # obj_names   = request.POST.get('obj_names', '')

            if not (dst_repo_id and dst_dir):
                return api_error(status.HTTP_400_BAD_REQUEST, 'Missing arguments.')

            if src_repo_id == dst_repo_id and src_dir == dst_dir:
                return Response('success', status=status.HTTP_200_OK)

            if check_folder_permission(request, dst_repo_id, dst_dir) != 'rw':
                return api_error(status.HTTP_403_FORBIDDEN,
                                 'You do not have permission to move file.')

            filename = os.path.basename(path)
            new_filename = check_filename_with_rename(dst_repo_id, dst_dir, filename)
            try:
                seafile_api.move_file(src_repo_id, src_dir,
                                      filename, dst_repo_id,
                                      dst_dir, new_filename,
                                      replace=False, username=username,
                                      need_progress=0, synchronous=1)
            except SearpcError, e:
                return api_error(status.HTTP_500_INTERNAL_SERVER_ERROR,
                                 "SearpcError:" + e.msg)

            dst_repo = get_repo(dst_repo_id)
            if not dst_repo:
                return api_error(status.HTTP_404_NOT_FOUND, 'Library not found.')

            if request.GET.get('reloaddir', '').lower() == 'true':
                return reloaddir(request, dst_repo, dst_dir)
            else:
                file_info['repo_id'] = dst_repo_id
                file_info['parent_dir'] = dst_dir
                file_info['obj_name'] = new_filename
                resp = Response(file_info, status=status.HTTP_301_MOVED_PERMANENTLY)
                uri = reverse('FileView', args=[dst_repo_id], request=request)
                resp['Location'] = uri + '?p=' + quote(dst_dir.encode('utf-8')) + quote(new_filename.encode('utf-8'))
                return resp

        elif operation.lower() == 'copy':
            src_repo_id = repo_id
            src_dir = os.path.dirname(path)
            dst_repo_id = request.POST.get('dst_repo', '')
            dst_dir = request.POST.get('dst_dir', '')

            if dst_dir[-1] != '/': # Append '/' to the end of directory if necessary
                dst_dir += '/'

            if not (dst_repo_id and dst_dir):
                return api_error(status.HTTP_400_BAD_REQUEST, 'Missing arguments.')

            if src_repo_id == dst_repo_id and src_dir == dst_dir:
                return Response('success', status=status.HTTP_200_OK)

            # check src folder permission
            if check_folder_permission(request, repo_id, src_dir) is None:
                return api_error(status.HTTP_403_FORBIDDEN,
                                 'You do not have permission to copy file.')

            # check dst folder permission
            if check_folder_permission(request, dst_repo_id, dst_dir) != 'rw':
                return api_error(status.HTTP_403_FORBIDDEN,
                                 'You do not have permission to copy file.')

            filename = os.path.basename(path)
            new_filename = check_filename_with_rename(dst_repo_id, dst_dir, filename)
            try:
                seafile_api.copy_file(src_repo_id, src_dir,
                                      filename, dst_repo_id,
                                      dst_dir, new_filename,
                                      username, 0, synchronous=1)
            except SearpcError as e:
                logger.error(e)
                return api_error(status.HTTP_500_INTERNAL_SERVER_ERROR,
                                 "SearpcError:" + e.msg)

            if request.GET.get('reloaddir', '').lower() == 'true':
                return reloaddir(request, dst_repo, dst_dir)
            else:
                file_info['repo_id'] = dst_repo_id
                file_info['parent_dir'] = dst_dir
                file_info['obj_name'] = new_filename
                resp = Response(file_info, status=status.HTTP_200_OK)
                uri = reverse('FileView', args=[dst_repo_id], request=request)
                resp['Location'] = uri + '?p=' + quote(dst_dir.encode('utf-8')) + quote(new_filename.encode('utf-8'))
                return resp

        elif operation.lower() == 'create':
            if check_folder_permission(request, repo_id, parent_dir) != 'rw':
                return api_error(status.HTTP_403_FORBIDDEN,
                                 'You do not have permission to create file.')

            new_file_name = os.path.basename(path)

            if not seafile_api.is_valid_filename('fake_repo_id', new_file_name):
                error_msg = 'File name invalid.'
                return api_error(status.HTTP_400_BAD_REQUEST, error_msg)

            new_file_name = check_filename_with_rename(repo_id, parent_dir, new_file_name)

            try:
                seafile_api.post_empty_file(repo_id, parent_dir,
                                            new_file_name, username)
            except SearpcError, e:
                return api_error(HTTP_520_OPERATION_FAILED,
                                 'Failed to create file.')

            if request.GET.get('reloaddir', '').lower() == 'true':
                return reloaddir(request, repo, parent_dir)
            else:
                resp = Response('success', status=status.HTTP_201_CREATED)
                uri = reverse('FileView', args=[repo_id], request=request)
                resp['Location'] = uri + '?p=' + quote(parent_dir.encode('utf-8')) + \
                    quote(new_file_name.encode('utf-8'))
                return resp
        else:
            return api_error(status.HTTP_400_BAD_REQUEST,
                             "Operation can only be rename, create or move.")

    def put(self, request, repo_id, format=None):
        repo = get_repo(repo_id)
        if not repo:
            return api_error(status.HTTP_404_NOT_FOUND, 'Library not found.')

        path = request.data.get('p', '')
        file_id = seafile_api.get_file_id_by_path(repo_id, path)
        if not path or not file_id:
            return api_error(status.HTTP_400_BAD_REQUEST,
                             'Path is missing or invalid.')

        username = request.user.username
        # check file access permission
        parent_dir = os.path.dirname(path)
        if check_folder_permission(request, repo_id, parent_dir) != 'rw':
            return api_error(status.HTTP_403_FORBIDDEN, 'Permission denied.')

        # check file lock
        try:
            is_locked, locked_by_me = check_file_lock(repo_id, path, username)
        except Exception as e:
            logger.error(e)
            error_msg = 'Internal Server Error'
            return api_error(status.HTTP_500_INTERNAL_SERVER_ERROR, error_msg)

        operation = request.data.get('operation', '')
        if operation.lower() == 'lock':
            if is_locked:
                return api_error(status.HTTP_403_FORBIDDEN, 'File is already locked')

            # lock file
            expire = request.data.get('expire', FILE_LOCK_EXPIRATION_DAYS)
            try:
                seafile_api.lock_file(repo_id, path.lstrip('/'), username, expire)
                return Response('success', status=status.HTTP_200_OK)
            except SearpcError, e:
                logger.error(e)
                return api_error(status.HTTP_500_INTERNAL_SERVER_ERROR, 'Internal error')

        if operation.lower() == 'unlock':
            if not is_locked:
                return api_error(status.HTTP_403_FORBIDDEN, 'File is not locked')
            if not locked_by_me:
                return api_error(status.HTTP_403_FORBIDDEN, 'You can not unlock this file')

            # unlock file
            try:
                seafile_api.unlock_file(repo_id, path.lstrip('/'))
                return Response('success', status=status.HTTP_200_OK)
            except SearpcError, e:
                logger.error(e)
                return api_error(status.HTTP_500_INTERNAL_SERVER_ERROR, 'Internal error')
        else:
            return api_error(status.HTTP_400_BAD_REQUEST,
                             "Operation can only be lock or unlock")

    def delete(self, request, repo_id, format=None):
        # delete file
        repo = get_repo(repo_id)
        if not repo:
            return api_error(status.HTTP_404_NOT_FOUND, 'Library not found.')

        path = request.GET.get('p', None)
        if not path:
            return api_error(status.HTTP_400_BAD_REQUEST, 'Path is missing.')

        parent_dir = os.path.dirname(path)
        if check_folder_permission(request, repo_id, parent_dir) != 'rw':
            return api_error(status.HTTP_403_FORBIDDEN, 'Permission denied.')

        parent_dir = os.path.dirname(path)
        file_name = os.path.basename(path)

        try:
            seafile_api.del_file(repo_id, parent_dir,
                                 file_name, request.user.username)
        except SearpcError as e:
            logger.error(e)
            return api_error(HTTP_520_OPERATION_FAILED,
                             "Failed to delete file.")

        return reloaddir_if_necessary(request, repo, parent_dir)

class FileDetailView(APIView):
    authentication_classes = (TokenAuthentication, SessionAuthentication)
    permission_classes = (IsAuthenticated,)
    throttle_classes = (UserRateThrottle, )

    def get(self, request, repo_id, format=None):
        repo = seafile_api.get_repo(repo_id)
        if repo is None:
            return api_error(status.HTTP_400_BAD_REQUEST, 'Library not found.')

        path = request.GET.get('p', None)
        if path is None:
            return api_error(status.HTTP_400_BAD_REQUEST, 'Path is missing.')

        commit_id = request.GET.get('commit_id', None)
        if commit_id:
            try:
                obj_id = seafserv_threaded_rpc.get_file_id_by_commit_and_path(
                    repo.id, commit_id, path)
            except SearpcError as e:
                logger.error(e)
                return api_error(status.HTTP_500_INTERNAL_SERVER_ERROR,
                                 'Failed to get file id.')
        else:
            try:
                obj_id = seafile_api.get_file_id_by_path(repo_id, path)
            except SearpcError as e:
                logger.error(e)
                return api_error(status.HTTP_500_INTERNAL_SERVER_ERROR,
                                 'Failed to get file id.')

        if not obj_id:
            return api_error(status.HTTP_404_NOT_FOUND, 'File not found.')

        # fetch file contributors and latest contributor
        try:
            # get real path for sub repo
            real_path = repo.origin_path + path if repo.origin_path else path
            dirent = seafile_api.get_dirent_by_path(repo.store_id, real_path)
            if dirent:
                latest_contributor, last_modified = dirent.modifier, dirent.mtime
            else:
                latest_contributor, last_modified = None, 0
        except SearpcError as e:
            logger.error(e)
            latest_contributor, last_modified = None, 0

        entry = {}
        try:
            entry["size"] = get_file_size(repo.store_id, repo.version, obj_id)
        except Exception, e:
            entry["size"] = 0

        entry["type"] = "file"
        entry["name"] = os.path.basename(path)
        entry["id"] = obj_id
        entry["mtime"] = last_modified

        try:
            UserStarredFiles.objects.get(repo_id=repo_id, path=path)
            entry["starred"] = True
        except UserStarredFiles.DoesNotExist:
            entry["starred"] = False

        entry["last_modifier_email"] = latest_contributor
        entry["last_modifier_name"] = email2nickname(latest_contributor)
        entry["last_modifier_contact_email"] = email2contact_email(latest_contributor)

        return HttpResponse(json.dumps(entry), status=200,
                            content_type=json_content_type)

class FileRevert(APIView):
    authentication_classes = (TokenAuthentication, SessionAuthentication)
    permission_classes = (IsAuthenticated,)
    throttle_classes = (UserRateThrottle, )

    def put(self, request, repo_id, format=None):
        path = request.data.get('p', None)
        commit_id = request.data.get('commit_id', None)

        if not path:
            error_msg = 'path invalid.'
            return api_error(status.HTTP_400_BAD_REQUEST, error_msg)

        if not commit_id:
            error_msg = 'commit_id invalid.'
            return api_error(status.HTTP_400_BAD_REQUEST, error_msg)

        if not seafile_api.get_repo(repo_id):
            error_msg = 'library %s not found.' % repo_id
            return api_error(status.HTTP_404_NOT_FOUND, error_msg)

        if not seafile_api.get_file_id_by_commit_and_path(repo_id, commit_id, path):
            error_msg = 'file %s not found.' % path
            return api_error(status.HTTP_404_NOT_FOUND, error_msg)

        if check_folder_permission(request, repo_id, '/') != 'rw':
            error_msg = 'Permission denied.'
            return api_error(status.HTTP_403_FORBIDDEN, error_msg)

        username = request.user.username
        try:
            seafile_api.revert_file(repo_id, commit_id, path, username)
        except SearpcError as e:
            logger.error(e)
            error_msg = 'Internal Server Error'
            return api_error(status.HTTP_500_INTERNAL_SERVER_ERROR, error_msg)

        return Response({'success': True})


class FileRevision(APIView):
    authentication_classes = (TokenAuthentication, )
    permission_classes = (IsAuthenticated,)
    throttle_classes = (UserRateThrottle, )

    def get(self, request, repo_id, format=None):
        path = request.GET.get('p', None)
        if path is None:
            return api_error(status.HTTP_400_BAD_REQUEST, 'Path is missing.')

        file_name = os.path.basename(path)
        commit_id = request.GET.get('commit_id', None)

        try:
            obj_id = seafserv_threaded_rpc.get_file_id_by_commit_and_path(
                repo_id, commit_id, path)
        except:
            return api_error(status.HTTP_404_NOT_FOUND, 'Revision not found.')

        return get_repo_file(request, repo_id, obj_id, file_name, 'download')

class FileHistory(APIView):
    authentication_classes = (TokenAuthentication,)
    permission_classes = (IsAuthenticated,)
    throttle_classes = (UserRateThrottle,)

    def get(self, request, repo_id, format=None):
        """ Get file history.
        """

        path = request.GET.get('p', None)
        if path is None:
            error_msg = 'p invalid.'
            return api_error(status.HTTP_400_BAD_REQUEST, error_msg)

        repo = seafile_api.get_repo(repo_id)
        if not repo:
            error_msg = 'Library %s not found.' % repo_id
            return api_error(status.HTTP_404_NOT_FOUND, error_msg)

        file_id = seafile_api.get_file_id_by_path(repo_id, path)
        if not file_id:
            error_msg = 'File %s not found.' % path
            return api_error(status.HTTP_404_NOT_FOUND, error_msg)

        if check_folder_permission(request, repo_id, path) != 'rw':
            error_msg = 'Permission denied.'
            return api_error(status.HTTP_403_FORBIDDEN, error_msg)

        try:
            commits = get_file_revisions_after_renamed(repo_id, path)
        except Exception as e:
            logger.error(e)
            error_msg = 'Internal Server Error'
            return api_error(status.HTTP_500_INTERNAL_SERVER_ERROR, error_msg)

        for commit in commits:
            creator_name = commit.creator_name

            user_info = {}
            user_info['email'] = creator_name
            user_info['name'] = email2nickname(creator_name)
            user_info['contact_email'] = Profile.objects.get_contact_email_by_user(creator_name)

            commit._dict['user_info'] = user_info

        return HttpResponse(json.dumps({"commits": commits},
            cls=SearpcObjEncoder), status=200, content_type=json_content_type)

class FileSharedLinkView(APIView):
    """
    Support uniform interface for file shared link.
    """
    authentication_classes = (TokenAuthentication, SessionAuthentication)
    permission_classes = (IsAuthenticated, )
    throttle_classes = (UserRateThrottle, )

    def put(self, request, repo_id, format=None):

        repo = seaserv.get_repo(repo_id)
        if not repo:
            return api_error(status.HTTP_404_NOT_FOUND, "Library does not exist")

        path = request.data.get('p', None)
        if not path:
            return api_error(status.HTTP_400_BAD_REQUEST, 'Path is missing')

        username = request.user.username
        password = request.data.get('password', None)
        share_type = request.data.get('share_type', 'download')

        if password and len(password) < config.SHARE_LINK_PASSWORD_MIN_LENGTH:
            return api_error(status.HTTP_400_BAD_REQUEST, 'Password is too short')

        if share_type.lower() == 'download':

            if check_folder_permission(request, repo_id, path) is None:
                return api_error(status.HTTP_403_FORBIDDEN, 'Permission denied')

            if not request.user.permissions.can_generate_share_link():
                error_msg = 'Can not generate share link.'
                return api_error(status.HTTP_403_FORBIDDEN, error_msg)

            expire = request.data.get('expire', None)
            if expire:
                try:
                    expire_days = int(expire)
                except ValueError:
                    return api_error(status.HTTP_400_BAD_REQUEST, 'Invalid expiration days')
                else:
                    expire_date = timezone.now() + relativedelta(days=expire_days)
            else:
                expire_date = None

            is_dir = False
            if path == '/':
                is_dir = True
            else:
                try:
                    real_path = repo.origin_path + path if repo.origin_path else path
                    dirent = seafile_api.get_dirent_by_path(repo.store_id, real_path)
                except SearpcError as e:
                    logger.error(e)
                    return api_error(status.HTTP_500_INTERNAL_SERVER_ERROR, "Internal error")

                if not dirent:
                    return api_error(status.HTTP_400_BAD_REQUEST, 'Invalid path')

                if stat.S_ISDIR(dirent.mode):
                    is_dir = True

            if is_dir:
                # generate dir download link
                fs = FileShare.objects.get_dir_link_by_path(username, repo_id, path)
                if fs is None:
                    fs = FileShare.objects.create_dir_link(username, repo_id, path,
                                                           password, expire_date)
                    if is_org_context(request):
                        org_id = request.user.org.org_id
                        OrgFileShare.objects.set_org_file_share(org_id, fs)

            else:
                # generate file download link
                fs = FileShare.objects.get_file_link_by_path(username, repo_id, path)
                if fs is None:
                    fs = FileShare.objects.create_file_link(username, repo_id, path,
                                                            password, expire_date)
                    if is_org_context(request):
                        org_id = request.user.org.org_id
                        OrgFileShare.objects.set_org_file_share(org_id, fs)

            token = fs.token
            shared_link = gen_shared_link(token, fs.s_type)

        elif share_type.lower() == 'upload':
            if not seafile_api.get_dir_id_by_path(repo_id, path):
                return api_error(status.HTTP_400_BAD_REQUEST, 'Invalid path')

            if check_folder_permission(request, repo_id, path) != 'rw':
                return api_error(status.HTTP_403_FORBIDDEN, 'Permission denied')

            if not request.user.permissions.can_generate_upload_link():
                error_msg = 'Can not generate upload link.'
                return api_error(status.HTTP_403_FORBIDDEN, error_msg)

            # generate upload link
            uls = UploadLinkShare.objects.get_upload_link_by_path(username, repo_id, path)
            if uls is None:
                uls = UploadLinkShare.objects.create_upload_link_share(
                    username, repo_id, path, password)

            token = uls.token
            shared_link = gen_shared_upload_link(token)

        else:
            return api_error(status.HTTP_400_BAD_REQUEST,
                             "Operation can only be download or upload.")

        resp = Response(status=status.HTTP_201_CREATED)
        resp['Location'] = shared_link
        return resp

########## Directory related
class DirView(APIView):
    """
    Support uniform interface for directory operations, including
    create/delete/rename/list, etc.
    """
    authentication_classes = (TokenAuthentication, SessionAuthentication)
    permission_classes = (IsAuthenticated, )
    throttle_classes = (UserRateThrottle, )

    def get(self, request, repo_id, format=None):

        # argument check
        recursive = request.GET.get('recursive', '0')
        if recursive not in ('1', '0'):
            error_msg = "If you want to get recursive dir entries, you should set 'recursive' argument as '1'."
            return api_error(status.HTTP_400_BAD_REQUEST, error_msg)

        request_type = request.GET.get('t', '')
        if request_type and request_type not in ('f', 'd'):
            error_msg = "'t'(type) should be 'f' or 'd'."
            return api_error(status.HTTP_400_BAD_REQUEST, error_msg)

        # recource check
        repo = seafile_api.get_repo(repo_id)
        if not repo:
            error_msg = 'Library %s not found.' % repo_id
            return api_error(status.HTTP_404_NOT_FOUND, error_msg)

        path = request.GET.get('p', '/')
        path = normalize_dir_path(path)

        dir_id = seafile_api.get_dir_id_by_path(repo_id, path)
        if not dir_id:
            error_msg = 'Folder %s not found.' % path
            return api_error(status.HTTP_404_NOT_FOUND, error_msg)

        # permission check
        permission = check_folder_permission(request, repo_id, path)
        if not permission:
            error_msg = 'Permission denied.'
            return api_error(status.HTTP_403_FORBIDDEN, error_msg)

        old_oid = request.GET.get('oid', None)
        if old_oid and old_oid == dir_id:
            response = HttpResponse(json.dumps("uptodate"), status=200,
                                    content_type=json_content_type)
            response["oid"] = dir_id
            return response

        if recursive == '1':
            result = []
            username = request.user.username
            dir_file_list = get_dir_file_recursively(username, repo_id, path, [])
            if request_type == 'f':
                for item in dir_file_list:
                    if item['type'] == 'file':
                        result.append(item)
            elif request_type == 'd':
                for item in dir_file_list:
                    if item['type'] == 'dir':
                        result.append(item)
            else:
                result = dir_file_list

            response = HttpResponse(json.dumps(result), status=200,
                                    content_type=json_content_type)
            response["oid"] = dir_id
            response["dir_perm"] = permission
            return response

        return get_dir_entrys_by_id(request, repo, path, dir_id, request_type)

    def post(self, request, repo_id, format=None):
        # new dir
        repo = get_repo(repo_id)
        if not repo:
            return api_error(status.HTTP_404_NOT_FOUND, 'Library not found.')

        path = request.GET.get('p', '')

        if not path or path[0] != '/':
            return api_error(status.HTTP_400_BAD_REQUEST, "Path is missing.")
        if path == '/':         # Can not make or rename root dir.
            return api_error(status.HTTP_400_BAD_REQUEST, "Path is invalid.")
        if path[-1] == '/':     # Cut out last '/' if possible.
            path = path[:-1]

        username = request.user.username
        operation = request.POST.get('operation', '')
        parent_dir = os.path.dirname(path)

        if operation.lower() == 'mkdir':
            new_dir_name = os.path.basename(path)

            if not seafile_api.is_valid_filename('fake_repo_id', new_dir_name):
                error_msg = 'Folder name invalid.'
                return api_error(status.HTTP_400_BAD_REQUEST, error_msg)

            create_parents = request.POST.get('create_parents', '').lower() in ('true', '1')
            if not create_parents:
                # check whether parent dir exists
                if not seafile_api.get_dir_id_by_path(repo_id, parent_dir):
                    error_msg = 'Folder %s not found.' % parent_dir
                    return api_error(status.HTTP_404_NOT_FOUND, error_msg)

                if check_folder_permission(request, repo_id, parent_dir) != 'rw':
                    error_msg = 'Permission denied.'
                    return api_error(status.HTTP_403_FORBIDDEN, error_msg)

                retry_count = 0
                while retry_count < 10:
                    new_dir_name = check_filename_with_rename(repo_id,
                            parent_dir, new_dir_name)
                    try:
                        seafile_api.post_dir(repo_id,
                                parent_dir, new_dir_name, username)
                        break
                    except SearpcError as e:
                        if str(e) == 'file already exists':
                            retry_count += 1
                        else:
                            logger.error(e)
                            return api_error(HTTP_520_OPERATION_FAILED,
                                         'Failed to make directory.')
            else:
                if check_folder_permission(request, repo_id, '/') != 'rw':
                    error_msg = 'Permission denied.'
                    return api_error(status.HTTP_403_FORBIDDEN, error_msg)

                try:
                    seafile_api.mkdir_with_parents(repo_id, '/',
                                                   path[1:], username)
                except SearpcError as e:
                    logger.error(e)
                    return api_error(HTTP_520_OPERATION_FAILED,
                                     'Failed to make directory.')

            if request.GET.get('reloaddir', '').lower() == 'true':
                resp = reloaddir(request, repo, parent_dir)
            else:
                resp = Response('success', status=status.HTTP_201_CREATED)
                uri = reverse('DirView', args=[repo_id], request=request)
                resp['Location'] = uri + '?p=' + quote(
                    parent_dir.encode('utf-8') + '/' + new_dir_name.encode('utf-8'))
            return resp

        elif operation.lower() == 'rename':
            if not seafile_api.get_dir_id_by_path(repo_id, path):
                error_msg = 'Folder %s not found.' % path
                return api_error(status.HTTP_404_NOT_FOUND, error_msg)

            if check_folder_permission(request, repo.id, path) != 'rw':
                error_msg = 'Permission denied.'
                return api_error(status.HTTP_403_FORBIDDEN, error_msg)

            old_dir_name = os.path.basename(path)

            newname = request.POST.get('newname', '')
            if not newname:
                return api_error(status.HTTP_400_BAD_REQUEST, "New name is mandatory.")

            if newname == old_dir_name:
                return Response('success', status=status.HTTP_200_OK)

            try:
                # rename duplicate name
                checked_newname = check_filename_with_rename(
                    repo_id, parent_dir, newname)
                # rename dir
                seafile_api.rename_file(repo_id, parent_dir, old_dir_name,
                                        checked_newname, username)
                return Response('success', status=status.HTTP_200_OK)
            except SearpcError, e:
                logger.error(e)
                return api_error(HTTP_520_OPERATION_FAILED,
                                 'Failed to rename folder.')
        # elif operation.lower() == 'move':
        #     pass
        else:
            return api_error(status.HTTP_400_BAD_REQUEST,
                             "Operation not supported.")

    def delete(self, request, repo_id, format=None):
        # delete dir or file
        path = request.GET.get('p', None)
        if not path:
            error_msg = 'p invalid.'
            return api_error(status.HTTP_400_BAD_REQUEST, error_msg)

        repo = get_repo(repo_id)
        if not repo:
            error_msg = 'Library %s not found.' % repo_id
            return api_error(status.HTTP_404_NOT_FOUND, error_msg)

        if not seafile_api.get_dir_id_by_path(repo_id, path):
            error_msg = 'Folder %s not found.' % path
            return api_error(status.HTTP_404_NOT_FOUND, error_msg)

        if check_folder_permission(request, repo_id, path) != 'rw':
            error_msg = 'Permission denied.'
            return api_error(status.HTTP_403_FORBIDDEN, error_msg)

        if path == '/':         # Can not delete root path.
            return api_error(status.HTTP_400_BAD_REQUEST, 'Path is invalid.')

        if path[-1] == '/':     # Cut out last '/' if possible.
            path = path[:-1]

        parent_dir = os.path.dirname(path)
        file_name = os.path.basename(path)

        username = request.user.username
        try:
            seafile_api.del_file(repo_id, parent_dir,
                                 file_name, username)
        except SearpcError as e:
            logger.error(e)
            return api_error(HTTP_520_OPERATION_FAILED,
                             "Failed to delete file.")

        return reloaddir_if_necessary(request, repo, parent_dir)

class DirRevert(APIView):
    authentication_classes = (TokenAuthentication, SessionAuthentication)
    permission_classes = (IsAuthenticated,)
    throttle_classes = (UserRateThrottle, )

    def put(self, request, repo_id):
        path = request.data.get('p', None)
        commit_id = request.data.get('commit_id', None)

        if not path:
            error_msg = 'path invalid.'
            return api_error(status.HTTP_400_BAD_REQUEST, error_msg)

        if not commit_id:
            error_msg = 'commit_id invalid.'
            return api_error(status.HTTP_400_BAD_REQUEST, error_msg)

        if not seafile_api.get_repo(repo_id):
            error_msg = 'library %s not found.' % repo_id
            return api_error(status.HTTP_404_NOT_FOUND, error_msg)

        if not seafile_api.get_dir_id_by_commit_and_path(repo_id, commit_id, path):
            error_msg = 'folder %s not found.' % path
            return api_error(status.HTTP_404_NOT_FOUND, error_msg)

        if check_folder_permission(request, repo_id, '/') != 'rw':
            error_msg = 'Permission denied.'
            return api_error(status.HTTP_403_FORBIDDEN, error_msg)

        username = request.user.username
        try:
            seafile_api.revert_dir(repo_id, commit_id, path, username)
        except SearpcError as e:
            logger.error(e)
            error_msg = 'Internal Server Error'
            return api_error(status.HTTP_500_INTERNAL_SERVER_ERROR, error_msg)

        return Response({'success': True})


class DirSubRepoView(APIView):
    authentication_classes = (TokenAuthentication, SessionAuthentication)
    permission_classes = (IsAuthenticated,)
    throttle_classes = (UserRateThrottle,)

    def get(self, request, repo_id, format=None):
        """ Create sub-repo for folder

        Permission checking:
        1. user with `r` or `rw` permission.
        2. password correct for encrypted repo.
        """

        # argument check
        path = request.GET.get('p', None)
        if not path:
            error_msg = 'p invalid.'
            return api_error(status.HTTP_400_BAD_REQUEST, error_msg)

        name = request.GET.get('name', None)
        if not name:
            error_msg = 'name invalid.'
            return api_error(status.HTTP_400_BAD_REQUEST, error_msg)

        # recourse check
        repo = get_repo(repo_id)
        if not repo:
            error_msg = 'Library %s not found.' % repo_id
            return api_error(status.HTTP_404_NOT_FOUND, error_msg)

        # permission check
        if not check_folder_permission(request, repo_id, path):
            error_msg = 'Permission denied.'
            return api_error(status.HTTP_403_FORBIDDEN, error_msg)

        username = request.user.username
        password = request.GET.get('password', '')
        if repo.encrypted:
            # check password for encrypted repo
            if not password:
                error_msg = 'password invalid.'
                return api_error(status.HTTP_400_BAD_REQUEST, error_msg)
            else:
                try:
                    seafile_api.set_passwd(repo_id, username, password)
                except SearpcError as e:
                    if e.msg == 'Bad arguments':
                        error_msg = 'Bad arguments'
                        return api_error(status.HTTP_400_BAD_REQUEST, error_msg)
                    elif e.msg == 'Incorrect password':
                        error_msg = _(u'Wrong password')
                        return api_error(status.HTTP_400_BAD_REQUEST, error_msg)
                    elif e.msg == 'Internal server error':
                        error_msg = _(u'Internal server error')
                        return api_error(status.HTTP_500_INTERNAL_SERVER_ERROR, error_msg)
                    else:
                        error_msg = _(u'Decrypt library error')
                        return api_error(status.HTTP_500_INTERNAL_SERVER_ERROR, error_msg)

            # create sub-lib for encrypted repo
            try:
                if is_org_context(request):
                    org_id = request.user.org.org_id
                    sub_repo_id = seafile_api.create_org_virtual_repo(
                            org_id, repo_id, path, name, name, username, password)
                else:
                    sub_repo_id = seafile_api.create_virtual_repo(
                            repo_id, path, name, name, username, password)
            except SearpcError as e:
                logger.error(e)
                error_msg = 'Internal Server Error'
                return api_error(status.HTTP_500_INTERNAL_SERVER_ERROR, error_msg)
        else:
            # create sub-lib for common repo
            try:
                if is_org_context(request):
                    org_id = request.user.org.org_id
                    sub_repo_id = seafile_api.create_org_virtual_repo(
                            org_id, repo_id, path, name, name, username)
                else:
                    sub_repo_id = seafile_api.create_virtual_repo(
                            repo_id, path, name, name, username)
            except SearpcError as e:
                logger.error(e)
                error_msg = 'Internal Server Error'
                return api_error(status.HTTP_500_INTERNAL_SERVER_ERROR, error_msg)

        return Response({'sub_repo_id': sub_repo_id})

########## Sharing
class SharedRepos(APIView):
    """
    List repos that a user share to others/groups/public.
    """
    authentication_classes = (TokenAuthentication, )
    permission_classes = (IsAuthenticated, )
    throttle_classes = (UserRateThrottle, )

    def get(self, request, format=None):
        username = request.user.username
        shared_repos = []

        shared_repos += list_share_repos(username, 'from_email', -1, -1)
        shared_repos += get_group_repos_by_owner(username)
        if not CLOUD_MODE:
            shared_repos += seafile_api.list_inner_pub_repos_by_owner(username)

        return HttpResponse(json.dumps(shared_repos, cls=SearpcObjEncoder),
                            status=200, content_type=json_content_type)

class BeSharedRepos(APIView):
    """
    List repos that others/groups share to user.
    """
    authentication_classes = (TokenAuthentication, SessionAuthentication )
    permission_classes = (IsAuthenticated, )
    throttle_classes = (UserRateThrottle, )

    def get(self, request, format=None):
        username = request.user.username
        shared_repos = []
        shared_repos += seafile_api.get_share_in_repo_list(username, -1, -1)

        joined_groups = get_personal_groups_by_user(username)
        for grp in joined_groups:
            # Get group repos, and for each group repos...
            for r_id in get_group_repoids(grp.id):
                # No need to list my own repo
                if seafile_api.is_repo_owner(username, r_id):
                    continue
                # Convert repo properties due to the different collumns in Repo
                # and SharedRepo
                r = get_repo(r_id)
                if not r:
                    continue
                r.repo_id = r.id
                r.repo_name = r.name
                r.repo_desc = r.desc
                cmmts = get_commits(r_id, 0, 1)
                last_commit = cmmts[0] if cmmts else None
                r.last_modified = last_commit.ctime if last_commit else 0
                r._dict['share_type'] = 'group'
                r.user = seafile_api.get_repo_owner(r_id)
                r.user_perm = check_permission(r_id, username)
                shared_repos.append(r)

        if not CLOUD_MODE:
            shared_repos += seaserv.list_inner_pub_repos(username)

        return HttpResponse(json.dumps(shared_repos, cls=SearpcObjEncoder),
                            status=200, content_type=json_content_type)


class SharedFileView(APIView):
    # Anyone should be able to access a Shared File assuming they have the token
    throttle_classes = (UserRateThrottle, )

    def get(self, request, token, format=None):
        assert token is not None    # Checked by URLconf

        try:
            fileshare = FileShare.objects.get(token=token)
        except FileShare.DoesNotExist:
            return api_error(status.HTTP_404_NOT_FOUND, "Token not found")

        repo_id = fileshare.repo_id
        repo = get_repo(repo_id)
        if not repo:
            return api_error(status.HTTP_404_NOT_FOUND, "Library not found")

        path = fileshare.path.rstrip('/') # Normalize file path
        file_name = os.path.basename(path)

        file_id = None
        try:
            file_id = seafile_api.get_file_id_by_path(repo_id, path)
        except SearpcError as e:
            logger.error(e)
            return api_error(HTTP_520_OPERATION_FAILED,
                             "Failed to get file id by path.")

        if not file_id:
            return api_error(status.HTTP_404_NOT_FOUND, "File not found")

        # Increase file shared link view_cnt, this operation should be atomic
        fileshare.view_cnt = F('view_cnt') + 1
        fileshare.save()

        op = request.GET.get('op', 'download')
        return get_repo_file(request, repo_id, file_id, file_name, op)

class SharedFileDetailView(APIView):
    throttle_classes = (UserRateThrottle, )

    def get(self, request, token, format=None):
        assert token is not None    # Checked by URLconf

        try:
            fileshare = FileShare.objects.get(token=token)
        except FileShare.DoesNotExist:
            return api_error(status.HTTP_404_NOT_FOUND, "Token not found")

        if fileshare.is_encrypted():
            password = request.GET.get('password', '')

            if not password:
                return api_error(status.HTTP_403_FORBIDDEN, "Password is required")

            if not check_password(password, fileshare.password):
                return api_error(status.HTTP_403_FORBIDDEN, "Invalid Password")

        repo_id = fileshare.repo_id
        repo = get_repo(repo_id)
        if not repo:
            return api_error(status.HTTP_404_NOT_FOUND, "Library not found")

        path = fileshare.path.rstrip('/') # Normalize file path
        file_name = os.path.basename(path)

        file_id = None
        try:
            file_id = seafile_api.get_file_id_by_path(repo_id, path)
            commits = get_file_revisions_after_renamed(repo_id, path)
            c = commits[0]
        except SearpcError, e:
            return api_error(HTTP_520_OPERATION_FAILED,
                             "Failed to get file id by path.")

        if not file_id:
            return api_error(status.HTTP_404_NOT_FOUND, "File not found")

        entry = {}
        try:
            entry["size"] = get_file_size(repo.store_id, repo.version, file_id)
        except Exception as e:
            logger.error(e)
            entry["size"] = 0

        entry["type"] = "file"
        entry["name"] = file_name
        entry["id"] = file_id
        entry["mtime"] = c.ctime
        entry["repo_id"] = repo_id
        entry["path"] = path

        return HttpResponse(json.dumps(entry), status=200,
                            content_type=json_content_type)


class FileShareEncoder(json.JSONEncoder):
    def default(self, obj):
        if not isinstance(obj, FileShare):
            return None
        return {'username':obj.username, 'repo_id':obj.repo_id,
                'path':obj.path, 'token':obj.token,
                'ctime':obj.ctime, 'view_cnt':obj.view_cnt,
                's_type':obj.s_type}

class SharedLinksView(APIView):
    authentication_classes = (TokenAuthentication, SessionAuthentication )
    permission_classes = (IsAuthenticated,)
    throttle_classes = (UserRateThrottle, )

    def get(self, request, format=None):
        username = request.user.username

        fileshares = FileShare.objects.filter(username=username)
        p_fileshares = []           # personal file share
        for fs in fileshares:
            if is_personal_repo(fs.repo_id):  # only list files in personal repos
                r = seafile_api.get_repo(fs.repo_id)
                if not r:
                    fs.delete()
                    continue

                if fs.s_type == 'f':
                    if seafile_api.get_file_id_by_path(r.id, fs.path) is None:
                        fs.delete()
                        continue
                    fs.filename = os.path.basename(fs.path)
                    fs.shared_link = gen_file_share_link(fs.token)
                else:
                    if seafile_api.get_dir_id_by_path(r.id, fs.path) is None:
                        fs.delete()
                        continue
                    fs.filename = os.path.basename(fs.path.rstrip('/'))
                    fs.shared_link = gen_dir_share_link(fs.token)
                fs.repo = r
                p_fileshares.append(fs)
        return HttpResponse(json.dumps({"fileshares": p_fileshares}, cls=FileShareEncoder), status=200, content_type=json_content_type)

    def delete(self, request, format=None):
        token = request.GET.get('t', None)
        if not token:
            return api_error(status.HTTP_400_BAD_REQUEST, 'Token is missing')

        username = request.user.username
        share = FileShare.objects.filter(token=token).filter(username=username) or \
                UploadLinkShare.objects.filter(token=token).filter(username=username)

        if not share:
            return api_error(status.HTTP_400_BAD_REQUEST, 'Invalid token')

        share.delete()

        return HttpResponse(json.dumps({}), status=200, content_type=json_content_type)

class SharedDirView(APIView):
    throttle_classes = (UserRateThrottle, )

    def get(self, request, token, format=None):
        """List dirents in dir download shared link
        """
        fileshare = FileShare.objects.get_valid_dir_link_by_token(token)
        if not fileshare:
            return api_error(status.HTTP_400_BAD_REQUEST, "Invalid token")

        repo_id = fileshare.repo_id
        repo = get_repo(repo_id)
        if not repo:
            return api_error(status.HTTP_400_BAD_REQUEST, "Invalid token")

        if fileshare.is_encrypted():
            password = request.GET.get('password', '')

            if not password:
                return api_error(status.HTTP_403_FORBIDDEN, "Password is required")

            if not check_password(password, fileshare.password):
                return api_error(status.HTTP_403_FORBIDDEN, "Invalid Password")

        req_path = request.GET.get('p', '/')

        if req_path[-1] != '/':
            req_path += '/'

        if req_path == '/':
            real_path = fileshare.path
        else:
            real_path = posixpath.join(fileshare.path, req_path.lstrip('/'))

        if real_path[-1] != '/':         # Normalize dir path
            real_path += '/'

        dir_id = seafile_api.get_dir_id_by_path(repo_id, real_path)
        if not dir_id:
            return api_error(status.HTTP_400_BAD_REQUEST, "Invalid path")

        username = fileshare.username
        try:
            dirs = seafserv_threaded_rpc.list_dir_with_perm(repo_id, real_path, dir_id,
                    username, -1, -1)
            dirs = dirs if dirs else []
        except SearpcError, e:
            logger.error(e)
            return api_error(HTTP_520_OPERATION_FAILED, "Failed to list dir.")

        dir_list, file_list = [], []
        for dirent in dirs:
            dtype = "file"
            entry = {}
            if stat.S_ISDIR(dirent.mode):
                dtype = "dir"
            else:
                if repo.version == 0:
                    entry["size"] = get_file_size(repo.store_id, repo.version,
                                                  dirent.obj_id)
                else:
                    entry["size"] = dirent.size

            entry["type"] = dtype
            entry["name"] = dirent.obj_name
            entry["id"] = dirent.obj_id
            entry["mtime"] = dirent.mtime
            if dtype == 'dir':
                dir_list.append(entry)
            else:
                file_list.append(entry)

        dir_list.sort(lambda x, y: cmp(x['name'].lower(), y['name'].lower()))
        file_list.sort(lambda x, y: cmp(x['name'].lower(), y['name'].lower()))
        dentrys = dir_list + file_list

        content_type = 'application/json; charset=utf-8'
        return HttpResponse(json.dumps(dentrys), status=200, content_type=content_type)

class DefaultRepoView(APIView):
    """
    Get user's default library.
    """
    authentication_classes = (TokenAuthentication, SessionAuthentication)
    permission_classes = (IsAuthenticated, )
    throttle_classes = (UserRateThrottle, )

    def get(self, request, format=None):
        username = request.user.username
        repo_id = UserOptions.objects.get_default_repo(username)
        if repo_id is None or (get_repo(repo_id) is None):
            json = {
                'exists': False,
            }
            return Response(json)
        else:
            return self.default_repo_info(repo_id)

    def default_repo_info(self, repo_id):
        repo_json = {
            'exists': False,
        }

        if repo_id is not None:
            repo_json['exists'] = True
            repo_json['repo_id'] = repo_id

        return Response(repo_json)

    def post(self, request):
        if not request.user.permissions.can_add_repo():
            return api_error(status.HTTP_403_FORBIDDEN,
                             'You do not have permission to create library.')

        username = request.user.username

        repo_id = UserOptions.objects.get_default_repo(username)
        if repo_id and (get_repo(repo_id) is not None):
            return self.default_repo_info(repo_id)

        repo_id = create_default_library(request)

        return self.default_repo_info(repo_id)

class SharedRepo(APIView):
    """
    Support uniform interface for shared libraries.
    """
    authentication_classes = (TokenAuthentication, SessionAuthentication )
    permission_classes = (IsAuthenticated, )
    throttle_classes = (UserRateThrottle, )

    def delete(self, request, repo_id, format=None):
        """
        Unshare a library.
        Repo owner and system admin can perform this operation.
        """
        repo = get_repo(repo_id)
        if not repo:
            return api_error(status.HTTP_404_NOT_FOUND, 'Library not found.')

        username = request.user.username
        if is_org_context(request):
            repo_owner = seafile_api.get_org_repo_owner(repo_id)
        else:
            repo_owner = seafile_api.get_repo_owner(repo_id)

        if not request.user.is_staff and not username == repo_owner:
            return api_error(status.HTTP_403_FORBIDDEN,
                             'You do not have permission to unshare library.')

        share_type = request.GET.get('share_type', '')
        if not share_type:
            return api_error(status.HTTP_400_BAD_REQUEST,
                             'Share type is required.')

        if share_type == 'personal':
            user = request.GET.get('user', '')
            if not user:
                return api_error(status.HTTP_400_BAD_REQUEST,
                                 'User is required.')

            if not is_valid_username(user):
                return api_error(status.HTTP_400_BAD_REQUEST,
                                 'User is not valid')

            remove_share(repo_id, username, user)
        elif share_type == 'group':
            group_id = request.GET.get('group_id', '')
            if not group_id:
                return api_error(status.HTTP_400_BAD_REQUEST,
                                 'Group ID is required.')

            try:
                group_id = int(group_id)
            except ValueError:
                return api_error(status.HTTP_400_BAD_REQUEST,
                                 'Group ID is not valid.')

            seafile_api.unset_group_repo(repo_id, int(group_id), username)
        elif share_type == 'public':
            if is_org_context(request):
                org_id = request.user.org.org_id
                seaserv.seafserv_threaded_rpc.unset_org_inner_pub_repo(org_id, repo_id)
            else:
                seafile_api.remove_inner_pub_repo(repo_id)
        else:
            return api_error(status.HTTP_400_BAD_REQUEST,
                             'Share type can only be personal or group or public.')

        return Response('success', status=status.HTTP_200_OK)

    def put(self, request, repo_id, format=None):
        """
        Share a repo to users/groups/public.
        """
        username = request.user.username

        if is_org_context(request):
            repo_owner = seafile_api.get_org_repo_owner(repo_id)
        else:
            repo_owner = seafile_api.get_repo_owner(repo_id)

        if username != repo_owner:
            return api_error(status.HTTP_403_FORBIDDEN,
                             'You do not have permission to share library.')

        share_type = request.GET.get('share_type')
        user = request.GET.get('user')
        users = request.GET.get('users')
        group_id = request.GET.get('group_id')
        permission = request.GET.get('permission')

        if permission != 'rw' and permission != "r":
            return api_error(status.HTTP_400_BAD_REQUEST,
                             'Permission need to be rw or r.')

        if share_type == 'personal':
            from_email = seafile_api.get_repo_owner(repo_id)
            shared_users = []
            invalid_users = []
            notexistent_users = []
            notsharable_errors = []

            usernames = []
            if user:
                usernames += user.split(",")
            if users:
                usernames += users.split(",")
            if not user and not users:
                return api_error(status.HTTP_400_BAD_REQUEST,
                                 'User or users (comma separated are mandatory) are not provided')
            for u in usernames:
                if not u:
                    continue

                if not is_valid_username(u):
                    invalid_users.append(u)
                    continue

                if not is_registered_user(u):
                    notexistent_users.append(u)
                    continue

                try:
                    seafile_api.share_repo(repo_id, from_email, u, permission)
                    shared_users.append(u)
                except SearpcError, e:
                    logger.error(e)
                    notsharable_errors.append(e)

            if invalid_users or notexistent_users or notsharable_errors:
                # removing already created share
                for s_user in shared_users:
                    try:
                        remove_share(repo_id, from_email, s_user)
                    except SearpcError, e:
                        # ignoring this error, go to next unsharing
                        continue

            if invalid_users:
                return api_error(status.HTTP_400_BAD_REQUEST,
                                 'Some users are not valid, sharing rolled back')
            if notexistent_users:
                return api_error(status.HTTP_400_BAD_REQUEST,
                                 'Some users are not existent, sharing rolled back')
            if notsharable_errors:
                # show the first sharing error
                return api_error(status.HTTP_500_INTERNAL_SERVER_ERROR,
                                 'Internal error occurs, sharing rolled back')

        elif share_type == 'group':
            try:
                group_id = int(group_id)
            except ValueError:
                return api_error(status.HTTP_400_BAD_REQUEST,
                                 'Group ID must be integer.')

            from_email = seafile_api.get_repo_owner(repo_id)
            group = get_group(group_id)
            if not group:
                return api_error(status.HTTP_400_BAD_REQUEST,
                                 'Group does not exist .')
            try:
                seafile_api.set_group_repo(repo_id, int(group_id),
                                           from_email, permission)
            except SearpcError, e:
                return api_error(status.HTTP_500_INTERNAL_SERVER_ERROR,
                                 "Searpc Error: " + e.msg)

        elif share_type == 'public':
            if not CLOUD_MODE:
                if not is_org_repo_creation_allowed(request):
                    return api_error(status.HTTP_403_FORBIDDEN,
                                     'Failed to share library to public: permission denied.')

                try:
                    seafile_api.add_inner_pub_repo(repo_id, permission)
                except SearpcError, e:
                    logger.error(e)
                    return api_error(status.HTTP_500_INTERNAL_SERVER_ERROR,
                                     'Failed to share library to public.')
            else:
                if is_org_context(request):
                    org_id = request.user.org.org_id
                    try:
                        seaserv.seafserv_threaded_rpc.set_org_inner_pub_repo(org_id, repo_id, permission)
                        send_perm_audit_msg('add-repo-perm', username, 'all', repo_id, '/', permission)
                    except SearpcError, e:
                        logger.error(e)
                        return api_error(status.HTTP_500_INTERNAL_SERVER_ERROR,
                                         'Failed to share library to public.')
                else:
                    return api_error(status.HTTP_403_FORBIDDEN,
                                     'Failed to share library to public.')
        else:
            return api_error(status.HTTP_400_BAD_REQUEST,
                    'Share type can only be personal or group or public.')

        return Response('success', status=status.HTTP_200_OK)

class EventsView(APIView):
    authentication_classes = (TokenAuthentication, SessionAuthentication)
    permission_classes = (IsAuthenticated,)
    throttle_classes = (UserRateThrottle, )

    def get(self, request, format=None):
        if not EVENTS_ENABLED:
            events = None
            return api_error(status.HTTP_404_NOT_FOUND, 'Events not enabled.')

        start = request.GET.get('start', '')

        if not start:
            start = 0
        else:
            try:
                start = int(start)
            except ValueError:
                return api_error(status.HTTP_400_BAD_REQUEST, 'Start id must be integer')

        email = request.user.username
        events_count = 15

        if is_org_context(request):
            org_id = request.user.org.org_id
            events, events_more_offset = get_org_user_events(org_id, email,
                                                             start,
                                                             events_count)
        else:
            events, events_more_offset = get_user_events(email, start,
                                                         events_count)
        events_more = True if len(events) == events_count else False

        l = []
        for e in events:
            d = dict(etype=e.etype)
            l.append(d)
            if e.etype == 'repo-update':
                d['author'] = e.commit.creator_name
                d['time'] = e.commit.ctime
                d['desc'] = e.commit.desc
                d['repo_id'] = e.repo.id
                d['repo_name'] = e.repo.name
                d['commit_id'] = e.commit.id
                d['converted_cmmt_desc'] = translate_commit_desc_escape(convert_cmmt_desc_link(e.commit))
                d['more_files'] = e.commit.more_files
                d['repo_encrypted'] = e.repo.encrypted
            elif e.etype == 'clean-up-repo-trash':
                d['repo_id'] = e.repo_id
                d['author'] = e.username
                d['time'] = datetime_to_timestamp(e.timestamp)
                d['days'] = e.days
                d['repo_name'] = e.repo_name
                d['etype'] = e.etype
            else:
                d['repo_id'] = e.repo_id
                d['repo_name'] = e.repo_name
                if e.etype == 'repo-create':
                    d['author'] = e.creator
                else:
                    d['author'] = e.repo_owner

                d['time'] = datetime_to_timestamp(e.timestamp)

            size = request.GET.get('size', 36)
            url, is_default, date_uploaded = api_avatar_url(d['author'], size)
            d['nick'] = email2nickname(d['author'])
            d['name'] = email2nickname(d['author'])
            d['avatar'] = avatar(d['author'], size)
            d['avatar_url'] = request.build_absolute_uri(url)
            d['time_relative'] = translate_seahub_time(utc_to_local(e.timestamp))
            d['date'] = utc_to_local(e.timestamp).strftime("%Y-%m-%d")

        ret = {
            'events': l,
            'more': events_more,
            'more_offset': events_more_offset,
            }
        return Response(ret)

class UnseenMessagesCountView(APIView):
    authentication_classes = (TokenAuthentication, )
    permission_classes = (IsAuthenticated,)
    throttle_classes = (UserRateThrottle, )

    def get(self, request, format=None):
        username = request.user.username
        ret = { 'count' : UserNotification.objects.count_unseen_user_notifications(username)
                }
        return Response(ret)

########## Groups related
class Groups(APIView):
    authentication_classes = (TokenAuthentication, SessionAuthentication)
    permission_classes = (IsAuthenticated,)
    throttle_classes = (UserRateThrottle, )

    def get(self, request, format=None):

        size = request.GET.get('size', 36)
        limit = int(request.GET.get('limit', 8))
        with_msg = request.GET.get('with_msg', 'true')

        # To not broken the old API, we need to make with_msg default
        if with_msg == 'true':
            group_json, replynum = get_groups(request.user.username)
            res = {"groups": group_json, "replynum": replynum}
            return Response(res)
        else:
            groups_json = []
            joined_groups = get_personal_groups_by_user(request.user.username)

            for g in joined_groups:

                if limit <= 0:
                    break;

                group = {
                    "id": g.id,
                    "name": g.group_name,
                    "creator": g.creator_name,
                    "ctime": g.timestamp,
                    "avatar": grp_avatar(g.id, int(size)),
                }
                groups_json.append(group)
                limit = limit - 1

            return Response(groups_json)

    def put(self, request, format=None):
        # modified slightly from groups/views.py::group_list
        """
        Add a new group.
        """
        result = {}
        content_type = 'application/json; charset=utf-8'
        username = request.user.username

        if not request.user.permissions.can_add_group():
            return api_error(status.HTTP_403_FORBIDDEN,
                             'You do not have permission to create group.')

        # check plan
        num_of_groups = getattr(request.user, 'num_of_groups', -1)
        if num_of_groups > 0:
            current_groups = len(get_personal_groups_by_user(username))
            if current_groups > num_of_groups:
                result['error'] = 'You can only create %d groups.' % num_of_groups
                return HttpResponse(json.dumps(result), status=500,
                                    content_type=content_type)

        group_name = request.data.get('group_name', None)
        group_name = group_name.strip()
        if not validate_group_name(group_name):
            result['error'] = 'Failed to rename group, group name can only contain letters, numbers, blank, hyphen or underscore.'
            return HttpResponse(json.dumps(result), status=403,
                                content_type=content_type)

        # Check whether group name is duplicated.
        if request.cloud_mode:
            checked_groups = get_personal_groups_by_user(username)
        else:
            checked_groups = get_personal_groups(-1, -1)
        for g in checked_groups:
            if g.group_name == group_name:
                result['error'] = 'There is already a group with that name.'
                return HttpResponse(json.dumps(result), status=400,
                                    content_type=content_type)

        # Group name is valid, create that group.
        try:
            group_id = ccnet_api.create_group(group_name, username)
            return HttpResponse(json.dumps({'success': True, 'group_id': group_id}),
                                content_type=content_type)
        except SearpcError, e:
            result['error'] = e.msg
            return HttpResponse(json.dumps(result), status=500,
                                content_type=content_type)

    def delete(self, request, group_id, format=None):
        try:
            group_id = int(group_id)
        except ValueError:
            return api_error(status.HTTP_400_BAD_REQUEST, 'Bad group id format')

        group = seaserv.get_group(group_id)
        if not group:
            return api_error(status.HTTP_404_NOT_FOUND, 'Group not found')

        # permission check
        username = request.user.username
        if not seaserv.check_group_staff(group_id, username):
            return api_error(status.HTTP_403_FORBIDDEN, 'You do not have permission to delete group')

        # delete group
        if is_org_context(request):
            org_id = request.user.org.org_id
        else:
            org_id = None

        try:
            remove_group_common(group.id, username, org_id=org_id)
        except SearpcError as e:
            logger.error(e)
            return api_error(HTTP_520_OPERATION_FAILED,
                             'Failed to remove group.')

        return Response('success', status=status.HTTP_200_OK)

    def post(self, request, group_id, format=None):
        group = seaserv.get_group(group_id)
        if not group:
            return api_error(status.HTTP_404_NOT_FOUND, 'Group not found')

        # permission check
        username = request.user.username
        if not seaserv.check_group_staff(group.id, username):
            return api_error(status.HTTP_403_FORBIDDEN, 'You do not have permission to rename group')

        operation = request.POST.get('operation', '')
        if operation.lower() == 'rename':
            newname = request.POST.get('newname', '')
            if not newname:
                return api_error(status.HTTP_400_BAD_REQUEST,
                                 'New name is missing')

            try:
                rename_group_with_new_name(request, group.id, newname)
            except BadGroupNameError:
                return api_error(status.HTTP_400_BAD_REQUEST,
                                 'Group name is not valid.')
            except ConflictGroupNameError:
                return api_error(status.HTTP_400_BAD_REQUEST,
                                 'There is already a group with that name.')

            return Response('success', status=status.HTTP_200_OK)
        else:
            return api_error(status.HTTP_400_BAD_REQUEST,
                             "Operation can only be rename.")

class GroupMembers(APIView):
    authentication_classes = (TokenAuthentication, SessionAuthentication)
    permission_classes = (IsAuthenticated,)
    throttle_classes = (UserRateThrottle,)

    def put(self, request, group_id, format=None):
        """
        Add group members.
        """
        try:
            group_id_int = int(group_id)
        except ValueError:
            return api_error(status.HTTP_400_BAD_REQUEST, 'Invalid group ID')

        group = get_group(group_id_int)
        if not group:
            return api_error(status.HTTP_404_NOT_FOUND, 'Group not found')

        if not is_group_staff(group, request.user):
            return api_error(status.HTTP_403_FORBIDDEN, 'Only administrators can add group members')

        user_name = request.data.get('user_name', None)
        if not is_registered_user(user_name):
            return api_error(status.HTTP_400_BAD_REQUEST, 'Not a valid user')

        try:
            ccnet_threaded_rpc.group_add_member(group.id, request.user.username, user_name)
        except SearpcError, e:
            return api_error(status.HTTP_500_INTERNAL_SERVER_ERROR, 'Unable to add user to group')

        return HttpResponse(json.dumps({'success': True}), status=200, content_type=json_content_type)

    def delete(self, request, group_id, format=None):
        """
        Delete group members.
        """
        try:
            group_id_int = int(group_id)
        except ValueError:
            return api_error(status.HTTP_400_BAD_REQUEST, 'Invalid group ID')

        group = get_group(group_id_int)
        if not group:
            return api_error(status.HTTP_404_NOT_FOUND, 'Group not found')

        if not is_group_staff(group, request.user):
            return api_error(status.HTTP_403_FORBIDDEN, 'Only administrators can remove group members')

        user_name = request.data.get('user_name', None)

        try:
            ccnet_threaded_rpc.group_remove_member(group.id, request.user.username, user_name)
        except SearpcError, e:
            return api_error(status.HTTP_500_INTERNAL_SERVER_ERROR, 'Unable to add user to group')

        return HttpResponse(json.dumps({'success': True}), status=200, content_type=json_content_type)

class GroupRepos(APIView):
    authentication_classes = (TokenAuthentication, SessionAuthentication)
    permission_classes = (IsAuthenticated,)
    throttle_classes = (UserRateThrottle, )

    @api_group_check
    def post(self, request, group, format=None):
        # add group repo
        username = request.user.username
        repo_name = request.data.get("name", None)
        repo_desc = request.data.get("desc", '')
        passwd = request.data.get("passwd", None)

        # to avoid 'Bad magic' error when create repo, passwd should be 'None'
        # not an empty string when create unencrypted repo
        if not passwd:
            passwd = None

        if (passwd is not None) and (not config.ENABLE_ENCRYPTED_LIBRARY):
            return api_error(status.HTTP_403_FORBIDDEN,
                             'NOT allow to create encrypted library.')

        permission = request.data.get("permission", 'r')
        if permission != 'r' and permission != 'rw':
            return api_error(status.HTTP_400_BAD_REQUEST, 'Invalid permission')

        org_id = -1
        if is_org_context(request):
            org_id = request.user.org.org_id
            repo_id = seafile_api.create_org_repo(repo_name, repo_desc,
                                                  username, passwd, org_id)
            repo = seafile_api.get_repo(repo_id)
            seafile_api.add_org_group_repo(repo_id, org_id, group.id,
                                           username, permission)
        else:
            if is_pro_version() and ENABLE_STORAGE_CLASSES:

                if STORAGE_CLASS_MAPPING_POLICY in ('USER_SELECT',
                        'ROLE_BASED'):

                    storages = get_library_storages(request)
                    storage_id = request.data.get("storage_id", None)
                    if storage_id and storage_id not in [s['storage_id'] for s in storages]:
                        error_msg = 'storage_id invalid.'
                        return api_error(status.HTTP_400_BAD_REQUEST, error_msg)

                    repo_id = seafile_api.create_repo(repo_name,
                            repo_desc, username, passwd, storage_id)
                else:
                    # STORAGE_CLASS_MAPPING_POLICY == 'REPO_ID_MAPPING'
                    repo_id = seafile_api.create_repo(repo_name,
                            repo_desc, username, passwd)
            else:
                repo_id = seafile_api.create_repo(repo_name,
                        repo_desc, username, passwd)

            repo = seafile_api.get_repo(repo_id)
            seafile_api.set_group_repo(repo.id, group.id, username, permission)

        library_template = request.data.get("library_template", '')
        repo_created.send(sender=None,
                          org_id=org_id,
                          creator=username,
                          repo_id=repo_id,
                          repo_name=repo_name,
                          library_template=library_template)
        group_repo = {
            "id": repo.id,
            "name": repo.name,
            "desc": repo.desc,
            "size": repo.size,
            "size_formatted": filesizeformat(repo.size),
            "mtime": repo.last_modified,
            "mtime_relative": translate_seahub_time(repo.last_modified),
            "encrypted": repo.encrypted,
            "permission": permission,
            "owner": username,
            "owner_nickname": email2nickname(username),
            "share_from_me": True,
            "modifier_email": repo.last_modifier,
            "modifier_contact_email": email2contact_email(repo.last_modifier),
            "modifier_name": email2nickname(repo.last_modifier),
        }

        return Response(group_repo, status=200)

    @api_group_check
    def get(self, request, group, format=None):
        username = request.user.username

        if group.is_pub:
            if not request.user.is_staff and not is_group_member(group.id, username):
                return api_error(status.HTTP_403_FORBIDDEN, 'Permission denied.')

        if is_org_context(request):
            org_id = request.user.org.org_id
            repos = seafile_api.get_org_group_repos(org_id, group.id)
        else:
            repos = seafile_api.get_repos_by_group(group.id)

        repos.sort(lambda x, y: cmp(y.last_modified, x.last_modified))
        group.is_staff = is_group_staff(group, request.user)

        # Use dict to reduce memcache fetch cost in large for-loop.
        contact_email_dict = {}
        nickname_dict = {}
        owner_set = set([x.user for x in repos])
        modifiers_set = set([x.modifier for x in repos])
        for e in owner_set | modifiers_set:
            if e not in contact_email_dict:
                contact_email_dict[e] = email2contact_email(e)
            if e not in nickname_dict:
                nickname_dict[e] = email2nickname(e)

        # Get repos that is admin permission in group.
        admin_repos = ExtraGroupsSharePermission.objects.\
                get_repos_with_admin_permission(group.id)
        repos_json = []
        for r in repos:

            group_name_of_address_book_library = ''
            if '@seafile_group' in r.user:
                group_id_of_address_book_library = get_group_id_by_repo_owner(r.user)
                group_name_of_address_book_library = group_id_to_name(group_id_of_address_book_library)

            repo = {
                "id": r.id,
                "name": r.name,
                "desc": r.desc,
                "size": r.size,
                "size_formatted": filesizeformat(r.size),
                "mtime": r.last_modified,
                "mtime_relative": translate_seahub_time(r.last_modified),
                "encrypted": r.encrypted,
                "permission": r.permission,
                "owner": r.user,
                "owner_nickname": nickname_dict.get(r.user, ''),
                "share_from_me": True if username == r.user else False,
                "modifier_email": r.last_modifier,
                "modifier_contact_email": contact_email_dict.get(r.last_modifier, ''),
                "modifier_name": nickname_dict.get(r.last_modifier, ''),
                "is_admin": r.id in admin_repos,
                "group_name": group_name_of_address_book_library,
            }
            repos_json.append(repo)

        req_from = request.GET.get('from', "")
        if req_from == 'web':
            return Response({"is_staff": group.is_staff, "repos": repos_json})
        else:
            return Response(repos_json)

class GroupRepo(APIView):
    authentication_classes = (TokenAuthentication, SessionAuthentication)
    permission_classes = (IsAuthenticated,)
    throttle_classes = (UserRateThrottle, )

    @api_group_check
    def delete(self, request, group, repo_id, format=None):
        username = request.user.username
        group_id = group.id

        # only admin or owner can delete share record.
        repo_owner = get_repo_owner(request, repo_id)
        if not group.is_staff and repo_owner != username and not is_repo_admin(username, repo_id):
            return api_error(status.HTTP_403_FORBIDDEN, 'Permission denied.')

        is_org = seaserv.is_org_group(group_id)
        repo = seafile_api.get_group_shared_repo_by_path(repo_id, None, group_id, is_org)
        permission = check_group_share_in_permission(repo_id, group_id, is_org)

        if is_org:
            org_id = seaserv.get_org_id_by_group(group_id)
            seaserv.del_org_group_repo(repo_id, org_id, group_id)
        else:
            seafile_api.unset_group_repo(repo_id, group_id, username)

        # delete extra share permission
        ExtraGroupsSharePermission.objects.delete_share_permission(repo_id, group_id)
        if repo.is_virtual:
            send_perm_audit_msg('delete-repo-perm', username, group_id,
                                repo.origin_repo_id, repo.origin_path, permission)
        else:
            send_perm_audit_msg('delete-repo-perm', username, group_id,
                                repo_id, '/', permission)
        return HttpResponse(json.dumps({'success': True}), status=200,
                            content_type=json_content_type)

class UserAvatarView(APIView):
    authentication_classes = (TokenAuthentication, )
    permission_classes = (IsAuthenticated,)
    throttle_classes = (UserRateThrottle, )

    def get(self, request, user, size, format=None):
        url, is_default, date_uploaded = api_avatar_url(user, int(size))
        ret = {
            "url": request.build_absolute_uri(url),
            "is_default": is_default,
            "mtime": get_timestamp(date_uploaded) }
        return Response(ret)

class GroupAvatarView(APIView):
    authentication_classes = (TokenAuthentication, )
    permission_classes = (IsAuthenticated,)
    throttle_classes = (UserRateThrottle, )

    def get(self, request, group_id, size, format=None):
        url, is_default, date_uploaded = api_grp_avatar_url(group_id, int(size))
        ret = {
            "url": request.build_absolute_uri(url),
            "is_default": is_default,
            "mtime": get_timestamp(date_uploaded)}
        return Response(ret)

class RepoHistoryChange(APIView):
    authentication_classes = (TokenAuthentication, )
    permission_classes = (IsAuthenticated,)
    throttle_classes = (UserRateThrottle, )

    def get(self, request, repo_id, format=None):
        repo = get_repo(repo_id)
        if not repo:
            return HttpResponse(json.dumps({"err": 'Library does not exist'}),
                                status=400,
                                content_type=json_content_type)

        if not check_folder_permission(request, repo_id, '/'):
            return api_error(status.HTTP_403_FORBIDDEN, 'Permission denied.')

        commit_id = request.GET.get('commit_id', '')
        if not commit_id:
            return HttpResponse(json.dumps({"err": 'Invalid argument'}),
                                status=400,
                                content_type=json_content_type)

        details = get_diff_details(repo_id, '', commit_id)

        return HttpResponse(json.dumps(details),
                            content_type=json_content_type)


# based on views/file.py::office_convert_query_status
class OfficeConvertQueryStatus(APIView):
    authentication_classes = (TokenAuthentication, )
    permission_classes = (IsAuthenticated, )
    throttle_classes = (UserRateThrottle, )

    def get(self, request, format=None):
        if not HAS_OFFICE_CONVERTER:
            return api_error(status.HTTP_404_NOT_FOUND, 'Office converter not enabled.')

        content_type = 'application/json; charset=utf-8'

        ret = {'success': False}

        file_id = request.GET.get('file_id', '')
        if len(file_id) != 40:
            ret['error'] = 'invalid param'
        else:
            try:
                d = query_office_convert_status(file_id)
                if d.error:
                    ret['error'] = d.error
                else:
                    ret['success'] = True
                    ret['status'] = d.status
            except Exception, e:
                logging.exception('failed to call query_office_convert_status')
                ret['error'] = str(e)

        return HttpResponse(json.dumps(ret), content_type=content_type)

# based on views/file.py::view_file and views/file.py::handle_document
class OfficeGenerateView(APIView):
    authentication_classes = (TokenAuthentication, )
    permission_classes = (IsAuthenticated, )
    throttle_classes = (UserRateThrottle, )

    def get(self, request, repo_id, format=None):
        username = request.user.username
        # check arguments
        repo = get_repo(repo_id)
        if not repo:
            return api_error(status.HTTP_404_NOT_FOUND, 'Library not found.')


        path = request.GET.get('p', '/').rstrip('/')
        commit_id = request.GET.get('commit_id', None)

        if commit_id:
            try:
                obj_id = seafserv_threaded_rpc.get_file_id_by_commit_and_path(
                    repo.id, commit_id, path)
            except:
                return api_error(status.HTTP_404_NOT_FOUND, 'Revision not found.')
        else:
            try:
                obj_id = seafile_api.get_file_id_by_path(repo_id, path)
            except:
                return api_error(status.HTTP_404_NOT_FOUND, 'File not found.')

        if not obj_id:
            return api_error(status.HTTP_404_NOT_FOUND, 'File not found.')

        # Check whether user has permission to view file and get file raw path,
        # render error page if permission deny.
        raw_path, inner_path, user_perm = get_file_view_path_and_perm(request,
                                                                      repo_id,
                                                                      obj_id, path)

        if not user_perm:
            return api_error(status.HTTP_403_FORBIDDEN, 'You do not have permission to view this file.')

        u_filename = os.path.basename(path)
        filetype, fileext = get_file_type_and_ext(u_filename)
        if filetype != DOCUMENT:
            return api_error(status.HTTP_400_BAD_REQUEST, 'File is not a convertable document')

        ret_dict = {}
        if HAS_OFFICE_CONVERTER:
            err = prepare_converted_html(inner_path, obj_id, fileext, ret_dict)
            # populate return value dict
            ret_dict['err'] = err
            ret_dict['obj_id'] = obj_id
        else:
            ret_dict['filetype'] = 'Unknown'

        return HttpResponse(json.dumps(ret_dict), status=200, content_type=json_content_type)

class ThumbnailView(APIView):
    authentication_classes = (TokenAuthentication,)
    permission_classes = (IsAuthenticated,)
    throttle_classes = (UserRateThrottle, )

    def get(self, request, repo_id):

        repo = get_repo(repo_id)
        if not repo:
            return api_error(status.HTTP_404_NOT_FOUND, 'Library not found.')

        size = request.GET.get('size', None)
        if size is None:
            return api_error(status.HTTP_400_BAD_REQUEST, 'Size is missing.')

        try:
            size = int(size)
        except ValueError as e:
            logger.error(e)
            return api_error(status.HTTP_400_BAD_REQUEST, 'Invalid size.')

        path = request.GET.get('p', None)
        obj_id = get_file_id_by_path(repo_id, path)
        if path is None or obj_id is None:
            return api_error(status.HTTP_400_BAD_REQUEST, 'Wrong path.')

        if repo.encrypted or not ENABLE_THUMBNAIL or \
            check_folder_permission(request, repo_id, path) is None:
            return api_error(status.HTTP_403_FORBIDDEN, 'Permission denied.')

        success, status_code = generate_thumbnail(request, repo_id, size, path)
        if success:
            thumbnail_dir = os.path.join(THUMBNAIL_ROOT, str(size))
            thumbnail_file = os.path.join(thumbnail_dir, obj_id)
            try:
                with open(thumbnail_file, 'rb') as f:
                    thumbnail = f.read()
                return HttpResponse(thumbnail, 'image/' + THUMBNAIL_EXTENSION)
            except IOError as e:
                logger.error(e)
                return api_error(status.HTTP_500_INTERNAL_SERVER_ERROR, 'Failed to get thumbnail.')
        else:
            if status_code == 400:
                return api_error(status.HTTP_400_BAD_REQUEST, "Invalid argument")
            if status_code == 403:
                return api_error(status.HTTP_403_FORBIDDEN, 'Forbidden')
            if status_code == 500:
                return api_error(status.HTTP_500_INTERNAL_SERVER_ERROR, 'Failed to generate thumbnail.')

_REPO_ID_PATTERN = re.compile(r'[-0-9a-f]{36}')

class RepoTokensView(APIView):
    authentication_classes = (TokenAuthentication,)
    permission_classes = (IsAuthenticated,)
    throttle_classes = (UserRateThrottle,)

    @json_response
    def get(self, request, format=None):
        repos_id_str = request.GET.get('repos', None)
        if not repos_id_str:
            return api_error(status.HTTP_400_BAD_REQUEST, "You must specify libaries ids")

        repos_id = [repo_id for repo_id in repos_id_str.split(',') if repo_id]
        if any([not _REPO_ID_PATTERN.match(repo_id) for repo_id in repos_id]):
            return api_error(status.HTTP_400_BAD_REQUEST, "Libraries ids are invalid")

        tokens = {}
        for repo_id in repos_id:
            repo = seafile_api.get_repo(repo_id)
            if not repo:
                continue

            if not check_folder_permission(request, repo.id, '/'):
                continue

            tokens[repo_id] = seafile_api.generate_repo_token(repo_id, request.user.username)

        return tokens

class OrganizationView(APIView):
    authentication_classes = (TokenAuthentication, )
    permission_classes = (IsAdminUser, )
    throttle_classes = (UserRateThrottle, )

    def post(self, request, format=None):

        if not CLOUD_MODE or not MULTI_TENANCY:
            error_msg = 'Feature is not enabled.'
            return api_error(status.HTTP_403_FORBIDDEN, error_msg)

        username = request.POST.get('username', None)
        password = request.POST.get('password', None)
        org_name = request.POST.get('org_name', None)
        prefix = request.POST.get('prefix', None)
        quota = request.POST.get('quota', None)
        member_limit = request.POST.get('member_limit', ORG_MEMBER_QUOTA_DEFAULT)

        if not org_name or not username or not password or \
                not prefix or not quota or not member_limit:
            return api_error(status.HTTP_400_BAD_REQUEST, "Missing argument")

        if not is_valid_username(username):
            return api_error(status.HTTP_400_BAD_REQUEST, "Email is not valid")

        try:
            quota_mb = int(quota)
        except ValueError as e:
            logger.error(e)
            return api_error(status.HTTP_400_BAD_REQUEST, "Quota is not valid")

        try:
            User.objects.get(email = username)
            user_exist = True
        except User.DoesNotExist:
            user_exist = False

        if user_exist:
            return api_error(status.HTTP_400_BAD_REQUEST, "A user with this email already exists")

        slug_re = re.compile(r'^[-a-zA-Z0-9_]+$')
        if not slug_re.match(prefix):
            return api_error(status.HTTP_400_BAD_REQUEST, "URL prefix can only be letters(a-z), numbers, and the underscore character")

        if ccnet_threaded_rpc.get_org_by_url_prefix(prefix):
            return api_error(status.HTTP_400_BAD_REQUEST, "An organization with this prefix already exists")

        try:
            User.objects.create_user(username, password, is_staff=False, is_active=True)
            create_org(org_name, prefix, username)

            new_org = ccnet_threaded_rpc.get_org_by_url_prefix(prefix)

            # set member limit
            from seahub_extra.organizations.models import OrgMemberQuota
            OrgMemberQuota.objects.set_quota(new_org.org_id, member_limit)

            # set quota
            quota = quota_mb * get_file_size_unit('MB')
            seafserv_threaded_rpc.set_org_quota(new_org.org_id, quota)

            return Response('success', status=status.HTTP_201_CREATED)
        except Exception as e:
            logger.error(e)
            return api_error(status.HTTP_500_INTERNAL_SERVER_ERROR, "Internal error")

class RepoDownloadSharedLinks(APIView):
    authentication_classes = (TokenAuthentication, SessionAuthentication)
    permission_classes = (IsAuthenticated, )
    throttle_classes = (UserRateThrottle, )

    def get(self, request, repo_id, format=None):
        repo = get_repo(repo_id)
        if not repo:
            error_msg = 'Library %s not found.' % repo_id
            return api_error(status.HTTP_404_NOT_FOUND, error_msg)

        org_id = None
        if is_org_context(request):
            org_id = request.user.org.org_id

        # check permission
        if org_id:
            repo_owner = seafile_api.get_org_repo_owner(repo_id)
        else:
            repo_owner = seafile_api.get_repo_owner(repo_id)

        if request.user.username != repo_owner or repo.is_virtual:
            error_msg = 'Permission denied.'
            return api_error(status.HTTP_403_FORBIDDEN, error_msg)

        shared_links = []
        fileshares = FileShare.objects.filter(repo_id=repo_id)
        for fs in fileshares:
            size = None
            shared_link = {}
            if fs.is_file_share_link():
                path = fs.path.rstrip('/') # Normalize file path
                if seafile_api.get_file_id_by_path(repo.id, fs.path) is None:
                    continue

                obj_id = seafile_api.get_file_id_by_path(repo_id, path)
                size = seafile_api.get_file_size(repo.store_id, repo.version, obj_id)
            else:
                path = fs.path
                if path[-1] != '/': # Normalize dir path
                    path += '/'

                if seafile_api.get_dir_id_by_path(repo.id, fs.path) is None:
                    continue

            shared_link['create_by'] = fs.username
            shared_link['creator_name'] = email2nickname(fs.username)
            shared_link['create_time'] = datetime_to_isoformat_timestr(fs.ctime)
            shared_link['token'] = fs.token
            shared_link['path'] = path
            shared_link['name'] = os.path.basename(path.rstrip('/')) if path != '/' else '/'
            shared_link['view_count'] = fs.view_cnt
            shared_link['share_type'] = fs.s_type
            shared_link['size'] = size if size else ''
            shared_links.append(shared_link)

        return Response(shared_links)

class RepoDownloadSharedLink(APIView):
    authentication_classes = (TokenAuthentication, SessionAuthentication)
    permission_classes = (IsAuthenticated, )
    throttle_classes = (UserRateThrottle, )

    def delete(self, request, repo_id, token, format=None):
        repo = get_repo(repo_id)
        if not repo:
            error_msg = 'Library %s not found.' % repo_id
            return api_error(status.HTTP_404_NOT_FOUND, error_msg)

        org_id = None
        if is_org_context(request):
            org_id = request.user.org.org_id

        # check permission
        if org_id:
            repo_owner = seafile_api.get_org_repo_owner(repo_id)
        else:
            repo_owner = seafile_api.get_repo_owner(repo_id)

        if request.user.username != repo_owner or repo.is_virtual:
            error_msg = 'Permission denied.'
            return api_error(status.HTTP_403_FORBIDDEN, error_msg)

        try:
            link = FileShare.objects.get(token=token)
        except FileShare.DoesNotExist:
            error_msg = 'Link %s not found.' % token
            return api_error(status.HTTP_404_NOT_FOUND, error_msg)

        link.delete()
        result = {'success': True}
        return Response(result)

class RepoUploadSharedLinks(APIView):
    authentication_classes = (TokenAuthentication, SessionAuthentication)
    permission_classes = (IsAuthenticated, )
    throttle_classes = (UserRateThrottle, )

    def get(self, request, repo_id, format=None):
        repo = get_repo(repo_id)
        if not repo:
            error_msg = 'Library %s not found.' % repo_id
            return api_error(status.HTTP_404_NOT_FOUND, error_msg)

        org_id = None
        if is_org_context(request):
            org_id = request.user.org.org_id

        # check permission
        if org_id:
            repo_owner = seafile_api.get_org_repo_owner(repo_id)
        else:
            repo_owner = seafile_api.get_repo_owner(repo_id)

        if request.user.username != repo_owner or repo.is_virtual:
            error_msg = 'Permission denied.'
            return api_error(status.HTTP_403_FORBIDDEN, error_msg)

        shared_links = []
        fileshares = UploadLinkShare.objects.filter(repo_id=repo_id)
        for fs in fileshares:
            shared_link = {}
            path = fs.path
            if path[-1] != '/': # Normalize dir path
                path += '/'

            if seafile_api.get_dir_id_by_path(repo.id, fs.path) is None:
                continue

            shared_link['create_by'] = fs.username
            shared_link['creator_name'] = email2nickname(fs.username)
            shared_link['create_time'] = datetime_to_isoformat_timestr(fs.ctime)
            shared_link['token'] = fs.token
            shared_link['path'] = path
            shared_link['name'] = os.path.basename(path.rstrip('/')) if path != '/' else '/'
            shared_link['view_count'] = fs.view_cnt
            shared_links.append(shared_link)

        return Response(shared_links)

class RepoUploadSharedLink(APIView):
    authentication_classes = (TokenAuthentication, SessionAuthentication)
    permission_classes = (IsAuthenticated, )
    throttle_classes = (UserRateThrottle, )

    def delete(self, request, repo_id, token, format=None):
        repo = get_repo(repo_id)
        if not repo:
            error_msg = 'Library %s not found.' % repo_id
            return api_error(status.HTTP_404_NOT_FOUND, error_msg)

        org_id = None
        if is_org_context(request):
            org_id = request.user.org.org_id

        # check permission
        if org_id:
            repo_owner = seafile_api.get_org_repo_owner(repo_id)
        else:
            repo_owner = seafile_api.get_repo_owner(repo_id)

        if request.user.username != repo_owner or repo.is_virtual:
            error_msg = 'Permission denied.'
            return api_error(status.HTTP_403_FORBIDDEN, error_msg)

        try:
            link = UploadLinkShare.objects.get(token=token)
        except FileShare.DoesNotExist:
            error_msg = 'Link %s not found.' % token
            return api_error(status.HTTP_404_NOT_FOUND, error_msg)

        link.delete()
        result = {'success': True}
        return Response(result)

class RepoUserFolderPerm(APIView):
    authentication_classes = (TokenAuthentication, SessionAuthentication)
    permission_classes = (IsAuthenticated,)
    throttle_classes = (UserRateThrottle,)

    def _get_user_folder_perm_info(self, email, repo_id, path, perm):
        result = {}
        if email and repo_id and path and perm:
            result['repo_id'] = repo_id
            result['user_email'] = email
            result['user_name'] = email2nickname(email)
            result['folder_path'] = path
            result['folder_name'] = path if path == '/' else os.path.basename(path.rstrip('/'))
            result['permission'] = perm

        return result

    def get(self, request, repo_id, format=None):
        """ List repo user folder perms (by folder_path).

        Permission checking:
        1. ( repo owner | admin ) & pro edition & enable folder perm.
        """

        # resource check
        repo = seafile_api.get_repo(repo_id)
        if not repo:
            error_msg = 'Library %s not found.' % repo_id
            return api_error(status.HTTP_404_NOT_FOUND, error_msg)

        # permission check
        if is_org_context(request):
            repo_owner = seafile_api.get_org_repo_owner(repo_id)
        else:
            repo_owner = seafile_api.get_repo_owner(repo_id)

        username = request.user.username
        if not (is_pro_version() and can_set_folder_perm_by_user(username, repo, repo_owner)):
            error_msg = 'Permission denied.'
            return api_error(status.HTTP_403_FORBIDDEN, error_msg)

        # get perm list
        results = []
        path = request.GET.get('folder_path', None)
        folder_perms = seafile_api.list_folder_user_perm_by_repo(repo_id)
        for perm in folder_perms:
            result = {}
            if path:
                if path == perm.path:
                    result = self._get_user_folder_perm_info(
                            perm.user, perm.repo_id, perm.path, perm.permission)
            else:
                result = self._get_user_folder_perm_info(
                        perm.user, perm.repo_id, perm.path, perm.permission)

            if result:
                results.append(result)

        return Response(results)

    def post(self, request, repo_id, format=None):
        """ Add repo user folder perm.

        Permission checking:
        1. ( repo owner | admin ) & pro edition & enable folder perm.
        """

        # argument check
        path = request.data.get('folder_path', None)
        if not path:
            error_msg = 'folder_path invalid.'
            return api_error(status.HTTP_400_BAD_REQUEST, error_msg)

        perm = request.data.get('permission', None)
        if not perm or perm not in ('r', 'rw'):
            error_msg = 'permission invalid.'
            return api_error(status.HTTP_400_BAD_REQUEST, error_msg)

        # resource check
        repo = seafile_api.get_repo(repo_id)
        if not repo:
            error_msg = 'Library %s not found.' % repo_id
            return api_error(status.HTTP_404_NOT_FOUND, error_msg)

        path = path.rstrip('/') if path != '/' else path
        if not seafile_api.get_dir_id_by_path(repo_id, path):
            error_msg = 'Folder %s not found.' % path
            return api_error(status.HTTP_404_NOT_FOUND, error_msg)

        # permission check
        if is_org_context(request):
            repo_owner = seafile_api.get_org_repo_owner(repo_id)
        else:
            repo_owner = seafile_api.get_repo_owner(repo_id)

        username = request.user.username
        if not (is_pro_version() and can_set_folder_perm_by_user(username, repo, repo_owner)):
            error_msg = 'Permission denied.'
            return api_error(status.HTTP_403_FORBIDDEN, error_msg)

        # add repo user folder perm
        result = {}
        result['failed'] = []
        result['success'] = []

        users = request.data.getlist('user_email')
        for user in users:
            if not is_valid_username(user):
                result['failed'].append({
                    'user_email': user,
                    'error_msg': 'user_email invalid.'
                })
                continue

            try:
                User.objects.get(email=user)
            except User.DoesNotExist:
                result['failed'].append({
                    'user_email': user,
                    'error_msg': 'User %s not found.' % user
                })
                continue

            permission = seafile_api.get_folder_user_perm(repo_id, path, user)
            if permission:
                result['failed'].append({
                    'user_email': user,
                    'error_msg': 'Permission already exists.'
                })
                continue

            try:
                seafile_api.add_folder_user_perm(repo_id, path, perm, user)
                send_perm_audit_msg('add-repo-perm', username, user, repo_id, path, perm)
            except SearpcError as e:
                logger.error(e)
                result['failed'].append({
                    'user_email': user,
                    'error_msg': 'Internal Server Error'
                })

            new_perm = seafile_api.get_folder_user_perm(repo_id, path, user)
            new_perm_info = self._get_user_folder_perm_info(
                    user, repo_id, path, new_perm)
            result['success'].append(new_perm_info)

        return Response(result)

    def put(self, request, repo_id, format=None):
        """ Modify repo user folder perm.

        Permission checking:
        1. ( repo owner | admin ) & pro edition & enable folder perm.
        """

        # argument check
        path = request.data.get('folder_path', None)
        if not path:
            error_msg = 'folder_path invalid.'
            return api_error(status.HTTP_400_BAD_REQUEST, error_msg)

        perm = request.data.get('permission', None)
        if not perm or perm not in ('r', 'rw'):
            error_msg = 'permission invalid.'
            return api_error(status.HTTP_400_BAD_REQUEST, error_msg)

        user = request.data.get('user_email', None)
        if not user:
            error_msg = 'user_email invalid.'
            return api_error(status.HTTP_400_BAD_REQUEST, error_msg)

        # resource check
        repo = seafile_api.get_repo(repo_id)
        if not repo:
            error_msg = 'Library %s not found.' % repo_id
            return api_error(status.HTTP_404_NOT_FOUND, error_msg)

        path = path.rstrip('/') if path != '/' else path
        if not seafile_api.get_dir_id_by_path(repo_id, path):
            error_msg = 'Folder %s not found.' % path
            return api_error(status.HTTP_404_NOT_FOUND, error_msg)

        try:
            User.objects.get(email=user)
        except User.DoesNotExist:
            error_msg = 'User %s not found.' % user
            return api_error(status.HTTP_404_NOT_FOUND, error_msg)

        # permission check
        if is_org_context(request):
            repo_owner = seafile_api.get_org_repo_owner(repo_id)
        else:
            repo_owner = seafile_api.get_repo_owner(repo_id)

        username = request.user.username
        if not (is_pro_version() and can_set_folder_perm_by_user(username, repo, repo_owner)):
            error_msg = 'Permission denied.'
            return api_error(status.HTTP_403_FORBIDDEN, error_msg)

        permission = seafile_api.get_folder_user_perm(repo_id, path, user)
        if not permission:
            error_msg = 'Folder permission not found.'
            return api_error(status.HTTP_404_NOT_FOUND, error_msg)

        # modify permission
        try:
            seafile_api.set_folder_user_perm(repo_id, path, perm, user)
            send_perm_audit_msg('modify-repo-perm', username, user, repo_id, path, perm)
            new_perm = seafile_api.get_folder_user_perm(repo_id, path, user)
            result = self._get_user_folder_perm_info(user, repo_id, path, new_perm)
            return Response(result)
        except SearpcError as e:
            logger.error(e)
            error_msg = 'Internal Server Error'
            return api_error(status.HTTP_500_INTERNAL_SERVER_ERROR, error_msg)

    def delete(self, request, repo_id, format=None):
        """ Remove repo user folder perms.

        Permission checking:
        1. ( repo owner | admin ) & pro edition & enable folder perm.
        """

        # argument check
        user = request.data.get('user_email', None)
        path = request.data.get('folder_path', None)

        if not user:
            error_msg = 'user_email invalid.'
            return api_error(status.HTTP_400_BAD_REQUEST, error_msg)

        if not path:
            error_msg = 'folder_path invalid.'
            return api_error(status.HTTP_400_BAD_REQUEST, error_msg)

        # resource check
        repo = seafile_api.get_repo(repo_id)
        if not repo:
            error_msg = 'Library %s not found.' % repo_id
            return api_error(status.HTTP_404_NOT_FOUND, error_msg)

        try:
            User.objects.get(email=user)
        except User.DoesNotExist:
            error_msg = 'User %s not found.' % user
            return api_error(status.HTTP_404_NOT_FOUND, error_msg)

        # permission check
        if is_org_context(request):
            repo_owner = seafile_api.get_org_repo_owner(repo_id)
        else:
            repo_owner = seafile_api.get_repo_owner(repo_id)

        username = request.user.username
        if not (is_pro_version() and can_set_folder_perm_by_user(username, repo, repo_owner)):
            error_msg = 'Permission denied.'
            return api_error(status.HTTP_403_FORBIDDEN, error_msg)

        # delete permission
        path = path.rstrip('/') if path != '/' else path
        permission = seafile_api.get_folder_user_perm(repo_id, path, user)
        if not permission:
            return Response({'success': True})

        try:
            seafile_api.rm_folder_user_perm(repo_id, path, user)
            send_perm_audit_msg('delete-repo-perm', username,
                    user, repo_id, path, permission)
            return Response({'success': True})
        except SearpcError as e:
            logger.error(e)
            error_msg = 'Internal Server Error'
            return api_error(status.HTTP_500_INTERNAL_SERVER_ERROR, error_msg)

class RepoGroupFolderPerm(APIView):
    authentication_classes = (TokenAuthentication, SessionAuthentication)
    permission_classes = (IsAuthenticated,)
    throttle_classes = (UserRateThrottle,)

    def _get_group_folder_perm_info(self, group_id, repo_id, path, perm):
        result = {}
        if group_id and repo_id and path and perm:
            group = ccnet_api.get_group(group_id)
            result['repo_id'] = repo_id
            result['group_id'] = group_id
            result['group_name'] = group.group_name
            result['folder_path'] = path
            result['folder_name'] = path if path == '/' else os.path.basename(path.rstrip('/'))
            result['permission'] = perm

        return result

    def get(self, request, repo_id, format=None):
        """ List repo group folder perms (by folder_path).

        Permission checking:
        1. ( repo owner | admin ) & pro edition & enable folder perm.
        """

        # resource check
        repo = seafile_api.get_repo(repo_id)
        if not repo:
            error_msg = 'Library %s not found.' % repo_id
            return api_error(status.HTTP_404_NOT_FOUND, error_msg)

        # permission check
        if is_org_context(request):
            repo_owner = seafile_api.get_org_repo_owner(repo_id)
        else:
            repo_owner = seafile_api.get_repo_owner(repo_id)

        username = request.user.username
        if not (is_pro_version() and can_set_folder_perm_by_user(username, repo, repo_owner)):
            error_msg = 'Permission denied.'
            return api_error(status.HTTP_403_FORBIDDEN, error_msg)

        results = []
        path = request.GET.get('folder_path', None)
        group_folder_perms = seafile_api.list_folder_group_perm_by_repo(repo_id)
        for perm in group_folder_perms:
            result = {}
            if path:
                if path == perm.path:
                    result = self._get_group_folder_perm_info(
                            perm.group_id, perm.repo_id, perm.path,
                            perm.permission)
            else:
                result = self._get_group_folder_perm_info(
                        perm.group_id, perm.repo_id, perm.path,
                        perm.permission)

            if result:
                results.append(result)
        return Response(results)

    def post(self, request, repo_id, format=None):
        """ Add repo group folder perm.

        Permission checking:
        1. ( repo owner | admin ) & pro edition & enable folder perm.
        """

        # argument check
        path = request.data.get('folder_path', None)
        if not path:
            error_msg = 'folder_path invalid.'
            return api_error(status.HTTP_400_BAD_REQUEST, error_msg)

        perm = request.data.get('permission', None)
        if not perm or perm not in ('r', 'rw'):
            error_msg = 'permission invalid.'
            return api_error(status.HTTP_400_BAD_REQUEST, error_msg)

        # resource check
        repo = seafile_api.get_repo(repo_id)
        if not repo:
            error_msg = 'Library %s not found.' % repo_id
            return api_error(status.HTTP_404_NOT_FOUND, error_msg)

        path = path.rstrip('/') if path != '/' else path
        if not seafile_api.get_dir_id_by_path(repo_id, path):
            error_msg = 'Folder %s not found.' % path
            return api_error(status.HTTP_404_NOT_FOUND, error_msg)

        # permission check
        if is_org_context(request):
            repo_owner = seafile_api.get_org_repo_owner(repo_id)
        else:
            repo_owner = seafile_api.get_repo_owner(repo_id)

        username = request.user.username
        if not (is_pro_version() and can_set_folder_perm_by_user(username, repo, repo_owner)):
            error_msg = 'Permission denied.'
            return api_error(status.HTTP_403_FORBIDDEN, error_msg)

        result = {}
        result['failed'] = []
        result['success'] = []

        group_ids = request.data.getlist('group_id')
        for group_id in group_ids:
            try:
                group_id = int(group_id)
            except ValueError:
                result['failed'].append({
                    'group_id': group_id,
                    'error_msg': 'group_id invalid.'
                })
                continue

            if not ccnet_api.get_group(group_id):
                result['failed'].append({
                    'group_id': group_id,
                    'error_msg': 'Group %s not found.' % group_id
                })
                continue

            permission = seafile_api.get_folder_group_perm(repo_id, path, group_id)
            if permission:
                result['failed'].append({
                    'group_id': group_id,
                    'error_msg': 'Permission already exists.'
                })
                continue

            try:
                seafile_api.add_folder_group_perm(repo_id, path, perm, group_id)
                send_perm_audit_msg('add-repo-perm', username, group_id, repo_id, path, perm)
            except SearpcError as e:
                logger.error(e)
                result['failed'].append({
                    'group_id': group_id,
                    'error_msg': 'Internal Server Error'
                })

            new_perm = seafile_api.get_folder_group_perm(repo_id, path, group_id)
            new_perm_info = self._get_group_folder_perm_info(
                    group_id, repo_id, path, new_perm)
            result['success'].append(new_perm_info)

        return Response(result)

    def put(self, request, repo_id, format=None):
        """ Modify repo group folder perm.

        Permission checking:
        1. ( repo owner | admin ) & pro edition & enable folder perm.
        """

        # argument check
        path = request.data.get('folder_path', None)
        if not path:
            error_msg = 'folder_path invalid.'
            return api_error(status.HTTP_400_BAD_REQUEST, error_msg)

        perm = request.data.get('permission', None)
        if not perm or perm not in ('r', 'rw'):
            error_msg = 'permission invalid.'
            return api_error(status.HTTP_400_BAD_REQUEST, error_msg)

        group_id = request.data.get('group_id')
        if not group_id:
            error_msg = 'group_id invalid.'
            return api_error(status.HTTP_400_BAD_REQUEST, error_msg)

        try:
            group_id = int(group_id)
        except ValueError:
            error_msg = 'group_id invalid.'
            return api_error(status.HTTP_400_BAD_REQUEST, error_msg)

        # resource check
        repo = seafile_api.get_repo(repo_id)
        if not repo:
            error_msg = 'Library %s not found.' % repo_id
            return api_error(status.HTTP_404_NOT_FOUND, error_msg)

        path = path.rstrip('/') if path != '/' else path
        if not seafile_api.get_dir_id_by_path(repo_id, path):
            error_msg = 'Folder %s not found.' % path
            return api_error(status.HTTP_404_NOT_FOUND, error_msg)

        if not ccnet_api.get_group(group_id):
            error_msg = 'Group %s not found.' % group_id
            return api_error(status.HTTP_404_NOT_FOUND, error_msg)

        # permission check
        if is_org_context(request):
            repo_owner = seafile_api.get_org_repo_owner(repo_id)
        else:
            repo_owner = seafile_api.get_repo_owner(repo_id)

        username = request.user.username
        if not (is_pro_version() and can_set_folder_perm_by_user(username, repo, repo_owner)):
            error_msg = 'Permission denied.'
            return api_error(status.HTTP_403_FORBIDDEN, error_msg)

        permission = seafile_api.get_folder_group_perm(repo_id, path, group_id)
        if not permission:
            error_msg = 'Folder permission not found.'
            return api_error(status.HTTP_404_NOT_FOUND, error_msg)

        # modify permission
        try:
            seafile_api.set_folder_group_perm(repo_id, path, perm, group_id)
            send_perm_audit_msg('modify-repo-perm', username, group_id, repo_id, path, perm)
            new_perm = seafile_api.get_folder_group_perm(repo_id, path, group_id)
            result = self._get_group_folder_perm_info(group_id, repo_id, path, new_perm)
            return Response(result)
        except SearpcError as e:
            logger.error(e)
            error_msg = 'Internal Server Error'
            return api_error(status.HTTP_500_INTERNAL_SERVER_ERROR, error_msg)

    def delete(self, request, repo_id, format=None):
        """ Remove repo group folder perm.

        Permission checking:
        1. ( repo owner | admin ) & pro edition & enable folder perm.
        """
        # arguments check
        group_id = request.data.get('group_id', None)
        path = request.data.get('folder_path', None)

        if not group_id:
            error_msg = 'group_id invalid.'
            return api_error(status.HTTP_400_BAD_REQUEST, error_msg)

        if not path:
            error_msg = 'folder_path invalid.'
            return api_error(status.HTTP_400_BAD_REQUEST, error_msg)

        try:
            group_id = int(group_id)
        except ValueError:
            error_msg = 'group_id invalid.'
            return api_error(status.HTTP_400_BAD_REQUEST, error_msg)

        # resource check
        if not ccnet_api.get_group(group_id):
            error_msg = 'Group %s not found.' % group_id
            return api_error(status.HTTP_404_NOT_FOUND, error_msg)

        repo = seafile_api.get_repo(repo_id)
        if not repo:
            error_msg = 'Library %s not found.' % repo_id
            return api_error(status.HTTP_404_NOT_FOUND, error_msg)

        # permission check
        if is_org_context(request):
            repo_owner = seafile_api.get_org_repo_owner(repo_id)
        else:
            repo_owner = seafile_api.get_repo_owner(repo_id)

        username = request.user.username
        if not (is_pro_version() and can_set_folder_perm_by_user(username, repo, repo_owner)):
            error_msg = 'Permission denied.'
            return api_error(status.HTTP_403_FORBIDDEN, error_msg)

        # delete permission
        path = path.rstrip('/') if path != '/' else path
        permission = seafile_api.get_folder_group_perm(repo_id, path, group_id)
        if not permission:
            return Response({'success': True})

        try:
            seafile_api.rm_folder_group_perm(repo_id, path, group_id)
            send_perm_audit_msg('delete-repo-perm', username, group_id,
                                repo_id, path, permission)
            return Response({'success': True})
        except SearpcError as e:
            logger.error(e)
            error_msg = 'Internal Server Error'
            return api_error(status.HTTP_500_INTERNAL_SERVER_ERROR, error_msg)


class RemoteWipeReportView(APIView):
    throttle_classes = (UserRateThrottle,)

    @json_response
    def post(self, request):
        token = request.data.get('token', '')
        if not token or len(token) != 40:
            error_msg = 'token invalid.'
            return api_error(status.HTTP_400_BAD_REQUEST, error_msg)

        try:
            entry = TokenV2.objects.get(key=token)
        except TokenV2.DoesNotExist:
            error_msg = 'token %s not found.' % token
            return api_error(status.HTTP_404_NOT_FOUND, error_msg)
        else:
            if not entry.wiped_at:
                return api_error(status.HTTP_400_BAD_REQUEST, "invalid device token")
            entry.delete()

        return {}<|MERGE_RESOLUTION|>--- conflicted
+++ resolved
@@ -74,11 +74,8 @@
 from seahub.utils.devices import do_unlink_device
 from seahub.utils.repo import get_repo_owner, get_library_storages, \
         get_locked_files_by_dir, get_related_users_by_repo, \
-<<<<<<< HEAD
-        is_valid_repo_id_format, can_set_folder_perm_by_user
-=======
-        is_valid_repo_id_format, add_encrypted_repo_secret_key_to_database
->>>>>>> 52cd1bb1
+        is_valid_repo_id_format, can_set_folder_perm_by_user, \
+        add_encrypted_repo_secret_key_to_database
 from seahub.utils.star import star_file, unstar_file
 from seahub.utils.file_types import DOCUMENT
 from seahub.utils.file_size import get_file_size_unit
