--- conflicted
+++ resolved
@@ -78,7 +78,7 @@
     list_inner_pub_repos, remove_share, unshare_group_repo, unset_inner_pub_repo, get_user_quota, \
     get_user_share_usage, get_user_quota_usage, CALC_SHARE_USAGE, get_group, \
     get_commit, get_file_id_by_path, MAX_DOWNLOAD_DIR_SIZE, edit_repo, \
-    ccnet_threaded_rpc
+    ccnet_threaded_rpc, get_personal_groups
 from seaserv import seafile_api, check_group_staff
 from django.db.models import F
 
@@ -1831,10 +1831,6 @@
 
         return HttpResponse(json.dumps(result, cls=SearpcObjEncoder), content_type=json_content_type)
 
-<<<<<<< HEAD
-=======
-        return HttpResponse(json.dumps(result, cls=SearpcObjEncoder), content_type=content_type)
-
 class PrivateSharedFileView(APIView):
     authentication_classes = (TokenAuthentication, )
     permission_classes = (IsAuthenticated,)
@@ -1915,7 +1911,6 @@
         op = request.GET.get('op', 'download')
         return get_repo_file(request, repo_id, file_id, file_name, op)
 
->>>>>>> 544b29f5
 class FileShareEncoder(json.JSONEncoder):
     def default(self, obj):
         if not isinstance(obj, FileShare):
@@ -2101,16 +2096,6 @@
                     'share_type can only be personal or group or public.')
 
         return Response('success', status=status.HTTP_200_OK)
-
-class Groups(APIView):
-    authentication_classes = (TokenAuthentication, )
-    permission_classes = (IsAuthenticated,)
-    throttle_classes = (UserRateThrottle, )
-
-    def get(self, request, format=None):
-        group_json, replynum = get_groups(request.user.username)
-        res = {"groups": group_json, "replynum":replynum}
-        return Response(res)
 
 class GroupAndContacts(APIView):
     authentication_classes = (TokenAuthentication, )
@@ -2202,6 +2187,120 @@
                 }
         return Response(ret)
 
+class Groups(APIView):
+    authentication_classes = (TokenAuthentication, )
+    permission_classes = (IsAuthenticated,)
+    throttle_classes = (UserRateThrottle, )
+
+    def get(self, request, format=None):
+        group_json, replynum = get_groups(request.user.username)
+        res = {"groups": group_json, "replynum": replynum}
+        return Response(res)
+
+    def put(self, request, format=None):
+        # modified slightly from groups/views.py::group_list
+        """
+        Add a new group.
+        """
+        result = {}
+        content_type = 'application/json; charset=utf-8'
+
+        # check plan
+        num_of_groups = getattr(request.user, 'num_of_groups', -1)
+        if num_of_groups > 0:
+            username = request.user.username
+            current_groups = len(get_personal_groups_by_user(username))
+            if current_groups > num_of_groups:
+                result['error'] = 'You can only create %d groups.' % num_of_groups
+                return HttpResponse(json.dumps(result), status=500,
+                                    content_type=content_type)
+
+        group_name = request.DATA.get('group_name', None)
+
+        # Check whether group name is duplicated.
+        if request.cloud_mode:
+            checked_groups = get_personal_groups_by_user(username)
+        else:
+            checked_groups = get_personal_groups(-1, -1)
+        for g in checked_groups:
+            if g.group_name == group_name:
+                result['error'] = 'There is already a group with that name.'
+                return HttpResponse(json.dumps(result), status=400,
+                                    content_type=content_type)
+
+        # Group name is valid, create that group.
+        try:
+            group_id = ccnet_threaded_rpc.create_group(group_name.encode('utf-8'),
+                                                       request.user.username)
+            return HttpResponse(json.dumps({'success': True, 'group_id': group_id}),
+                                content_type=content_type)
+        except SearpcError, e:
+            result['error'] = e.msg
+            return HttpResponse(json.dumps(result), status=500,
+                                content_type=content_type)
+
+class GroupMembers(APIView):
+    authentication_classes = (TokenAuthentication, )
+    permission_classes = (IsAuthenticated,)
+    throttle_classes = (UserRateThrottle, )
+
+    def put(self, request, group_id, format=None):
+        """
+        Add group members.
+        """
+        try:
+            group_id_int = int(group_id)
+        except ValueError:
+            return api_error(status.HTTP_400_BAD_REQUEST, 'Invalid group id')
+
+        group = get_group(group_id_int)
+        if not group:
+            return api_error(status.HTTP_404_NOT_FOUND, 'Unable to find group')
+
+        if not is_group_staff(group, request.user):
+            return api_error(status.HTTP_403_FORBIDDEN, 'Only administrators can add group members')
+
+        user_name = request.DATA.get('user_name', None)
+        if not is_registered_user(user_name):
+            return api_error(status.HTTP_400_BAD_REQUEST, 'Not a valid user')
+
+        try:
+            ccnet_threaded_rpc.group_add_member(group.id, request.user.username, user_name)
+        except SearpcError, e:
+            return api_error(status.HTTP_500_INTERNAL_SERVER_ERROR, 'Unable to add user to group')
+
+        return HttpResponse(json.dumps({'success': True}), status=200, content_type=json_content_type)
+
+    def delete(self, request, group_id, format=None):
+        """
+        Delete group members.
+        """
+        try:
+            group_id_int = int(group_id)
+        except ValueError:
+            return api_error(status.HTTP_400_BAD_REQUEST, 'Invalid group id')
+
+        group = get_group(group_id_int)
+        if not group:
+            return api_error(status.HTTP_404_NOT_FOUND, 'Unable to find group')
+
+        if not is_group_staff(group, request.user):
+            return api_error(status.HTTP_403_FORBIDDEN, 'Only administrators can remove group members')
+
+        user_name = request.DATA.get('user_name', None)
+
+        try:
+            ccnet_threaded_rpc.group_remove_member(group.id, request.user.username, user_name)
+        except SearpcError, e:
+            return api_error(status.HTTP_500_INTERNAL_SERVER_ERROR, 'Unable to add user to group')
+
+        return HttpResponse(json.dumps({'success': True}), status=200, content_type=json_content_type)
+
+def is_group_staff(group, user):
+    if user.is_anonymous():
+        return False
+    return check_group_staff(group.id, user.username)
+
 class GroupMsgsView(APIView):
     authentication_classes = (TokenAuthentication, )
     permission_classes = (IsAuthenticated,)
@@ -2683,7 +2782,6 @@
             'group_msgs': group_msgs,
             }, context_instance=RequestContext(request))
 
-
 class AjaxEvents(APIView):
     authentication_classes = (TokenAuthentication, )
     permission_classes = (IsAuthenticated,)
@@ -2692,115 +2790,7 @@
     def get(self, request, format=None):
         return ajax_events(request)
 
-<<<<<<< HEAD
 class AjaxDiscussions(APIView):
-=======
-    def put(self, request, format=None):
-        # modified slightly from groups/views.py::group_list
-        """
-        Add a new group.
-        """
-        result = {}
-        content_type = 'application/json; charset=utf-8'
-
-        # check plan
-        num_of_groups = getattr(request.user, 'num_of_groups', -1)
-        if num_of_groups > 0:
-            username = request.user.username
-            current_groups = len(get_personal_groups_by_user(username))
-            if current_groups > num_of_groups:
-                result['error'] = 'You can only create %d groups.' % num_of_groups
-                return HttpResponse(json.dumps(result), status=500,
-                                    content_type=content_type)
-
-        group_name = request.DATA.get('group_name', None)
-
-        # Check whether group name is duplicated.
-        if request.cloud_mode:
-            checked_groups = get_personal_groups_by_user(username)
-        else:
-            checked_groups = get_personal_groups(-1, -1)
-        for g in checked_groups:
-            if g.group_name == group_name:
-                result['error'] = 'There is already a group with that name.'
-                return HttpResponse(json.dumps(result), status=400,
-                                    content_type=content_type)
-
-        # Group name is valid, create that group.
-        try:
-            group_id = ccnet_threaded_rpc.create_group(group_name.encode('utf-8'),
-                                                       request.user.username)
-            return HttpResponse(json.dumps({'success': True, 'group_id': group_id}),
-                                content_type=content_type)
-        except SearpcError, e:
-            result['error'] = e.msg
-            return HttpResponse(json.dumps(result), status=500,
-                                content_type=content_type)
-
-class GroupMembers(APIView):
-    authentication_classes = (TokenAuthentication, )
-    permission_classes = (IsAuthenticated,)
-    throttle_classes = (UserRateThrottle, )
-
-    def put(self, request, group_id, format=None):
-        """
-        Add group members.
-        """
-        try:
-            group_id_int = int(group_id)
-        except ValueError:
-            return api_error(status.HTTP_400_BAD_REQUEST, 'Invalid group id')
-
-        group = get_group(group_id_int)
-        if not group:
-            return api_error(status.HTTP_404_NOT_FOUND, 'Unable to find group')
-
-        if not is_group_staff(group, request.user):
-            return api_error(status.HTTP_403_FORBIDDEN, 'Only administrators can add group members')
-
-        user_name = request.DATA.get('user_name', None)
-        if not is_registered_user(user_name):
-            return api_error(status.HTTP_400_BAD_REQUEST, 'Not a valid user')
-
-        try:
-            ccnet_threaded_rpc.group_add_member(group.id, request.user.username, user_name)
-        except SearpcError, e:
-            return api_error(status.HTTP_500_INTERNAL_SERVER_ERROR, 'Unable to add user to group')
-
-        return HttpResponse(json.dumps({'success': True}), status=200, content_type=json_content_type)
-
-    def delete(self, request, group_id, format=None):
-        """
-        Delete group members.
-        """
-        try:
-            group_id_int = int(group_id)
-        except ValueError:
-            return api_error(status.HTTP_400_BAD_REQUEST, 'Invalid group id')
-
-        group = get_group(group_id_int)
-        if not group:
-            return api_error(status.HTTP_404_NOT_FOUND, 'Unable to find group')
-
-        if not is_group_staff(group, request.user):
-            return api_error(status.HTTP_403_FORBIDDEN, 'Only administrators can remove group members')
-
-        user_name = request.DATA.get('user_name', None)
-
-        try:
-            ccnet_threaded_rpc.group_remove_member(group.id, request.user.username, user_name)
-        except SearpcError, e:
-            return api_error(status.HTTP_500_INTERNAL_SERVER_ERROR, 'Unable to add user to group')
-
-        return HttpResponse(json.dumps({'success': True}), status=200, content_type=json_content_type)
-
-def is_group_staff(group, user):
-    if user.is_anonymous():
-        return False
-    return check_group_staff(group.id, user.username)
-
-class AjaxEvents(APIView):
->>>>>>> 544b29f5
     authentication_classes = (TokenAuthentication, )
     permission_classes = (IsAuthenticated,)
     throttle_classes = (UserRateThrottle, )
