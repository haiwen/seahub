# encoding: utf-8
import logging
import os
import stat
import time
import simplejson as json
import datetime
from urllib2 import unquote, quote

from rest_framework import parsers
from rest_framework import status
from rest_framework import renderers
from rest_framework.permissions import IsAuthenticated, IsAdminUser
from rest_framework.reverse import reverse
from rest_framework.response import Response
from rest_framework.throttling import AnonRateThrottle, UserRateThrottle
from rest_framework.views import APIView

from django.contrib.sites.models import RequestSite
from django.core.paginator import EmptyPage, InvalidPage
from django.db import IntegrityError
from django.http import HttpResponse, Http404, HttpResponseRedirect
from django.template import Context, loader, RequestContext
from django.template.loader import render_to_string
from django.shortcuts import render_to_response
from django.utils.translation import ugettext as _
from django.utils import timezone

from models import Token
from authentication import TokenAuthentication
from serializers import AuthTokenSerializer, AccountSerializer
from utils import is_repo_writable, is_repo_accessible
from seahub.base.accounts import User
from seahub.base.models import FileDiscuss, UserStarredFiles, \
    DirFilesLastModifiedInfo
from seahub.share.models import FileShare
from seahub.views import access_to_repo, validate_owner, is_registered_user, \
    group_events_data, get_diff, create_default_library
from seahub.utils import gen_file_get_url, gen_token, gen_file_upload_url, \
    check_filename_with_rename, get_ccnetapplet_root, \
    get_user_events, EMPTY_SHA1, \
    get_ccnet_server_addr_port, string2list, \
    gen_block_get_url
from seahub.utils.star import star_file, unstar_file
from seahub.base.templatetags.seahub_tags import email2nickname
from seahub.avatar.templatetags.avatar_tags import avatar_url
from seahub.message.models import UserMessage
import seahub.settings as settings

try:
    from seahub.settings import CLOUD_MODE
except ImportError:
    CLOUD_MODE = False
from seahub.group.forms import MessageForm
from seahub.notifications.models import UserNotification, DeviceToken
from seahub.utils.paginator import Paginator
from seahub.group.models import GroupMessage, MessageReply, MessageAttachment
from seahub.group.settings import GROUP_MEMBERS_DEFAULT_DISPLAY
from seahub.group.signals import grpmsg_added, grpmsg_reply_added
from seahub.group.views import group_check
<<<<<<< HEAD
from seahub.utils import EVENTS_ENABLED, TRAFFIC_STATS_ENABLED, \
    api_convert_desc_link, api_tsstr_sec, get_file_type_and_ext, \
    HAS_FILE_SEARCH, gen_file_share_link, gen_dir_share_link
=======
from seahub.signals import repo_created, share_file_to_user_successful
from seahub.share.models import PrivateFileDirShare
from seahub.utils import EVENTS_ENABLED, TRAFFIC_STATS_ENABLED, \
    api_convert_desc_link, api_tsstr_sec, get_file_type_and_ext, \
    gen_file_share_link, gen_dir_share_link
>>>>>>> 112cb87d
from seahub.utils.file_types import IMAGE
from seaserv import get_group_repoids, is_repo_owner, get_personal_groups, get_emailusers
from seahub.options.models import UserOptions
from seahub.profile.models import Profile
from seahub.contacts.models import Contact
from seahub.shortcuts import get_first_object_or_none
if HAS_FILE_SEARCH:
    from seahub_extra.search.views import search_keyword

from pysearpc import SearpcError, SearpcObjEncoder
<<<<<<< HEAD
from seaserv import get_personal_groups_by_user, get_session_info, \
    server_repo_size, is_personal_repo, \
=======
from seaserv import seafserv_rpc, seafserv_threaded_rpc, server_repo_size, \
    get_personal_groups_by_user, get_session_info, is_personal_repo, \
>>>>>>> 112cb87d
    get_group_repos, get_repo, check_permission, get_commits, is_passwd_set,\
    list_personal_repos_by_owner, list_personal_shared_repos, check_quota, \
    list_share_repos, get_group_repos_by_owner, get_group_repoids, list_inner_pub_repos_by_owner,\
    list_inner_pub_repos,remove_share, unshare_group_repo, unset_inner_pub_repo, get_user_quota, \
    get_user_share_usage, get_user_quota_usage, CALC_SHARE_USAGE, get_group, \
    get_commit, get_file_id_by_path, MAX_DOWNLOAD_DIR_SIZE
from seaserv import seafile_api
<<<<<<< HEAD
=======

>>>>>>> 112cb87d


logger = logging.getLogger(__name__)
json_content_type = 'application/json; charset=utf-8'

# Define custom HTTP status code. 4xx starts from 440, 5xx starts from 520.
HTTP_440_REPO_PASSWD_REQUIRED = 440
HTTP_441_REPO_PASSWD_MAGIC_REQUIRED = 441
HTTP_520_OPERATION_FAILED = 520

class Ping(APIView):
    """
    Returns a simple `pong` message when client calls `api2/ping/`.
    For example:
    	curl http://127.0.0.1:8000/api2/ping/
    """
    def get(self, request, format=None):
        return Response('pong')

    def head(self, request, format=None):
        return Response(headers={'foo': 'bar',})

class AuthPing(APIView):
    """
    Returns a simple `pong` message when client provided an auth token.
    For example:
    	curl -H "Authorization: Token 9944b09199c62bcf9418ad846dd0e4bbdfc6ee4b" http://127.0.0.1:8000/api2/auth/ping/
    """
    authentication_classes = (TokenAuthentication, )
    permission_classes = (IsAuthenticated,)

    def get(self, request, format=None):
        return Response('pong')

class ObtainAuthToken(APIView):
    """
    Returns auth token if username and password are valid.
    For example:
    	curl -d "username=foo@example.com&password=123456" http://127.0.0.1:8000/api2/auth-token/
    """
    throttle_classes = (AnonRateThrottle, )
    permission_classes = ()
    parser_classes = (parsers.FormParser, parsers.MultiPartParser, parsers.JSONParser,)
    renderer_classes = (renderers.JSONRenderer,)
    model = Token

    def post(self, request):
        serializer = AuthTokenSerializer(data=request.DATA)
        if serializer.is_valid():
            token, created = Token.objects.get_or_create(user=serializer.object['user'].username)
            return Response({'token': token.key})

        return Response(serializer.errors, status=status.HTTP_400_BAD_REQUEST)

def api_error(code, msg):
    err_resp = {'error_msg': msg}
    return Response(err_resp, status=code)

class Accounts(APIView):
    """List all accounts.
    Administator permission is required.
    """
    authentication_classes = (TokenAuthentication, )
    permission_classes = (IsAdminUser, )
    throttle_classes = (UserRateThrottle, )

    def get(self, request, format=None):
        # list accounts
        start = int(request.GET.get('start', '0'))
        limit = int(request.GET.get('limit', '100'))
        accounts = get_emailusers(start, limit)

        accounts_json = []
        for account in accounts:
            accounts_json.append({'email': account.email})

        return Response(accounts_json)

class Account(APIView):
    """Query/Add/Delete a specific account.
    Administator permission is required.
    """
    authentication_classes = (TokenAuthentication, )
    permission_classes = (IsAdminUser, )
    throttle_classes = (UserRateThrottle, )

    def get(self, request, email, format=None):
        # query account info
        try:
            user = User.objects.get(email=email)
        except User.DoesNotExist:
            return api_error(status.HTTP_404_NOT_FOUND, 'User not found.')

        info = {}
        info['email'] = user.email
        info['id'] = user.id
        info['is_staff'] = user.is_staff
        info['is_active'] = user.is_active
        info['create_time'] = user.ctime

        info['total'] = get_user_quota(email)
        if CALC_SHARE_USAGE:
            my_usage = get_user_quota_usage(email)
            share_usage = get_user_share_usage(email)
            info['usage'] = my_usage + share_usage
        else:
            info['usage'] = get_user_quota_usage(email)

        return Response(info)

    def put(self, request, email, format=None):
        # create or update account
        copy = request.DATA.copy()
        copy.update({'email': email})
        serializer = AccountSerializer(data=copy)
        if serializer.is_valid():
            try:
                User.objects.get(email=serializer.object['email'])
                update = True
            except User.DoesNotExist:
                update = False

            user = User.objects.create_user(serializer.object['email'],
                                            serializer.object['password'],
                                            serializer.object['is_staff'],
                                            serializer.object['is_active'])

            if update:
                resp = Response('success')
            else:
                resp = Response('success', status=status.HTTP_201_CREATED)
                resp['Location'] = reverse('api2-account', args=[email])
            return resp
        else:
            return api_error(status.HTTP_400_BAD_REQUEST, serializer.errors)

    def delete(self, request, email, format=None):
        # delete account
        try:
            user = User.objects.get(email=email)
            user.delete()
            return Response("success")
        except User.DoesNotExist:
            resp = Response("success", status=status.HTTP_202_ACCEPTED)
            return resp

class AccountInfo(APIView):
    """ Show account info.
    """
    authentication_classes = (TokenAuthentication, )
    permission_classes = (IsAuthenticated,)
    throttle_classes = (UserRateThrottle, )

    def get(self, request, format=None):
        info = {}
        email = request.user.username
        info['email'] = email
        info['total'] = get_user_quota(email)

        if CALC_SHARE_USAGE:
            my_usage = get_user_quota_usage(email)
            share_usage = get_user_share_usage(email)
            info['usage'] = my_usage + share_usage
        else:
            info['usage'] = get_user_quota_usage(email)

        return Response(info)


class RegDevice(APIView):
    """Reg device for iOS push notification.
    """
    authentication_classes = (TokenAuthentication, )
    permission_classes = (IsAuthenticated,)
    throttle_classes = (UserRateThrottle, )

    def post(self, request, format=None):
        devicetoken = request.POST.get('deviceToken')
        if not devicetoken:
            return api_error(status.HTTP_400_BAD_REQUEST, "Missing argument")

        token, created = DeviceToken.objects.get_or_create(
            token=devicetoken, user=request.user.username)
        if created:
            token.save()
        return Response("success")

class Search(APIView):
    """ Search all the repos
    """
    authentication_classes = (TokenAuthentication, )
    permission_classes = (IsAuthenticated,)
    throttle_classes = (UserRateThrottle, )

    def get(self, request, format=None):
        if not HAS_FILE_SEARCH:
            return api_error(status.HTTP_404_NOT_FOUND, "Search not supported")

        keyword = request.GET.get('q', None)
        if not keyword:
            return api_error(status.HTTP_400_BAD_REQUEST, "Missing argument")

        results, total, has_more = search_keyword(request, keyword)
        for e in results:
            e.pop('repo', None)
            e.pop('content_highlight', None)
            e.pop('exists', None)
            e.pop('last_modified_by', None)
            e.pop('name_highlight', None)
            e.pop('score', None)
            try:
                path = e['fullpath'].encode('utf-8')
                file_id = seafile_api.get_file_id_by_path(e['repo_id'], path)
                e['oid'] = file_id
                e['size'] = get_file_size(file_id)
            except SearpcError, err:
                pass


        res = { "total":total, "results":results, "has_more":has_more }
        return Response(res)


def calculate_repo_info(repo_list, username):
    """
    Get some info for repo.

    """
    for repo in repo_list:
        commit = get_commits(repo.id, 0, 1)[0]
        if not commit:
            continue
        repo.latest_modify = commit.ctime
        repo.root = commit.root_id
        repo.size = server_repo_size(repo.id)

def repo_download_info(request, repo_id):
    repo = get_repo(repo_id)
    if not repo:
        return api_error(status.HTTP_404_NOT_FOUND, 'Repo not found.')

    # generate download url for client
    relay_id = get_session_info().id
    addr, port = get_ccnet_server_addr_port ()
    email = request.user.username
    token = seafile_api.generate_repo_token(repo_id, request.user.username)
    repo_name = repo.name
    enc = 1 if repo.encrypted else ''
    magic = repo.magic if repo.encrypted else ''
    random_key = repo.random_key if repo.random_key else ''
    enc_version = repo.enc_version

    info_json = {
        'relay_id': relay_id,
        'relay_addr': addr,
        'relay_port': port,
        'email': email,
        'token': token,
        'repo_id': repo_id,
        'repo_name': repo_name,
        'encrypted': enc,
        'enc_version': enc_version,
        'magic': magic,
        'random_key': random_key
        }
    return Response(info_json)


class Repos(APIView):
    authentication_classes = (TokenAuthentication, )
    permission_classes = (IsAuthenticated,)
    throttle_classes = (UserRateThrottle, )

    def get(self, request, format=None):
        email = request.user.username
        repos_json = []

        owned_repos = list_personal_repos_by_owner(email)
        calculate_repo_info(owned_repos, email)
        owned_repos.sort(lambda x, y: cmp(y.latest_modify, x.latest_modify))
        for r in owned_repos:
            if r.is_virtual:
                continue        # No need to list virtual libraries
            repo = {
                "type":"repo",
                "id":r.id,
                "owner":email,
                "name":r.name,
                "desc":r.desc,
                "mtime":r.latest_modify,
                "root":r.root,
                "size":r.size,
                "encrypted":r.encrypted,
                "permission": 'rw', # Always have read-write permission to owned repo
                }
            if r.encrypted:
                repo["enc_version"] = r.enc_version
                repo["magic"] = r.magic
                repo["random_key"] = r.random_key
            repos_json.append(repo)

        shared_repos = seafile_api.get_share_in_repo_list(email, -1, -1)
        for r in shared_repos:
            commit = get_commits(r.repo_id, 0, 1)[0]
            if not commit:
                continue
            r.latest_modify = commit.ctime
            r.root = commit.root_id
            r.size = server_repo_size(r.repo_id)
            r.password_need = is_passwd_set(r.repo_id, email)
            r.permission = check_permission(r.repo_id, email)
            repo = {
                "type":"srepo",
                "id":r.repo_id,
                "owner":r.user,
                "name":r.repo_name,
                "desc":r.repo_desc,
                "mtime":r.latest_modify,
                "root":r.root,
                "size":r.size,
                "encrypted":r.encrypted,
                "permission": r.permission,
                }
            if r.encrypted:
                repo["enc_version"] = r.enc_version
                repo["magic"] = r.magic
                repo["random_key"] = r.random_key
            repos_json.append(repo)

        groups = get_personal_groups_by_user(email)
        for group in groups:
            g_repos = get_group_repos(group.id, email)
            calculate_repo_info (g_repos, email)
            g_repos.sort(lambda x, y: cmp(y.latest_modify, x.latest_modify))
            for r in g_repos:
                repo = {
                    "type":"grepo",
                    "id":r.id,
                    "owner":group.group_name,
                    "groupid":group.id,
                    "name":r.name,
                    "desc":r.desc,
                    "mtime":r.latest_modify,
                    "root":r.root,
                    "size":r.size,
                    "encrypted":r.encrypted,
                    "permission": check_permission(r.id, email),
                    }
                if r.encrypted:
                    repo["enc_version"] = r.enc_version
                    repo["magic"] = r.magic
                    repo["random_key"] = r.random_key
                repos_json.append(repo)

        if not CLOUD_MODE:
            public_repos = list_inner_pub_repos(email)
            for r in public_repos:
                commit = get_commits(r.repo_id, 0, 1)[0]
                if not commit:
                    continue
                r.root = commit.root_id
                r.size = server_repo_size(r.repo_id)
                repo = {
                    "type": "grepo",
                    "id": r.repo_id,
                    "name": r.repo_name,
                    "desc": r.repo_desc,
                    "owner": "Organization",
                    "mtime": r.last_modified,
                    "root": r.root,
                    "size": r.size,
                    "encrypted": r.encrypted,
                    "permission": r.permission,
                    }
                if r.encrypted:
                    repo["enc_version"] = commit.enc_version
                    repo["magic"] = commit.magic
                    repo["random_key"] = commit.random_key
                repos_json.append(repo)

        return Response(repos_json)

    def post(self, request, format=None):
        username = request.user.username
        repo_name = request.POST.get("name", None)
        repo_desc = request.POST.get("desc", 'new repo')
        passwd = request.POST.get("passwd")
        if not repo_name:
            return api_error(status.HTTP_400_BAD_REQUEST, \
                    'Library name is required.')

        # create a repo
        try:
            repo_id = seafile_api.create_repo(repo_name, repo_desc,
                                              username, passwd)
        except:
            return api_error(HTTP_520_OPERATION_FAILED, \
                    'Failed to create library.')
        if not repo_id:
            return api_error(HTTP_520_OPERATION_FAILED, \
                    'Failed to create library.')
        else:
            repo_created.send(sender=None,
                              org_id=-1,
                              creator=username,
                              repo_id=repo_id,
                              repo_name=repo_name)
            resp = repo_download_info(request, repo_id)


            # FIXME: according to the HTTP spec, need to return 201 code and
            # with a corresponding location header
            # resp['Location'] = reverse('api2-repo', args=[repo_id])

            return resp


def can_access_repo(request, repo_id):
    if not check_permission(repo_id, request.user.username):
        return False
    return True

def set_repo_password(request, repo, password):
    assert password, 'password must not be none'

    try:
        seafile_api.set_passwd(repo.id, request.user.username, password)
    except SearpcError, e:
        if e.msg == 'Bad arguments':
            return api_error(status.HTTP_400_BAD_REQUEST, e.msg)
        elif e.msg == 'Repo is not encrypted':
            return api_error(status.HTTP_409_CONFLICT, e.msg)
        elif e.msg == 'Incorrect password':
            return api_error(status.HTTP_400_BAD_REQUEST, e.msg)
        elif e.msg == 'Internal server error':
            return api_error(status.HTTP_500_INTERNAL_SERVER_ERROR, e.msg)
        else:
            return api_error(status.HTTP_500_INTERNAL_SERVER_ERROR, e.msg)

def check_set_repo_password(request, repo):
    if not can_access_repo(request, repo.id):
        return api_error(status.HTTP_403_FORBIDDEN, 'Forbid to access this repo.')

    password_set = False
    if repo.encrypted:
        try:
            ret = seafile_api.is_password_set(repo.id, request.user.username)
            if ret == 1:
                password_set = True
        except SearpcError, e:
            return api_error(status.HTTP_500_INTERNAL_SERVER_ERROR,
                             "SearpcError:" + e.msg)

        if not password_set:
            password = request.REQUEST.get('password', default=None)
            if not password:
                return api_error(HTTP_440_REPO_PASSWD_REQUIRED,
                                 'Repo password is needed.')

            return set_repo_password(request, repo, password)


def check_repo_access_permission(request, repo):
    if not can_access_repo(request, repo.id):
        return api_error(status.HTTP_403_FORBIDDEN, 'Forbid to access this repo.')


class Repo(APIView):
    authentication_classes = (TokenAuthentication, )
    permission_classes = (IsAuthenticated, )
    throttle_classes = (UserRateThrottle, )

    def get(self, request, repo_id, format=None):
        repo = get_repo(repo_id)
        if not repo:
            return api_error(status.HTTP_404_NOT_FOUND, 'Repo not found.')

        username = request.user.username
        if not is_repo_accessible(repo.id, username):
            return api_error(status.HTTP_403_FORBIDDEN,
                             'You do not have permission to get repo.')

        # check whether user is repo owner
        if validate_owner(request, repo_id):
            owner = "self"
        else:
            owner = "share"

        last_commit = get_commits(repo.id, 0, 1)[0]
        repo.latest_modify = last_commit.ctime if last_commit else None

        # query repo infomation
        repo.size = seafile_api.get_repo_size(repo_id)
        current_commit = get_commits(repo_id, 0, 1)[0]
        root_id = current_commit.root_id if current_commit else None

        repo_json = {
            "type":"repo",
            "id":repo.id,
            "owner":owner,
            "name":repo.name,
            "desc":repo.desc,
            "mtime":repo.latest_modify,
            "size":repo.size,
            "encrypted":repo.encrypted,
            "root":root_id,
            "permission": check_permission(repo.id, username),
            }
        if repo.encrypted:
            repo_json["enc_version"] = repo.enc_version
            repo_json["magic"] = repo.magic
            repo_json["random_key"] = repo.random_key

        return Response(repo_json)

    def post(self, request, repo_id, format=None):
        repo = get_repo(repo_id)
        if not repo:
            return api_error(status.HTTP_404_NOT_FOUND, 'Repo not found.')

        op = request.GET.get('op', 'setpassword')
        if op == 'checkpassword':
            magic = request.REQUEST.get('magic', default=None)
            if not magic:
                return api_error(HTTP_441_REPO_PASSWD_MAGIC_REQUIRED,
                                 'Repo password magic is needed.')
            resp = check_repo_access_permission(request, repo)
            if resp:
                return resp
            try:
                seafile_api.check_passwd(repo.id, magic)
            except SearpcError, e:
                return api_error(status.HTTP_500_INTERNAL_SERVER_ERROR,
                                 "SearpcError:" + e.msg)
            return Response("success")
        elif op == 'setpassword':
            resp = check_set_repo_password(request, repo)
            if resp:
                return resp
            return Response("success")

        return Response("unsupported operation")

    def delete(self, request, repo_id, format=None):
        username = request.user.username
        repo = seafile_api.get_repo(repo_id)
        if not repo:
            return api_error(status.HTTP_400_BAD_REQUEST, \
                    'Library does not exist.')

        if not seafile_api.is_repo_owner(username, repo_id):
            return api_error(status.HTTP_403_FORBIDDEN, \
                    'Only library owner can perform this operation.')

        seafile_api.remove_repo(repo_id)
        return Response('success', status=status.HTTP_200_OK)

class RepoHistory(APIView):
    authentication_classes = (TokenAuthentication, )
    permission_classes = (IsAuthenticated,)
    throttle_classes = (UserRateThrottle, )

    def get(self, request, repo_id, format=None):
        try:
            current_page = int(request.GET.get('page', '1'))
            per_page = int(request.GET.get('per_page', '25'))
        except ValueError:
            current_page = 1
            per_page = 25

        commits_all = get_commits(repo_id, per_page * (current_page -1), per_page + 1)
        commits = commits_all[:per_page]

        if len(commits_all) == per_page + 1:
            page_next = True
        else:
            page_next = False

        return HttpResponse(json.dumps({"commits": commits, "page_next": page_next}, cls=SearpcObjEncoder), status=200, content_type=json_content_type)

class DownloadRepo(APIView):
    authentication_classes = (TokenAuthentication, )
    permission_classes = (IsAuthenticated, )
    throttle_classes = (UserRateThrottle, )

    def get(self, request, repo_id, format=None):
        username = request.user.username
        if not is_repo_accessible(repo_id, username):
            return api_error(status.HTTP_403_FORBIDDEN,
                             'You do not have permission to get repo.')

        return repo_download_info(request, repo_id)

class UploadLinkView(APIView):
    authentication_classes = (TokenAuthentication, )
    permission_classes = (IsAuthenticated, )
    throttle_classes = (UserRateThrottle, )

    def get(self, request, repo_id, format=None):
        if check_permission(repo_id, request.user.username) != 'rw':
            return api_error(status.HTTP_403_FORBIDDEN, "Can not access repo")

        if check_quota(repo_id) < 0:
            return api_error(HTTP_520_OPERATION_FAILED, 'Above quota')

        token = seafile_api.get_httpserver_access_token(
            repo_id, 'dummy', 'upload', request.user.username)
        url = gen_file_upload_url(token, 'upload-api')
        return Response(url)

class UpdateLinkView(APIView):
    authentication_classes = (TokenAuthentication, )
    permission_classes = (IsAuthenticated, )
    throttle_classes = (UserRateThrottle, )

    def get(self, request, repo_id, format=None):
        if check_permission(repo_id, request.user.username) != 'rw':
            return api_error(status.HTTP_403_FORBIDDEN, "Can not access repo")

        if check_quota(repo_id) < 0:
            return api_error(HTTP_520_OPERATION_FAILED, 'Above quota')

        token = seafile_api.get_httpserver_access_token(
            repo_id, 'dummy', 'update', request.user.username)
        url = gen_file_upload_url(token, 'update-api')
        return Response(url)

class UploadBlksLinkView(APIView):
    authentication_classes = (TokenAuthentication, )
    permission_classes = (IsAuthenticated, )
    throttle_classes = (UserRateThrottle, )

    def get(self, request, repo_id, format=None):
        if check_permission(repo_id, request.user.username) != 'rw':
            return api_error(status.HTTP_403_FORBIDDEN, "Can not access repo")

        if check_quota(repo_id) < 0:
            return api_error(HTTP_520_OPERATION_FAILED, 'Above quota')

        token = seafile_api.get_httpserver_access_token(
            repo_id, 'dummy', 'upload-blks', request.user.username)
        url = gen_file_upload_url(token, 'upload-blks-api')
        return Response(url)

class UpdateBlksLinkView(APIView):
    authentication_classes = (TokenAuthentication, )
    permission_classes = (IsAuthenticated, )
    throttle_classes = (UserRateThrottle, )

    def get(self, request, repo_id, format=None):
        if check_permission(repo_id, request.user.username) != 'rw':
            return api_error(status.HTTP_403_FORBIDDEN, "Can not access repo")

        if check_quota(repo_id) < 0:
            return api_error(HTTP_520_OPERATION_FAILED, 'Above quota')

        token = seafile_api.get_httpserver_access_token(
            repo_id, 'dummy', 'update-blks', request.user.username)
        url = gen_file_upload_url(token, 'update-blks-api')
        return Response(url)


def get_file_size (id):
    size = seafile_api.get_file_size(id)
    return size if size else 0

def get_dir_entrys_by_id(request, repo_id, path, dir_id):
    try:
        dirs = seafile_api.list_dir_by_dir_id(dir_id)
    except SearpcError, e:
        return api_error(HTTP_520_OPERATION_FAILED,
                         "Failed to list dir.")

    mtimes = DirFilesLastModifiedInfo.objects.get_dir_files_last_modified(
        repo_id, path, dir_id)

    dir_list, file_list = [], []
    for dirent in dirs:
        dtype = "file"
        entry = {}
        if stat.S_ISDIR(dirent.mode):
            dtype = "dir"
        else:
            try:
                entry["size"] = get_file_size(dirent.obj_id)
            except Exception, e:
                entry["size"] = 0

        entry["type"] = dtype
        entry["name"] = dirent.obj_name
        entry["id"] = dirent.obj_id
        entry["mtime"] = mtimes.get(dirent.obj_name, None)
        if dtype == 'dir':
            dir_list.append(entry)
        else:
            file_list.append(entry)


    dir_list.sort(lambda x, y : cmp(x['name'].lower(), y['name'].lower()))
    file_list.sort(lambda x, y : cmp(x['name'].lower(), y['name'].lower()))
    dentrys = dir_list + file_list

    response = HttpResponse(json.dumps(dentrys), status=200,
                            content_type=json_content_type)
    response["oid"] = dir_id
    return response

def get_shared_link(request, repo_id, path):
    l = FileShare.objects.filter(repo_id=repo_id).filter(\
        username=request.user.username).filter(path=path)
    token = None
    if len(l) > 0:
        fileshare = l[0]
        token = fileshare.token
    else:
        token = gen_token(max_length=10)

        fs = FileShare()
        fs.username = request.user.username
        fs.repo_id = repo_id
        fs.path = path
        fs.token = token

        try:
            fs.save()
        except IntegrityError, e:
            return api_error(status.HTTP_500_INTERNAL_SERVER_ERROR, e.msg)

    http_or_https = request.is_secure() and 'https' or 'http'
    domain = RequestSite(request).domain
    file_shared_link = '%s://%s%sf/%s/' % (http_or_https, domain,
                                           settings.SITE_ROOT, token)
    return Response(file_shared_link)

def get_repo_file(request, repo_id, file_id, file_name, op):
    if op == 'download':
        token = seafile_api.get_httpserver_access_token(repo_id, file_id, op,
                                                        request.user.username)
        redirect_url = gen_file_get_url(token, file_name)
        response = HttpResponse(json.dumps(redirect_url), status=200,
                                content_type=json_content_type)
        response["oid"] = file_id
        return response

    if op == 'downloadblks':
        blklist = []
        encrypted = False
        enc_version = 0
        if file_id != EMPTY_SHA1:
            try:
                blks = seafile_api.list_file_by_file_id(file_id)
                blklist = blks.split('\n')
            except SearpcError, e:
                return api_error(HTTP_520_OPERATION_FAILED,
                                 'Failed to get file block list')
        blklist = [i for i in blklist if len(i) == 40]
        if len(blklist) > 0:
            repo = get_repo(repo_id)
            encrypted = repo.encrypted
            enc_version = repo.enc_version
        token = seafile_api.get_httpserver_access_token(
            repo_id, file_id, op, request.user.username)
        url = gen_block_get_url(token, None)
        res = {
            'blklist':blklist,
            'url':url,
            'encrypted':encrypted,
            'enc_version': enc_version,
            }
        response = HttpResponse(json.dumps(res), status=200,
                                content_type=json_content_type)
        response["oid"] = file_id
        return response

    if op == 'sharelink':
        path = request.GET.get('p', None)
        assert path, 'path must be passed in the url'
        return get_shared_link(request, repo_id, path)

def reloaddir(request, repo_id, parent_dir):
    try:
        dir_id = seafile_api.get_dir_id_by_path(repo_id,
                                                parent_dir.encode('utf-8'))
    except SearpcError, e:
        logger.error(e)
        return api_error(HTTP_520_OPERATION_FAILED,
                         "Failed to get dir id by path")

    if not dir_id:
        return api_error(status.HTTP_404_NOT_FOUND, "Path does not exist")

    return get_dir_entrys_by_id(request, repo_id, parent_dir, dir_id)

def reloaddir_if_neccessary (request, repo_id, parent_dir):

    reload_dir = False
    s = request.GET.get('reloaddir', None)
    if s and s.lower() == 'true':
        reload_dir = True

    if not reload_dir:
        return Response('success')

    return reloaddir(request, repo_id, parent_dir)

# deprecated
class OpDeleteView(APIView):
    """
    Delete files.
    """
    authentication_classes = (TokenAuthentication, )
    permission_classes = (IsAuthenticated, )

    def post(self, request, repo_id, format=None):
        repo = get_repo(repo_id)
        if not repo:
            return api_error(status.HTTP_404_NOT_FOUND, 'Repo not found.')

        username = request.user.username
        if not is_repo_writable(repo.id, username):
            return api_error(status.HTTP_403_FORBIDDEN,
                             'You do not have permission to delete file.')

        resp = check_repo_access_permission(request, repo)
        if resp:
            return resp

        parent_dir = request.GET.get('p', '/')
        file_names = request.POST.get("file_names")

        if not parent_dir or not file_names:
            return api_error(status.HTTP_404_NOT_FOUND,
                             'File or directory not found.')

        for file_name in file_names.split(':'):
            file_name = unquote(file_name.encode('utf-8'))
            try:
                seafile_api.del_file(repo_id, parent_dir,
                                     file_name, username)
            except SearpcError, e:
                return api_error(HTTP_520_OPERATION_FAILED,
                                 "Failed to delete file.")

        return reloaddir_if_neccessary (request, repo_id, parent_dir)

class OpMoveView(APIView):
    """
    Move files.
    """
    authentication_classes = (TokenAuthentication, )
    permission_classes = (IsAuthenticated, )

    def post(self, request, repo_id, format=None):
        repo = get_repo(repo_id)
        if not repo:
            return api_error(status.HTTP_404_NOT_FOUND, 'Repo not found.')

        username = request.user.username
        if not is_repo_writable(repo.id, username):
            return api_error(status.HTTP_403_FORBIDDEN,
                             'You do not have permission to delete file.')

        resp = check_repo_access_permission(request, repo)
        if resp:
            return resp

        parent_dir = request.GET.get('p', '/')
        dst_repo = request.POST.get('dst_repo', None)
        dst_dir = request.POST.get('dst_dir', None)
        file_names = request.POST.get("file_names", None)

        if not parent_dir or not file_names or not dst_repo or not dst_dir:
            return api_error(status.HTTP_400_BAD_REQUEST,
                             'Missing argument.')
        if repo_id == dst_repo and parent_dir == dst_dir:
            return api_error(status.HTTP_400_BAD_REQUEST,
                             'The destination directory is the same as the source.')

        for file_name in file_names.split(':'):
            file_name = unquote(file_name.encode('utf-8'))
            new_filename = check_filename_with_rename(dst_repo, dst_dir,
                                                      file_name)
            try:
                seafile_api.move_file(repo_id, parent_dir, file_name,
                                      dst_repo, dst_dir, new_filename,
                                      username)
            except SearpcError,e:
                return api_error(HTTP_520_OPERATION_FAILED,
                                 "Failed to move file.")

        return reloaddir_if_neccessary (request, repo_id, parent_dir)


class OpCopyView(APIView):
    """
    Copy files.
    """
    authentication_classes = (TokenAuthentication, )
    permission_classes = (IsAuthenticated, )

    def post(self, request, repo_id, format=None):

        repo = get_repo(repo_id)
        if not repo:
            return api_error(status.HTTP_404_NOT_FOUND, 'Repo not found.')

        username = request.user.username
        if not is_repo_writable(repo.id, username):
            return api_error(status.HTTP_403_FORBIDDEN,
                             'You do not have permission to delete file.')

        resp = check_repo_access_permission(request, repo)
        if resp:
            return resp

        parent_dir = request.GET.get('p', '/').encode('utf-8')
        dst_repo = request.POST.get('dst_repo', None)
        dst_dir = request.POST.get('dst_dir', None)
        file_names = request.POST.get("file_names", None)

        if not parent_dir or not file_names or not dst_repo or not dst_dir:
            return api_error(status.HTTP_400_BAD_REQUEST,
                             'Missing argument.')

        for file_name in file_names.split(':'):
            file_name = unquote(file_name.encode('utf-8'))
            new_filename = check_filename_with_rename(dst_repo, dst_dir,
                                                      file_name)
            try:
                seafile_api.copy_file(repo_id, parent_dir, file_name,
                                      dst_repo, dst_dir, new_filename,
                                      username)
            except SearpcError,e:
                return api_error(HTTP_520_OPERATION_FAILED,
                                 "Failed to copy file.")

        return reloaddir_if_neccessary (request, repo_id, parent_dir)


def append_starred_files(array, files):
    for f in files:
        sfile = {'org' : f.org_id,
                 'repo' : f.repo.id,
                 'path' : f.path,
                 'mtime' : f.last_modified,
                 'dir' : f.is_dir
                 }
        if not f.is_dir:
            try:
                file_id = seafile_api.get_file_id_by_path(f.repo.id, f.path)
                sfile['oid'] = file_id
                sfile['size'] = get_file_size(file_id)
            except SearpcError, e:
                pass

        array.append(sfile)

def api_starred_files(request):
    starred_files = []
    personal_files = UserStarredFiles.objects.get_starred_files_by_username(
        request.user.username)
    append_starred_files (starred_files, personal_files)
    return Response(starred_files)

class StarredFileView(APIView):
    """
    Support uniform interface for starred file operation,
    including add/delete/list starred files.
    """

    authentication_classes = (TokenAuthentication, )
    permission_classes = (IsAuthenticated,)
    throttle_classes = (UserRateThrottle, )

    def get(self, request, format=None):
        # list starred files
        return api_starred_files(request)

    def post(self, request, format=None):
        # add starred file
        repo_id = request.POST.get('repo_id', '')
        path = unquote(request.POST.get('p', '').encode('utf-8'))
        if not (repo_id and path):
            return api_error(status.HTTP_400_BAD_REQUEST,
                             'Repo_id or path is missing.')

        if path[-1] == '/':     # Should not contain '/' at the end of path.
            return api_error(status.HTTP_400_BAD_REQUEST, 'Invalid file path.')

        star_file(request.user.username, repo_id, path, is_dir=False,
                  org_id=-1)

        resp = Response('success', status=status.HTTP_201_CREATED)
        resp['Location'] = reverse('starredfiles')

        return resp

    def delete(self, request, format=None):
        # remove starred file
        repo_id = request.GET.get('repo_id', '')
        path = request.GET.get('p', '')
        if not (repo_id and path):
            return api_error(status.HTTP_400_BAD_REQUEST,
                             'Repo_id or path is missing.')

        if path[-1] == '/':     # Should not contain '/' at the end of path.
            return api_error(status.HTTP_400_BAD_REQUEST, 'Invalid file path.')

        unstar_file(request.user.username, repo_id, path)
        return Response('success', status=status.HTTP_200_OK)

class FileView(APIView):
    """
    Support uniform interface for file related operations,
    including create/delete/rename/view, etc.
    """

    authentication_classes = (TokenAuthentication, )
    permission_classes = (IsAuthenticated, )
    throttle_classes = (UserRateThrottle, )

    def get(self, request, repo_id, format=None):
        # view file
        repo = get_repo(repo_id)
        if not repo:
            return api_error(status.HTTP_404_NOT_FOUND, 'Repo not found.')

        resp = check_repo_access_permission(request, repo)
        if resp:
            return resp

        path = request.GET.get('p', None)
        if not path:
            return api_error(status.HTTP_400_BAD_REQUEST, 'Path is missing.')
        file_name = os.path.basename(path)

        file_id = None
        try:
            file_id = seafile_api.get_file_id_by_path(repo_id,
                                                      path.encode('utf-8'))
        except SearpcError, e:
            return api_error(HTTP_520_OPERATION_FAILED,
                             "Failed to get file id by path.")

        if not file_id:
            return api_error(status.HTTP_404_NOT_FOUND, "File not found")

        op = request.GET.get('op', 'download')
        return get_repo_file(request, repo_id, file_id, file_name, op)

    def post(self, request, repo_id, format=None):
        # rename, move or create file
        repo = get_repo(repo_id)
        if not repo:
            return api_error(status.HTTP_404_NOT_FOUND, 'Repo not found.')

        resp = check_repo_access_permission(request, repo)
        if resp:
            return resp

        path = request.GET.get('p', '')
        if not path or path[0] != '/':
            return api_error(status.HTTP_400_BAD_REQUEST,
                             'Path is missing or invalid.')

        username = request.user.username
        operation = request.POST.get('operation', '')
        if operation.lower() == 'rename':
            if not is_repo_writable(repo.id, username):
                return api_error(status.HTTP_403_FORBIDDEN,
                                 'You do not have permission to rename file.')

            newname = request.POST.get('newname', '')
            if not newname:
                return api_error(status.HTTP_400_BAD_REQUEST,
                                 'Newname is missing')
            newname = unquote(newname.encode('utf-8'))
            if len(newname) > settings.MAX_UPLOAD_FILE_NAME_LEN:
                return api_error(status.HTTP_400_BAD_REQUEST, 'Newname too long')

            parent_dir = os.path.dirname(path)
            oldname = os.path.basename(path)
            if oldname == newname:
                return api_error(status.HTTP_409_CONFLICT,
                                 'The new name is the same to the old')

            newname = check_filename_with_rename(repo_id, parent_dir, newname)
            try:
                seafile_api.rename_file (repo_id, parent_dir,
                                         oldname, newname,
                                         username)
            except SearpcError,e:
                return api_error(HTTP_520_OPERATION_FAILED,
                                 "Failed to rename file: %s" % e)

            if request.GET.get('reloaddir', '').lower() == 'true':
                return reloaddir(request, repo_id, parent_dir)
            else:
                resp = Response('success', status=status.HTTP_301_MOVED_PERMANENTLY)
                uri = reverse('FileView', args=[repo_id], request=request)
                resp['Location'] = uri + '?p=' + quote(parent_dir_utf8) + quote(newname_utf8)
                return resp

        elif operation.lower() == 'move':
            if not is_repo_writable(repo.id, username):
                return api_error(status.HTTP_403_FORBIDDEN,
                                 'You do not have permission to move file.')

            src_dir = os.path.dirname(path)
            src_dir_utf8 = src_dir.encode('utf-8')
            src_repo_id = repo_id
            dst_repo_id = request.POST.get('dst_repo', '')
            dst_dir = request.POST.get('dst_dir', '')
            dst_dir_utf8 = dst_dir.encode('utf-8')
            if dst_dir[-1] != '/': # Append '/' to the end of directory if necessary
                dst_dir += '/'
            # obj_names   = request.POST.get('obj_names', '')

            if not (dst_repo_id and dst_dir):
                return api_error(status.HTTP_400_BAD_REQUEST, 'Missing arguments.')

            if src_repo_id == dst_repo_id and src_dir == dst_dir:
                return Response('success', status=status.HTTP_200_OK)

            # names = obj_names.split(':')
            # names = map(lambda x: unquote(x).decode('utf-8'), names)

            # if dst_dir.startswith(src_dir):
            #     for obj_name in names:
            #         if dst_dir.startswith('/'.join([src_dir, obj_name])):
            #             return api_error(status.HTTP_409_CONFLICT,
            #                              'Can not move a dirctory to its subdir')

            filename = os.path.basename(path)
            filename_utf8 = filename.encode('utf-8')
            new_filename = check_filename_with_rename(dst_repo_id, dst_dir,
                                                      filename)
            new_filename_utf8 = new_filename.encode('utf-8')

            try:
                seafile_api.move_file(src_repo_id, src_dir_utf8,
                                      filename_utf8, dst_repo_id,
                                      dst_dir_utf8, new_filename_utf8,
                                      username)
            except SearpcError, e:
                return api_error(status.HTTP_500_INTERNAL_SERVER_ERROR,
                                 "SearpcError:" + e.msg)

            if request.GET.get('reloaddir', '').lower() == 'true':
                return reloaddir(request, dst_repo_id, dst_dir)
            else:
                resp = Response('success', status=status.HTTP_301_MOVED_PERMANENTLY)
                uri = reverse('FileView', args=[repo_id], request=request)
                resp['Location'] = uri + '?p=' + quote(dst_dir_utf8) + quote(new_filename_utf8)
                return resp
        elif operation.lower() == 'create':
            if not is_repo_writable(repo.id, username):
                return api_error(status.HTTP_403_FORBIDDEN,
                                 'You do not have permission to create file.')

            parent_dir = os.path.dirname(path)
            parent_dir_utf8 = parent_dir.encode('utf-8')
            new_file_name = os.path.basename(path)
            new_file_name = check_filename_with_rename(repo_id, parent_dir,
                                                       new_file_name)
            new_file_name_utf8 = new_file_name.encode('utf-8')

            try:
                seafile_api.post_empty_file(repo_id, parent_dir,
                                            new_file_name, username)
            except SearpcError, e:
                return api_error(HTTP_520_OPERATION_FAILED,
                                 'Failed to create file.')

            if request.GET.get('reloaddir', '').lower() == 'true':
                return reloaddir(request, repo_id, parent_dir)
            else:
                resp = Response('success', status=status.HTTP_201_CREATED)
                uri = reverse('FileView', args=[repo_id], request=request)
                resp['Location'] = uri + '?p=' + quote(parent_dir_utf8) + \
                    quote(new_file_name_utf8)
                return resp
        else:
            return api_error(status.HTTP_400_BAD_REQUEST,
                             "Operation can only be rename, create or move.")

    def put(self, request, repo_id, format=None):
        # update file
        # TODO
        pass

    def delete(self, request, repo_id, format=None):
        # delete file
        repo = get_repo(repo_id)
        if not repo:
            return api_error(status.HTTP_404_NOT_FOUND, 'Repo not found.')

        username = request.user.username
        if not is_repo_writable(repo.id, username):
            return api_error(status.HTTP_403_FORBIDDEN,
                             'You do not have permission to delete file.')

        resp = check_repo_access_permission(request, repo)
        if resp:
            return resp

        path = request.GET.get('p', None)
        if not path:
            return api_error(status.HTTP_400_BAD_REQUEST, 'Path is missing.')

        parent_dir = os.path.dirname(path)
        parent_dir_utf8 = os.path.dirname(path).encode('utf-8')
        file_name_utf8 = os.path.basename(path).encode('utf-8')

        try:
            seafile_api.del_file(repo_id, parent_dir_utf8,
                                 file_name_utf8,
                                 request.user.username)
        except SearpcError, e:
            return api_error(HTTP_520_OPERATION_FAILED,
                             "Failed to delete file.")

        return reloaddir_if_neccessary(request, repo_id, parent_dir)

class FileRevert(APIView):
    authentication_classes = (TokenAuthentication, )
    permission_classes = (IsAuthenticated,)
    throttle_classes = (UserRateThrottle, )

    def put(self, request, repo_id, format=None):
        path = unquote(request.DATA.get('p', '').encode('utf-8'))
        if not path:
            return api_error(status.HTTP_400_BAD_REQUEST, 'Path is missing.')
        commit_id = unquote(request.DATA.get('commit_id', '').encode('utf-8'))
        if not path:
            return api_error(status.HTTP_400_BAD_REQUEST, 'Path is missing.')
        try:
            ret = seafserv_threaded_rpc.revert_file (repo_id, commit_id,
                            path, request.user.username)
        except SearpcError, e:
            return api_error(status.HTTP_400_BAD_REQUEST, 'Server error')

        return HttpResponse(json.dumps({"ret": ret}), status=200, content_type=json_content_type)
    
class FileRevision(APIView):
    authentication_classes = (TokenAuthentication, )
    permission_classes = (IsAuthenticated,)
    throttle_classes = (UserRateThrottle, )

    def get(self, request, repo_id, format=None):
        path = request.GET.get('p', None)
        assert path, 'path must be passed in the url'

        file_name = os.path.basename(path)
        commit_id = request.GET.get('commit_id', None)

        try:
            obj_id = seafserv_threaded_rpc.get_file_id_by_commit_and_path( \
                                        commit_id, path)
        except:
            return api_error(status.HTTP_404_NOT_FOUND, 'Revision not found.')

        return get_repo_file(request, repo_id, obj_id, file_name, 'download')

class FileHistory(APIView):
    authentication_classes = (TokenAuthentication, )
    permission_classes = (IsAuthenticated,)
    throttle_classes = (UserRateThrottle, )

    def get(self, request, repo_id, format=None):
        path = request.GET.get('p', None)
        assert path, 'path must be passed in the url'

        try:
            commits = seafserv_threaded_rpc.list_file_revisions(repo_id, path,
                                                            -1, -1)
        except SearpcError, e:
            return api_error(status.HTTP_400_BAD_REQUEST, 'Server error')

        if not commits:
            return api_error(status.HTTP_404_NOT_FOUND, 'File not found.')

        return HttpResponse(json.dumps({"commits": commits}, cls=SearpcObjEncoder), status=200, content_type=json_content_type)

class FileSharedLinkView(APIView):
    """
    Support uniform interface for file shared link.
    """
    authentication_classes = (TokenAuthentication, )
    permission_classes = (IsAuthenticated, )
    throttle_classes = (UserRateThrottle, )

    def put(self, request, repo_id, format=None):
        # generate file shared link
        path = unquote(request.DATA.get('p', '').encode('utf-8'))
        type = unquote(request.DATA.get('type', 'f').encode('utf-8'))

        if type not in ('d', 'f'):
            return api_error(status.HTTP_400_BAD_REQUEST, 'invalid type')

        if not path:
            return api_error(status.HTTP_400_BAD_REQUEST, 'Path is missing.')

        if path[-1] == '/':
            path = path[:-1]
        l = FileShare.objects.filter(repo_id=repo_id).filter(
            username=request.user.username).filter(path=path)
        if len(l) > 0:
            fileshare = l[0]
            token = fileshare.token
            type = fileshare.s_type
        else:
            token = gen_token(max_length=10)

            fs = FileShare()
            fs.username = request.user.username
            fs.repo_id = repo_id
            fs.path = path
            fs.token = token
            fs.s_type = type

            try:
                fs.save()
            except IntegrityError, e:
                return api_error(status.HTTP_500_INTERNAL_SERVER_ERROR, e.msg)

        http_or_https = request.is_secure() and 'https' or 'http'
        domain = RequestSite(request).domain
        file_shared_link = '%s://%s%s%s/%s/' % (http_or_https, domain,
                                               settings.SITE_ROOT, type, token)
        resp = Response(status=status.HTTP_201_CREATED)
        resp['Location'] = file_shared_link
        return resp

class DirView(APIView):
    """
    Support uniform interface for directory operations, including
    create/delete/rename/list, etc.
    """
    authentication_classes = (TokenAuthentication, )
    permission_classes = (IsAuthenticated, )
    throttle_classes = (UserRateThrottle, )

    def get(self, request, repo_id, format=None):
        # list dir
        repo = get_repo(repo_id)
        if not repo:
            return api_error(status.HTTP_404_NOT_FOUND, 'Repo not found.')

        resp = check_repo_access_permission(request, repo)
        if resp:
            return resp

        path = request.GET.get('p', '/')
        if path[-1] != '/':
            path = path + '/'

        try:
            dir_id = seafile_api.get_dir_id_by_path(repo_id,
                                                    path.encode('utf-8'))
        except SearpcError, e:
            logger.error(e)
            return api_error(HTTP_520_OPERATION_FAILED,
                             "Failed to get dir id by path.")

        if not dir_id:
            return api_error(status.HTTP_404_NOT_FOUND, "Path does not exist")

        old_oid = request.GET.get('oid', None)
        if old_oid and old_oid == dir_id :
            response = HttpResponse(json.dumps("uptodate"), status=200,
                                    content_type=json_content_type)
            response["oid"] = dir_id
            return response
        else:
            return get_dir_entrys_by_id(request, repo_id, path, dir_id)

    def post(self, request, repo_id, format=None):
        # new dir
        repo = get_repo(repo_id)
        if not repo:
            return api_error(status.HTTP_404_NOT_FOUND, 'Repo not found.')

        resp = check_repo_access_permission(request, repo)
        if resp:
            return resp

        path = request.GET.get('p', '')
        if not path or path[0] != '/':
            return api_error(status.HTTP_400_BAD_REQUEST, "Path is missing.")
        if path == '/':         # Can not make root dir.
            return api_error(status.HTTP_400_BAD_REQUEST, "Path is invalid.")
        if path[-1] == '/':     # Cut out last '/' if possible.
            path = path[:-1]

        username = request.user.username
        operation = request.POST.get('operation', '')
        if operation.lower() == 'mkdir':
            if not is_repo_writable(repo.id, username):
                return api_error(status.HTTP_403_FORBIDDEN,
                                 'You do not have permission to create folder.')

            parent_dir = os.path.dirname(path)
            parent_dir_utf8 = parent_dir.encode('utf-8')
            new_dir_name = os.path.basename(path)
            new_dir_name = check_filename_with_rename(repo_id, parent_dir,
                                                      new_dir_name)
            new_dir_name_utf8 = new_dir_name.encode('utf-8')

            try:
                seafile_api.post_dir(repo_id, parent_dir,
                                     new_dir_name, username)
            except SearpcError, e:
                return api_error(HTTP_520_OPERATION_FAILED,
                                 'Failed to make directory.')

            if request.GET.get('reloaddir', '').lower() == 'true':
                resp = reloaddir(request, repo_id, parent_dir)
            else:
                resp = Response('success', status=status.HTTP_201_CREATED)
                uri = reverse('DirView', args=[repo_id], request=request)
                resp['Location'] = uri + '?p=' + quote(parent_dir_utf8) + \
                    quote(new_dir_name_utf8)
            return resp
        # elif operation.lower() == 'rename':
        #     pass
        # elif operation.lower() == 'move':
        #     pass
        else:
            return api_error(status.HTTP_400_BAD_REQUEST,
                             "Operation not supported.")

    def delete(self, request, repo_id, format=None):
        # delete dir or file
        repo = get_repo(repo_id)
        if not repo:
            return api_error(status.HTTP_404_NOT_FOUND, 'Repo not found.')

        username = request.user.username
        if not is_repo_writable(repo.id, username):
            return api_error(status.HTTP_403_FORBIDDEN,
                             'You do not have permission to delete folder.')

        resp = check_repo_access_permission(request, repo)
        if resp:
            return resp

        path = request.GET.get('p', None)
        if not path:
            return api_error(status.HTTP_400_BAD_REQUEST, 'Path is missing.')

        if path == '/':         # Can not delete root path.
            return api_error(status.HTTP_400_BAD_REQUEST, 'Path is invalid.')

        if path[-1] == '/':     # Cut out last '/' if possible.
            path = path[:-1]

        parent_dir = os.path.dirname(path)
        parent_dir_utf8 = os.path.dirname(path).encode('utf-8')
        file_name_utf8 = os.path.basename(path).encode('utf-8')

        try:
            seafile_api.del_file(repo_id, parent_dir_utf8,
                                 file_name_utf8, username)
        except SearpcError, e:
            return api_error(HTTP_520_OPERATION_FAILED,
                             "Failed to delete file.")

        return reloaddir_if_neccessary(request, repo_id, parent_dir)

class DirDownloadView(APIView):
    authentication_classes = (TokenAuthentication, )
    permission_classes = (IsAuthenticated,)
    throttle_classes = (UserRateThrottle, )

    def get(self, request, repo_id, format=None):
        repo = get_repo(repo_id)
        if not repo:
            return render_error(request, _(u'Library does not exist'))

        path = request.GET.get('p', None)
        assert path, 'path must be passed in the url'

        if path[-1] != '/':         # Normalize dir path
            path += '/'

        if len(path) > 1:
            dirname = os.path.basename(path.rstrip('/')) # Here use `rstrip` to cut out last '/' in path
        else:
            dirname = repo.name

        current_commit = get_commits(repo_id, 0, 1)[0]
        if not current_commit:
            return api_error(status.HTTP_500_INTERNAL_SERVER_ERROR,
                         'Failed to get current commit of repo %s.' % repo_id)

        try:
            dir_id = seafserv_threaded_rpc.get_dirid_by_path(current_commit.id,
                                                         path.encode('utf-8'))
        except SearpcError, e:
            return api_error(HTTP_520_OPERATION_FAILED,
                         "Failed to get dir id by path")

        if not dir_id:
            return api_error(status.HTTP_404_NOT_FOUND, "Path does not exist")

        try:
            total_size = seafserv_threaded_rpc.get_dir_size(dir_id)
        except Exception, e:
            logger.error(str(e))
            return api_error(status.HTTP_520_OPERATION_FAILED, "Internal error")

        if total_size > MAX_DOWNLOAD_DIR_SIZE:
            return render_error(request, _(u'Unable to download directory "%s": size is too large.') % dirname)

        token = seafserv_rpc.web_get_access_token(repo_id,
                                                  dir_id,
                                                  'download-dir',
                                                  request.user.username)

        redirect_url = gen_file_get_url(token, dirname)
        return HttpResponse(json.dumps(redirect_url), status=200, content_type=json_content_type)
    

class DirShareView(APIView):
    authentication_classes = (TokenAuthentication, )
    permission_classes = (IsAuthenticated,)
    throttle_classes = (UserRateThrottle, )

    # from seahub.share.view::gen_private_file_share
    def post(self, request, repo_id, format=None):
        emails = request.POST.getlist('emails', '')
        s_type = request.POST.get('s_type', '')
        path = request.POST.get('path', '')
        perm = request.POST.get('perm', 'r')
        file_or_dir = os.path.basename(path.rstrip('/'))
        username = request.user.username

        for email in [e.strip() for e in emails if e.strip()]:
            if not is_registered_user(email):
                continue
        
            if s_type == 'f':
                pfds = PrivateFileDirShare.objects.add_read_only_priv_file_share(
                    username, email, repo_id, path)
            elif s_type == 'd':
                pfds = PrivateFileDirShare.objects.add_private_dir_share(
                    username, email, repo_id, path, perm)
            else:
                continue

            # send a signal when sharing file successful
            share_file_to_user_successful.send(sender=None, priv_share_obj=pfds)
        return HttpResponse(json.dumps({}), status=200, content_type=json_content_type)
    

class DirSubRepoView(APIView):
    authentication_classes = (TokenAuthentication, )
    permission_classes = (IsAuthenticated,)
    throttle_classes = (UserRateThrottle, )

    # from seahub.views.ajax.py::sub_repo
    def get(self, request, repo_id, format=None):
        '''
        check if a dir has a corresponding sub_repo
        if it does not have, create one
        '''

        content_type = 'application/json; charset=utf-8'
        result = {}

        path = request.GET.get('p') 
        name = request.GET.get('name')
        if not (path and name):
            result['error'] = _('Argument missing')
            return HttpResponse(json.dumps(result), status=400, content_type=content_type)

        username = request.user.username

        # check if the sub-lib exist
        try:
            sub_repo = seafile_api.get_virtual_repo(repo_id, path, username)
        except SearpcError, e:
            result['error'] = e.msg
            return HttpResponse(json.dumps(result), status=500, content_type=content_type)

        if sub_repo:
            result['sub_repo_id'] = sub_repo.id
        else:
            # create a sub-lib
            try:
                # use name as 'repo_name' & 'repo_desc' for sub_repo
                sub_repo_id = seafile_api.create_virtual_repo(repo_id, path, name, name, username)
                result['sub_repo_id'] = sub_repo_id
            except SearpcError, e:
                result['error'] = e.msg
                return HttpResponse(json.dumps(result), status=500, content_type=content_type)

        return HttpResponse(json.dumps(result), content_type=content_type)

class SharedRepos(APIView):
    """
    List repos that a user share to others/groups/public.
    """
    authentication_classes = (TokenAuthentication, )
    permission_classes = (IsAuthenticated, )
    throttle_classes = (UserRateThrottle, )

    def get(self, request, format=None):
        username = request.user.username
        shared_repos = []

        shared_repos += list_share_repos(username, 'from_email', -1, -1)
        shared_repos += get_group_repos_by_owner(username)
        if not CLOUD_MODE:
            shared_repos += list_inner_pub_repos_by_owner(username)

        return HttpResponse(json.dumps(shared_repos, cls=SearpcObjEncoder),
                            status=200, content_type=json_content_type)

class BeShared(APIView):
    """
    List repos that others/groups share to user.
    """
    authentication_classes = (TokenAuthentication, )
    permission_classes = (IsAuthenticated, )
    throttle_classes = (UserRateThrottle, )

    def get(self, request, format=None):
        username = request.user.username
        shared_repos = []
        shared_repos += seafile_api.get_share_in_repo_list(username, -1, -1)

        joined_groups = get_personal_groups_by_user(username)
        for grp in joined_groups:
        # Get group repos, and for each group repos...
            for r_id in get_group_repoids(grp.id):
                # No need to list my own repo
                if seafile_api.is_repo_owner(username, r_id):
                    continue
                 # Convert repo properties due to the different collumns in Repo
                 # and SharedRepo
                r = get_repo(r_id)
                if not r:
                    continue
                r.repo_id = r.id
                r.repo_name = r.name
                r.repo_desc = r.desc
                cmmts = get_commits(r_id, 0, 1)
                last_commit = cmmts[0] if cmmts else None
                r.last_modified = last_commit.ctime if last_commit else 0
                r.share_type = 'group'
                r.user = seafile_api.get_repo_owner(r_id)
                r.user_perm = check_permission(r_id, username)
                shared_repos.append(r)

        if not CLOUD_MODE:
            shared_repos += list_inner_pub_repos(username)

        return HttpResponse(json.dumps(shared_repos, cls=SearpcObjEncoder),
                            status=200, content_type=json_content_type)

class PrivateFileDirShareEncoder(json.JSONEncoder):
    def default(self, obj):
        if not isinstance(obj, PrivateFileDirShare):
            return None
        return {'from_user':obj.from_user, 'to_user':obj.to_user, 'repo_id':obj.repo_id, 'path':obj.path, 'token':obj.token,
                'permission':obj.permission, 's_type':obj.s_type}

class SharedFilesView(APIView):
    authentication_classes = (TokenAuthentication, )
    permission_classes = (IsAuthenticated,)
    throttle_classes = (UserRateThrottle, )

    # from seahub.share.view::list_priv_shared_files
    def get(self, request, format=None):
        username = request.user.username

        # Private share out/in files.
        priv_share_out = PrivateFileDirShare.objects.list_private_share_out_by_user(username)
        for e in priv_share_out:
            e.file_or_dir = os.path.basename(e.path.rstrip('/'))
            e.repo = seafile_api.get_repo(e.repo_id)

        priv_share_in = PrivateFileDirShare.objects.list_private_share_in_by_user(username)
        for e in priv_share_in:
            e.file_or_dir = os.path.basename(e.path.rstrip('/'))
            e.repo = seafile_api.get_repo(e.repo_id)
    
        return HttpResponse(json.dumps({"priv_share_out": list(priv_share_out), "priv_share_in": list(priv_share_in)}, cls=PrivateFileDirShareEncoder),
                status=200, content_type=json_content_type)

    # from seahub.share.view:rm_private_file_share
    def delete(self, request, format=None):
        token = request.GET.get('t')
        try:
            pfs = PrivateFileDirShare.objects.get_priv_file_dir_share_by_token(token)
        except PrivateFileDirShare.DoesNotExist:
            return api_error(status.HTTP_404_NOT_FOUND, "Token does not exist")
    
        from_user = pfs.from_user
        to_user = pfs.to_user
        username = request.user.username

        if username == from_user or username == to_user:
            pfs.delete()
            return HttpResponse(json.dumps({}), status=200, content_type=json_content_type)    
        else:
            return api_error(status.HTTP_403_FORBIDDEN,
                             'You do not have permission to get repo.')
    
class VirtualRepos(APIView):
    authentication_classes = (TokenAuthentication, )
    permission_classes = (IsAuthenticated,)
    throttle_classes = (UserRateThrottle, )

    def get(self, request, format=None):
        content_type = 'application/json; charset=utf-8'
        result = {}

        username = request.user.username
        try:
            result['virtual-repos'] = seafile_api.get_virtual_repos_by_owner(username)
        except SearpcError, e:
            result['error'] = e.msg
            return HttpResponse(json.dumps(result), status=500, content_type=content_type)

        return HttpResponse(json.dumps(result, cls=SearpcObjEncoder), content_type=content_type)
    
class FileShareEncoder(json.JSONEncoder):
    def default(self, obj):
        if not isinstance(obj, FileShare):
            return None
        return {'username':obj.username, 'repo_id':obj.repo_id, 'path':obj.path, 'token':obj.token,
                'ctime':obj.ctime, 'view_cnt':obj.view_cnt, 's_type':obj.s_type}

class SharedLinksView(APIView):
    authentication_classes = (TokenAuthentication, )
    permission_classes = (IsAuthenticated,)
    throttle_classes = (UserRateThrottle, )

    # from seahub.share.view::list_shared_links
    def get(self, request, format=None):
        username = request.user.username

        fileshares = FileShare.objects.filter(username=username)
        p_fileshares = []           # personal file share
        for fs in fileshares:
            if is_personal_repo(fs.repo_id):  # only list files in personal repos
                r = seafile_api.get_repo(fs.repo_id)
                if not r:
                    fs.delete()
                    continue

                if fs.s_type == 'f':
                    if seafile_api.get_file_id_by_path(r.id, fs.path) is None:
                        fs.delete()
                        continue
                    fs.filename = os.path.basename(fs.path)
                    fs.shared_link = gen_file_share_link(fs.token) 
                else:
                    if seafile_api.get_dir_id_by_path(r.id, fs.path) is None:
                        fs.delete()
                        continue
                    fs.filename = os.path.basename(fs.path.rstrip('/'))
                    fs.shared_link = gen_dir_share_link(fs.token)
                fs.repo = r
                p_fileshares.append(fs)
        return HttpResponse(json.dumps({"fileshares": p_fileshares}, cls=FileShareEncoder), status=200, content_type=json_content_type)

    def delete(self, request, format=None):
        token = request.GET.get('t')
        FileShare.objects.filter(token=token).delete()
        return HttpResponse(json.dumps({}), status=200, content_type=json_content_type)		

class DefaultRepoView(APIView):
    """
    Get user's default library.
    """
    authentication_classes = (TokenAuthentication, )
    permission_classes = (IsAuthenticated, )
    throttle_classes = (UserRateThrottle, )

    def get(self, request, format=None):
        username = request.user.username
        repo_id = UserOptions.objects.get_default_repo(username)
        if repo_id is None or (get_repo(repo_id) is None):
            json = {
                'exists': False,
            }
            return Response(json)
        else:
            return self.default_repo_info(repo_id)

    def default_repo_info(self, repo_id):
        repo_json = {
            'exists': True,
            'repo_id': repo_id
        }

        return Response(repo_json)

    def post(self, request):
        username = request.user.username

        repo_id = UserOptions.objects.get_default_repo(username)
        if repo_id and (get_repo(repo_id) != None):
            return self.default_repo_info(repo_id)

        repo_id = create_default_library(username)

        return self.default_repo_info(repo_id)

class SharedRepo(APIView):
    """
    Support uniform interface for shared libraries.
    """
    authentication_classes = (TokenAuthentication, )
    permission_classes = (IsAuthenticated, )
    throttle_classes = (UserRateThrottle, )

    def delete(self, request, repo_id, format=None):
        """
        Unshare a library. Only repo owner can perform this operation.
        """
        username = request.user.username
        if not seafile_api.is_repo_owner(username, repo_id):
            return api_error(status.HTTP_403_FORBIDDEN,
                             'You do not have permission to unshare library.')

        share_type = request.GET.get('share_type', '')
        user = request.GET.get('user', '')
        group_id = request.GET.get('group_id', '')
        if not (share_type and user and group_id):
            return api_error(status.HTTP_400_BAD_REQUEST,
                             'share_type and user and group_id is required.')

        if share_type == 'personal':
            remove_share(repo_id, username, user)
        elif share_type == 'group':
            unshare_group_repo(repo_id, group_id, user)
        elif share_type == 'public':
            unset_inner_pub_repo(repo_id)
        else:
            return api_error(status.HTTP_400_BAD_REQUEST,
                             'share_type can only be personal or group or public.')

        return Response('success', status=status.HTTP_200_OK)

    def put(self, request, repo_id, format=None):
        """
        Share a repo to users/groups/public.
        """
        username = request.user.username
        if not seafile_api.is_repo_owner(username, repo_id):
            return api_error(status.HTTP_403_FORBIDDEN,
                             'You do not have permission to share library.')

        share_type = request.GET.get('share_type')
        user = request.GET.get('user')
        group_id = request.GET.get('group_id')
        permission = request.GET.get('permission')

        if permission !='rw' and permission != "r":
            return api_error(status.HTTP_400_BAD_REQUEST,
                             'Permission need to be rw or r.')

        if share_type == 'personal':
            if not is_registered_user(user) :
                return api_error(status.HTTP_400_BAD_REQUEST,
                                 'User does not exist')
            try :
                from_email = seafile_api.get_repo_owner(repo_id)
                seafile_api.add_share(repo_id, from_email, user,
                                      permission)
            except SearpcError, e:
                return api_error(status.HTTP_500_INTERNAL_SERVER_ERROR,
                                 "Searpc Error: " + e.msg)

        elif share_type == 'group':
            try:
                group_id = int(group_id)
            except ValueError:
                return api_error(status.HTTP_400_BAD_REQUEST,
                                 'Group id must be integer.')

            from_email = seafile_api.get_repo_owner(repo_id)
            group = get_group(group_id)
            if not group:
                return api_error(status.HTTP_400_BAD_REQUEST,
                                 'Group does not exist .')
            try:
                seafile_api.group_share_repo(repo_id, int(group_id),
                                             from_email, permission)
            except SearpcError, e:
                return api_error(status.HTTP_500_INTERNAL_SERVER_ERROR,
                                 "Searpc Error: " + e.msg)

        elif share_type == 'public':
            if not CLOUD_MODE:
                try:
                    seafile_api.set_inner_pub_repo(repo_id, permission)
                except SearpcError, e:
                    return api_error(status.HTTP_500_INTERNAL_SERVER_ERROR,
                                     "Searpc Error: " + e.msg)
        else :
            return api_error(status.HTTP_400_BAD_REQUEST,
                    'share_type can only be personal or group or public.')

        return Response('success', status=status.HTTP_200_OK)

def api_pre_events(event_groups):
    for g in event_groups:
        for e in g["events"]:
            if e.etype != "repo-delete":
                e.link = "api://repos/%s" % e.repo_id

            if e.etype == "repo-update":
                api_convert_desc_link(e)


def activity(request):
    if not EVENTS_ENABLED:
        events = None
        return render_to_response('api2/events.html', {
            "events":events,
            }, context_instance=RequestContext(request))

    email = request.user.username
    events_count = 15
    events, events_more_offset = get_user_events(email, 0, events_count)
    events_more = True if len(events) == events_count else False
    event_groups = group_events_data(events)
    api_pre_events(event_groups)

    return render_to_response('api2/events.html', {
            "events": events,
            "events_more_offset": events_more_offset,
            "events_more": events_more,
            "event_groups": event_groups,
            "events_count": events_count,
            }, context_instance=RequestContext(request))


def events(request):
    events_count = 15
    username = request.user.username
    start = int(request.GET.get('start', 0))

    events, start = get_user_events(username, start, events_count)
    events_more = True if len(events) == events_count else False

    event_groups = group_events_data(events)

    api_pre_events(event_groups)
    ctx = {'event_groups': event_groups}
    html = render_to_string("api2/events_body.html", ctx)

    return HttpResponse(json.dumps({'html':html, 'events_more':events_more,
                                    'new_start': start}),
                            content_type='application/json; charset=utf-8')


@group_check
def group_discuss(request, group):
    username = request.user.username
    if request.method == 'POST':
        # only login user can post to public group
        if group.view_perm == "pub" and not request.user.is_authenticated():
            raise Http404

        msg = request.POST.get('message')
        message = GroupMessage()
        message.group_id = group.id
        message.from_email = request.user.username
        message.message = msg
        message.save()

        # send signal
        grpmsg_added.send(sender=GroupMessage, group_id=group.id,
                              from_email=username)

        repo_id = request.POST.get('repo_id', None)
        path = request.POST.get('path', None)
        if repo_id and path:
            # save attachment
            ma = MessageAttachment(group_message=message, repo_id=repo_id,
                                   attach_type='file', path=path,
                                   src='recommend')
            ma.save()

            # save discussion
            fd = FileDiscuss(group_message=message, repo_id=repo_id, path=path)
            fd.save()

        ctx = {}
        ctx['msg'] = message
        html = render_to_string("api2/discussion_posted.html", ctx)
        serialized_data = json.dumps({"html": html})
        return HttpResponse(serialized_data, content_type="application/json; charset=utf-8")

    group_msgs = get_group_msgs(group.id, page=1, username=request.user.username)
    # remove user notifications
    UserNotification.objects.seen_group_msg_notices(username, group.id)
    return render_to_response("api2/discussions.html", {
            "group" : group,
            "group_msgs": group_msgs,
            }, context_instance=RequestContext(request))


def get_group_msgs(groupid, page, username):

    # Show 15 group messages per page.
    paginator = Paginator(GroupMessage.objects.filter(
            group_id=groupid).order_by('-timestamp'), 15)

    # If page request (9999) is out of range, return None
    try:
        group_msgs = paginator.page(page)
    except (EmptyPage, InvalidPage):
        return None

    # Force evaluate queryset to fix some database error for mysql.
    group_msgs.object_list = list(group_msgs.object_list)

    attachments = MessageAttachment.objects.filter(group_message__in=group_msgs.object_list)

    msg_replies = MessageReply.objects.filter(reply_to__in=group_msgs.object_list)
    reply_to_list = [ r.reply_to_id for r in msg_replies ]

    for msg in group_msgs.object_list:
        msg.reply_cnt = reply_to_list.count(msg.id)
        msg.replies = []
        for r in msg_replies:
            if msg.id == r.reply_to_id:
                msg.replies.append(r)
        msg.replies = msg.replies[-3:]

        for att in attachments:
            if att.group_message_id != msg.id:
                continue

            # Attachment name is file name or directory name.
            # If is top directory, use repo name instead.
            path = att.path
            if path == '/':
                repo = get_repo(att.repo_id)
                if not repo:
                    # TODO: what should we do here, tell user the repo
                    # is no longer exists?
                    continue
                att.name = repo.name
            else:
                path = path.rstrip('/') # cut out last '/' if possible
                att.name = os.path.basename(path)

            # Load to discuss page if attachment is a image and from recommend.
            if att.attach_type == 'file' and att.src == 'recommend':
                att.filetype, att.fileext = get_file_type_and_ext(att.name)
                if att.filetype == IMAGE:
                    att.obj_id = get_file_id_by_path(att.repo_id, path)
                    if not att.obj_id:
                        att.err = _(u'File does not exist')
                    else:
                        att.token = seafile_api.get_httpserver_access_token(
                            att.repo_id, att.obj_id, 'view', username)
                        att.img_url = gen_file_get_url(att.token, att.name)

            msg.attachment = att

    return group_msgs

@group_check
def more_discussions(request, group):
    content_type = 'application/json; charset=utf-8'
    try:
        page = int(request.GET.get('page'))
    except ValueError:
        page = 2

    group_msgs = get_group_msgs(group.id, page, request.user.username)
    if group_msgs.has_next():
        next_page = group_msgs.next_page_number()
    else:
        next_page = None

    html = render_to_string('api2/discussions_body.html', {"group_msgs": group_msgs}, context_instance=RequestContext(request))
    return HttpResponse(json.dumps({"html": html, 'next_page': next_page}), content_type=content_type)

def discussion(request, msg_id):
    try:
        msg = GroupMessage.objects.get(id=msg_id)
    except GroupMessage.DoesNotExist:
        raise Http404

    try:
        att = MessageAttachment.objects.get(group_message_id=msg_id)
    except MessageAttachment.DoesNotExist:
        att = None

    if att:
        path = att.path
        if path == '/':
            repo = get_repo(att.repo_id)
            if repo:
                att.name = repo.name
            else:
                att.err = _(u'the libray does not exist')
        else:
            path = path.rstrip('/') # cut out last '/' if possible
            att.name = os.path.basename(path)

        # Load to discuss page if attachment is a image and from recommend.
        if att.attach_type == 'file' and att.src == 'recommend':
            att.filetype, att.fileext = get_file_type_and_ext(att.name)
            if att.filetype == IMAGE:
                att.obj_id = get_file_id_by_path(att.repo_id, path)
                if not att.obj_id:
                    att.err = _(u'File does not exist')
                else:
                    att.token = seafile_api.get_httpserver_access_token(
                        att.repo_id, att.obj_id, 'view', request.user.username)
                    att.img_url = gen_file_get_url(att.token, att.name)

        msg.attachment = att

    msg.replies = MessageReply.objects.filter(reply_to=msg)
    msg.reply_cnt = len(msg.replies)

    return render_to_response("api2/discussion.html", {
            "msg": msg,
            }, context_instance=RequestContext(request))


def msg_reply(request, msg_id):
    """Show group message replies, and process message reply in ajax"""

    content_type = 'application/json; charset=utf-8'
    ctx = {}
    try:
        group_msg = GroupMessage.objects.get(id=msg_id)
    except GroupMessage.DoesNotExist:
        raise Http404

    msg = request.POST.get('message')
    msg_reply = MessageReply()
    msg_reply.reply_to = group_msg
    msg_reply.from_email = request.user.username
    msg_reply.message = msg
    msg_reply.save()

    # send signal if reply other's message
    if group_msg.from_email != request.user.username:
        grpmsg_reply_added.send(sender=MessageReply,
                                msg_id=msg_id,
                                from_email=request.user.username)
    replies = MessageReply.objects.filter(reply_to=group_msg)
    r_num = len(replies)
    ctx['r'] = msg_reply
    html = render_to_string("api2/reply.html", ctx)
    serialized_data = json.dumps({"html": html})
    return HttpResponse(serialized_data, content_type=content_type)


def repo_history_changes(request, repo_id):
    changes = {}
    content_type = 'application/json; charset=utf-8'

    if not access_to_repo(request, repo_id, ''):
        return HttpResponse(json.dumps({"err": _(u'Permission denied')}), status=400, content_type=content_type)

    repo = get_repo(repo_id)
    if not repo:
        return HttpResponse(json.dumps({"err": _(u'Library does not exist')}), status=400, content_type=content_type)

    if repo.encrypted and not is_passwd_set(repo_id, request.user.username):
        return HttpResponse(json.dumps({"err": _(u'Library is encrypted')}), status=400, content_type=content_type)

    commit_id = request.GET.get('commit_id', '')
    if not commit_id:
        return HttpResponse(json.dumps({"err": _(u'Invalid argument')}), status=400, content_type=content_type)

    changes = get_diff(repo_id, '', commit_id)

    c = get_commit(commit_id)
    if c.parent_id is None:
        # A commit is a first commit only if its parent id is None.
        changes['cmt_desc'] = repo.desc
    elif c.second_parent_id is None:
        # Normal commit only has one parent.
        if c.desc.startswith('Changed library'):
            changes['cmt_desc'] = _('Changed library name or description')
    else:
        # A commit is a merge only if it has two parents.
        changes['cmt_desc'] = _('No conflict in the merge.')
    for k in changes:
        changes[k] = [f.replace ('a href="/', 'a class="normal" href="api://') for f in changes[k] ]

    html = render_to_string('api2/event_details.html', {'changes': changes})
    return HttpResponse(json.dumps({"html": html}), content_type=content_type)


def msg_reply_new(request):
    notes = UserNotification.objects.get_user_notifications(request.user.username, seen=False)
    grpmsg_reply_list = [ n.grpmsg_reply_detail_to_dict().get('msg_id') for n in notes if n.msg_type == 'grpmsg_reply']
    group_msgs = []
    for msg_id in grpmsg_reply_list:
        try:
            m = GroupMessage.objects.get(id=msg_id)
        except GroupMessage.DoesNotExist:
            continue
        else:
            # get group name
            group = get_group(m.group_id)
            if not group:
                continue
            m.group_name = group.group_name

            # get attachement
            attachment = get_first_object_or_none(m.messageattachment_set.all())
            if attachment:
                path = attachment.path
                if path == '/':
                    repo = get_repo(attachment.repo_id)
                    if not repo:
                        continue
                    attachment.name = repo.name
                else:
                    attachment.name = os.path.basename(path)
                m.attachment = attachment

            # get message replies
            reply_list = MessageReply.objects.filter(reply_to=m)
            m.reply_cnt = reply_list.count()
            if m.reply_cnt > 3:
                m.replies = reply_list[m.reply_cnt - 3:]
            else:
                m.replies = reply_list

            group_msgs.append(m)

    # remove new group msg reply notification
    UserNotification.objects.seen_group_msg_reply_notice(request.user.username)

    return render_to_response("api2/new_msg_reply.html", {
            'group_msgs': group_msgs,
            }, context_instance=RequestContext(request))


class Groups(APIView):
    authentication_classes = (TokenAuthentication, )
    permission_classes = (IsAuthenticated,)
    throttle_classes = (UserRateThrottle, )

    def get(self, request, format=None):
        email = request.user.username
        group_json = []

        joined_groups = get_personal_groups_by_user(email)
        grpmsgs = {}
        for g in joined_groups:
            grpmsgs[g.id] = 0

        notes = UserNotification.objects.get_user_notifications(request.user.username, seen=False)
        replynum = 0;
        for n in notes:
            if n.is_group_msg():
                try:
                    gid  = n.group_message_detail_to_dict().get('group_id')
                except UserNotification.InvalidDetailError:
                    continue
                if gid not in grpmsgs:
                    continue
                grpmsgs[gid] = grpmsgs[gid] + 1
            elif n.is_grpmsg_reply():
                replynum = replynum + 1

        for g in joined_groups:
            msg = GroupMessage.objects.filter(group_id=g.id).order_by('-timestamp')[:1]
            mtime = 0
            if len(msg) >= 1:
                mtime = int(time.mktime(msg[0].timestamp.timetuple()))
            group = {
                "id":g.id,
                "name":g.group_name,
                "creator":g.creator_name,
                "ctime":g.timestamp,
                "mtime":mtime,
                "msgnum":grpmsgs[g.id],
                }
            group_json.append(group)
        res = {"groups": group_json, "replynum":replynum}
        return Response(res)

class AjaxEvents(APIView):
    authentication_classes = (TokenAuthentication, )
    permission_classes = (IsAuthenticated,)
    throttle_classes = (UserRateThrottle, )

    def get(self, request, format=None):
        return events(request)

class AjaxDiscussions(APIView):
    authentication_classes = (TokenAuthentication, )
    permission_classes = (IsAuthenticated,)
    throttle_classes = (UserRateThrottle, )

    def get(self, request, group_id, format=None):
        return more_discussions(request, group_id)

class EventsView(APIView):
    authentication_classes = (TokenAuthentication, )
    permission_classes = (IsAuthenticated,)
    throttle_classes = (UserRateThrottle, )

    def get(self, request, format=None):
        if not EVENTS_ENABLED:
            events = None
            return api_error(status.HTTP_404_NOT_FOUND, 'Events not enabled.')

        start = request.GET.get('start', '')

        if not start:
            start = 0
        else:
            try:
                start = int(start)
            except ValueError:
                return api_error(status.HTTP_400_BAD_REQUEST, 'start id must be integer')

        email = request.user.username
        events_count = 15
        events, events_more_offset = get_user_events(email, start, events_count)
        events_more = True if len(events) == events_count else False

        l = []
        for e in events:
            d = dict(etype=e.etype)
            l.append(d)
            if e.etype == 'repo-update':
                d['author'] = e.commit.creator_name
                d['time'] = e.commit.ctime
                d['desc'] = e.commit.desc
                d['repo_id'] = e.repo.id
                d['repo_name'] = e.repo.name
            else:
                d['repo_id'] = e.repo_id
                d['repo_name'] = e.repo_name
                if e.etype == 'repo-create':
                    d['author'] = e.creator
                else:
                    d['author'] = e.repo_owner

                def utc_to_local(dt):
                    tz = timezone.get_default_timezone()
                    utc = dt.replace(tzinfo=timezone.utc)
                    local = timezone.make_naive(utc, tz)
                    return local

                epoch = datetime.datetime(1970, 1, 1)
                local = utc_to_local(e.timestamp)
                d['time'] = (local - epoch).total_seconds() * 1000

            d['nick'] = email2nickname(d['author'])

        resp = HttpResponse(json.dumps({
                                'events': l,
                                'more':  events_more,
                                'more_offset': events_more_offset,}),
                            status=200,
                            content_type=json_content_type)
        return resp

class UnseenMessagesCountView(APIView):
    authentication_classes = (TokenAuthentication, )
    permission_classes = (IsAuthenticated,)
    throttle_classes = (UserRateThrottle, )

    def get(self, request, format=None):
        username = request.user.username
        ret = {}

        ret['count'] = UserNotification.objects.count_unseen_user_notifications(username)

        return HttpResponse(json.dumps(ret), status=200,
                            content_type=json_content_type)

class AvatarView(APIView):
    authentication_classes = (TokenAuthentication, )
    permission_classes = (IsAuthenticated,)
    throttle_classes = (UserRateThrottle, )

    def get(self, request, user, size, format=None):
        url = avatar_url(user, int(size))
        ret = { 'url': url }
        return HttpResponse(json.dumps(ret), status=200,
                            content_type=json_content_type)

class ActivityHtml(APIView):
    authentication_classes = (TokenAuthentication, )
    permission_classes = (IsAuthenticated,)
    throttle_classes = (UserRateThrottle, )

    def get(self, request, format=None):
        return activity(request)

class NewReplyHtml(APIView):
    authentication_classes = (TokenAuthentication, )
    permission_classes = (IsAuthenticated,)
    throttle_classes = (UserRateThrottle, )

    def get(self, request, format=None):
        return msg_reply_new(request)

class DiscussionsHtml(APIView):
    authentication_classes = (TokenAuthentication, )
    permission_classes = (IsAuthenticated,)
    throttle_classes = (UserRateThrottle, )

    def get(self, request, group_id, format=None):
        return group_discuss(request, group_id)

    def post(self, request, group_id, format=None):
        return group_discuss(request, group_id)


class DiscussionHtml(APIView):
    authentication_classes = (TokenAuthentication, )
    permission_classes = (IsAuthenticated,)
    throttle_classes = (UserRateThrottle, )

    def get(self, request, msg_id, format=None):
        return discussion(request, msg_id)

    def post(self, request, msg_id, format=None):
        return msg_reply (request, msg_id)


class RepoHistoryChangeHtml(APIView):
    authentication_classes = (TokenAuthentication, )
    permission_classes = (IsAuthenticated,)
    throttle_classes = (UserRateThrottle, )

    def get(self, request, repo_id, format=None):
        return api_repo_history_changes (request, repo_id)


#Following is only for debug
from seahub.auth.decorators import login_required
@login_required
def activity2(request):
    return activity(request)

@login_required
def discussions2(request, group_id):
    return group_discuss(request, group_id)

@login_required
def more_discussions2(request, group_id):
    return more_discussions(request, group_id)

@login_required
def discussion2(request, msg_id):
    return discussion(request, msg_id)

@login_required
def events2(request):
    return events(request)

@login_required
def api_repo_history_changes(request, repo_id):
    return repo_history_changes(request, repo_id)

@login_required
def api_msg_reply(request, msg_id):
    return msg_reply(request, msg_id)

@login_required
def api_new_replies(request):
    return msg_reply_new(request)<|MERGE_RESOLUTION|>--- conflicted
+++ resolved
@@ -19,8 +19,8 @@
 from django.contrib.sites.models import RequestSite
 from django.core.paginator import EmptyPage, InvalidPage
 from django.db import IntegrityError
-from django.http import HttpResponse, Http404, HttpResponseRedirect
-from django.template import Context, loader, RequestContext
+from django.http import HttpResponse, Http404
+from django.template import RequestContext
 from django.template.loader import render_to_string
 from django.shortcuts import render_to_response
 from django.utils.translation import ugettext as _
@@ -37,66 +37,43 @@
 from seahub.views import access_to_repo, validate_owner, is_registered_user, \
     group_events_data, get_diff, create_default_library
 from seahub.utils import gen_file_get_url, gen_token, gen_file_upload_url, \
-    check_filename_with_rename, get_ccnetapplet_root, \
-    get_user_events, EMPTY_SHA1, \
-    get_ccnet_server_addr_port, string2list, \
-    gen_block_get_url
+    check_filename_with_rename, get_user_events, EMPTY_SHA1, \
+    get_ccnet_server_addr_port, string2list, gen_block_get_url
 from seahub.utils.star import star_file, unstar_file
 from seahub.base.templatetags.seahub_tags import email2nickname
 from seahub.avatar.templatetags.avatar_tags import avatar_url
-from seahub.message.models import UserMessage
 import seahub.settings as settings
-
 try:
     from seahub.settings import CLOUD_MODE
 except ImportError:
     CLOUD_MODE = False
-from seahub.group.forms import MessageForm
 from seahub.notifications.models import UserNotification, DeviceToken
 from seahub.utils.paginator import Paginator
 from seahub.group.models import GroupMessage, MessageReply, MessageAttachment
-from seahub.group.settings import GROUP_MEMBERS_DEFAULT_DISPLAY
 from seahub.group.signals import grpmsg_added, grpmsg_reply_added
 from seahub.group.views import group_check
-<<<<<<< HEAD
-from seahub.utils import EVENTS_ENABLED, TRAFFIC_STATS_ENABLED, \
-    api_convert_desc_link, api_tsstr_sec, get_file_type_and_ext, \
-    HAS_FILE_SEARCH, gen_file_share_link, gen_dir_share_link
-=======
 from seahub.signals import repo_created, share_file_to_user_successful
 from seahub.share.models import PrivateFileDirShare
-from seahub.utils import EVENTS_ENABLED, TRAFFIC_STATS_ENABLED, \
-    api_convert_desc_link, api_tsstr_sec, get_file_type_and_ext, \
-    gen_file_share_link, gen_dir_share_link
->>>>>>> 112cb87d
+from seahub.utils import EVENTS_ENABLED, \
+    api_convert_desc_link, get_file_type_and_ext, \
+    HAS_FILE_SEARCH, gen_file_share_link, gen_dir_share_link
 from seahub.utils.file_types import IMAGE
-from seaserv import get_group_repoids, is_repo_owner, get_personal_groups, get_emailusers
+from seaserv import get_group_repoids, get_emailusers
 from seahub.options.models import UserOptions
-from seahub.profile.models import Profile
-from seahub.contacts.models import Contact
 from seahub.shortcuts import get_first_object_or_none
 if HAS_FILE_SEARCH:
     from seahub_extra.search.views import search_keyword
 
 from pysearpc import SearpcError, SearpcObjEncoder
-<<<<<<< HEAD
-from seaserv import get_personal_groups_by_user, get_session_info, \
-    server_repo_size, is_personal_repo, \
-=======
 from seaserv import seafserv_rpc, seafserv_threaded_rpc, server_repo_size, \
     get_personal_groups_by_user, get_session_info, is_personal_repo, \
->>>>>>> 112cb87d
     get_group_repos, get_repo, check_permission, get_commits, is_passwd_set,\
-    list_personal_repos_by_owner, list_personal_shared_repos, check_quota, \
+    list_personal_repos_by_owner, check_quota, \
     list_share_repos, get_group_repos_by_owner, get_group_repoids, list_inner_pub_repos_by_owner,\
     list_inner_pub_repos,remove_share, unshare_group_repo, unset_inner_pub_repo, get_user_quota, \
     get_user_share_usage, get_user_quota_usage, CALC_SHARE_USAGE, get_group, \
     get_commit, get_file_id_by_path, MAX_DOWNLOAD_DIR_SIZE
 from seaserv import seafile_api
-<<<<<<< HEAD
-=======
-
->>>>>>> 112cb87d
 
 
 logger = logging.getLogger(__name__)
@@ -1575,7 +1552,7 @@
     def get(self, request, repo_id, format=None):
         repo = get_repo(repo_id)
         if not repo:
-            return render_error(request, _(u'Library does not exist'))
+            return api_error(status.HTTP_404_NOT_FOUND, 'Repo not found.')
 
         path = request.GET.get('p', None)
         assert path, 'path must be passed in the url'
@@ -1607,10 +1584,10 @@
             total_size = seafserv_threaded_rpc.get_dir_size(dir_id)
         except Exception, e:
             logger.error(str(e))
-            return api_error(status.HTTP_520_OPERATION_FAILED, "Internal error")
+            return api_error(HTTP_520_OPERATION_FAILED, "Internal error")
 
         if total_size > MAX_DOWNLOAD_DIR_SIZE:
-            return render_error(request, _(u'Unable to download directory "%s": size is too large.') % dirname)
+            return api_error(status.HTTP_400_BAD_REQUEST, 'Unable to download directory "%s": size is too large.' % dirname)
 
         token = seafserv_rpc.web_get_access_token(repo_id,
                                                   dir_id,
