--- conflicted
+++ resolved
@@ -68,13 +68,8 @@
     list_share_repos, get_group_repos_by_owner, get_group_repoids, list_inner_pub_repos_by_owner,\
     list_inner_pub_repos,remove_share, unshare_group_repo, unset_inner_pub_repo, get_user_quota, \
     get_user_share_usage, get_user_quota_usage, CALC_SHARE_USAGE, get_group, \
-<<<<<<< HEAD
-    get_commit, get_file_id_by_path, MAX_DOWNLOAD_DIR_SIZE, edit_repo
+    get_commit, get_file_id_by_path, MAX_DOWNLOAD_DIR_SIZE, edit_repo, ccnet_threaded_rpc
 from seaserv import seafile_api, check_group_staff
-=======
-    get_commit, get_file_id_by_path, MAX_DOWNLOAD_DIR_SIZE, edit_repo, ccnet_threaded_rpc
-from seaserv import seafile_api
->>>>>>> 98b4e2eb
 
 
 json_content_type = 'application/json; charset=utf-8'
@@ -2217,69 +2212,6 @@
         res = {"groups": group_json, "replynum":replynum}
         return Response(res)
 
-<<<<<<< HEAD
-class GroupPublic(APIView):
-    authentication_classes = (TokenAuthentication, )
-    permission_classes = (IsAuthenticated,)
-    throttle_classes = (UserRateThrottle, )
-
-    def post(self, request, group_id, format=None):
-        # Based on groups/views.py::group_make_public
-        """
-        Make a group public, only group staff can perform this operation.
-        """
-        try:
-            group_id_int = int(group_id)
-        except ValueError:
-            return api_error(status.HTTP_404_NOT_FOUND, 'Invalid group id')
-
-        group = get_group(group_id_int)
-        if not group:
-            return api_error(status.HTTP_404_NOT_FOUND, 'Unable to find group')
-
-        # Check whether user is group staff
-        if not is_group_staff(group, request.user):
-            return api_error(status.HTTP_403_FORBIDDEN, 'Only administrators can make the group public')
-
-        try:
-            p = PublicGroup(group_id=group.id)
-            p.save()
-        except:
-            return api_error(status.HTTP_500_INTERNAL_SERVER_ERROR, 'Unable to make group public')
-
-        return HttpResponse(json.dumps({'success': True}), status=200, content_type=json_content_type)
-
-    def delete(self, request, group_id, format=None):
-        # Based on groups/views.py::group_revoke_public
-        """
-        Revoke a group from public, only group staff can perform this operation.
-        """
-        try:
-            group_id_int = int(group_id)
-        except ValueError:
-            return api_error(status.HTTP_404_NOT_FOUND, 'Invalid group id')
-
-        group = get_group(group_id_int)
-        if not group:
-            return api_error(status.HTTP_404_NOT_FOUND, 'Unable to find group')
-
-        # Check whether user is group staff
-        if not is_group_staff(group, request.user):
-            return api_error(status.HTTP_403_FORBIDDEN, 'Only administrators can make the group public')
-
-        try:
-            p = PublicGroup.objects.get(group_id=group.id)
-            p.delete()
-        except:
-            return api_error(status.HTTP_500_INTERNAL_SERVER_ERROR, 'Unable to make group private')
-
-        return HttpResponse(json.dumps({'success': True}), status=200, content_type=json_content_type)
-
-def is_group_staff(group, user):
-    if user.is_anonymous():
-        return False
-    return check_group_staff(group.id, user.username)
-=======
     def put(self, request, format=None):
         # modified slightly from groups/views.py::group_list
         """
@@ -2320,7 +2252,69 @@
             result['error'] = _(e.msg)
             return HttpResponse(json.dumps(result), status=500,
                                 content_type=content_type)
->>>>>>> 98b4e2eb
+
+class GroupPublic(APIView):
+    authentication_classes = (TokenAuthentication, )
+    permission_classes = (IsAuthenticated,)
+    throttle_classes = (UserRateThrottle, )
+
+    def post(self, request, group_id, format=None):
+        # Based on groups/views.py::group_make_public
+        """
+        Make a group public, only group staff can perform this operation.
+        """
+        try:
+            group_id_int = int(group_id)
+        except ValueError:
+            return api_error(status.HTTP_404_NOT_FOUND, 'Invalid group id')
+
+        group = get_group(group_id_int)
+        if not group:
+            return api_error(status.HTTP_404_NOT_FOUND, 'Unable to find group')
+
+        # Check whether user is group staff
+        if not is_group_staff(group, request.user):
+            return api_error(status.HTTP_403_FORBIDDEN, 'Only administrators can make the group public')
+
+        try:
+            p = PublicGroup(group_id=group.id)
+            p.save()
+        except:
+            return api_error(status.HTTP_500_INTERNAL_SERVER_ERROR, 'Unable to make group public')
+
+        return HttpResponse(json.dumps({'success': True}), status=200, content_type=json_content_type)
+
+    def delete(self, request, group_id, format=None):
+        # Based on groups/views.py::group_revoke_public
+        """
+        Revoke a group from public, only group staff can perform this operation.
+        """
+        try:
+            group_id_int = int(group_id)
+        except ValueError:
+            return api_error(status.HTTP_404_NOT_FOUND, 'Invalid group id')
+
+        group = get_group(group_id_int)
+        if not group:
+            return api_error(status.HTTP_404_NOT_FOUND, 'Unable to find group')
+
+        # Check whether user is group staff
+        if not is_group_staff(group, request.user):
+            return api_error(status.HTTP_403_FORBIDDEN, 'Only administrators can make the group public')
+
+        try:
+            p = PublicGroup.objects.get(group_id=group.id)
+            p.delete()
+        except:
+            return api_error(status.HTTP_500_INTERNAL_SERVER_ERROR, 'Unable to make group private')
+
+        return HttpResponse(json.dumps({'success': True}), status=200, content_type=json_content_type)
+
+def is_group_staff(group, user):
+    if user.is_anonymous():
+        return False
+    return check_group_staff(group.id, user.username)
+
 
 class AjaxEvents(APIView):
     authentication_classes = (TokenAuthentication, )
