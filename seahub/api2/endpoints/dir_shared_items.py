import logging
import json
import os

from django.http import HttpResponse
from pysearpc import SearpcError
from rest_framework import status
from rest_framework.authentication import SessionAuthentication
from rest_framework.permissions import IsAuthenticated
from rest_framework.views import APIView
import seaserv
from seaserv import seafile_api

from seahub.api2.authentication import TokenAuthentication
from seahub.api2.permissions import IsRepoAccessible
from seahub.api2.throttling import UserRateThrottle
from seahub.api2.utils import api_error
from seahub.api2.status import HTTP_520_OPERATION_FAILED
from seahub.base.templatetags.seahub_tags import email2nickname
from seahub.base.accounts import User
from seahub.share.signals import share_repo_to_user_successful
from seahub.share.views import check_user_share_quota
from seahub.utils import (is_org_context, is_valid_username,
                          send_perm_audit_msg)


logger = logging.getLogger(__name__)
json_content_type = 'application/json; charset=utf-8'

class DirSharedItemsEndpoint(APIView):
    """Support uniform interface(list, share, unshare, modify) for sharing
    library/folder to users/groups.
    """
    authentication_classes = (TokenAuthentication, SessionAuthentication)
    permission_classes = (IsAuthenticated, IsRepoAccessible)
    throttle_classes = (UserRateThrottle, )

    def list_user_shared_items(self, request, repo_id, path):
        username = request.user.username
        if path == '/':
            share_items = seafile_api.list_repo_shared_to(username, repo_id)
        else:
            share_items = seafile_api.get_shared_users_for_subdir(repo_id,
                                                                  path, username)
        ret = []
        for item in share_items:
            ret.append({
                "share_type": "user",
                "user_info": {
                    "name": item.user,
                    "nickname": email2nickname(item.user),
                },
                "permission": item.perm,
            })
        return ret

    def list_group_shared_items(self, request, repo_id, path):
        username = request.user.username
        if path == '/':
            share_items = seafile_api.list_repo_shared_group(username, repo_id)
        else:
            share_items = seafile_api.get_shared_groups_for_subdir(repo_id,
                                                                   path, username)
        ret = []
        for item in share_items:
            ret.append({
                "share_type": "group",
                "group_info": {
                    "id": item.group_id,
                    "name": seaserv.get_group(item.group_id).group_name,
                },
                "permission": item.perm,
            })
        return ret

    def handle_shared_to_args(self, request):
        share_type = request.GET.get('share_type', None)
        shared_to_user = False
        shared_to_group = False
        if share_type:
            for e in share_type.split(','):
                e = e.strip()
                if e not in ['user', 'group']:
                    continue
                if e == 'user':
                    shared_to_user = True
                if e == 'group':
                    shared_to_group = True
        else:
            shared_to_user = True
            shared_to_group = True

        return (shared_to_user, shared_to_group)

    def get_sub_repo_by_path(self, request, repo, path):
        if path == '/':
            raise Exception("Invalid path")

        # get or create sub repo
        username = request.user.username
        if is_org_context(request):
            org_id = request.user.org.org_id
            sub_repo = seaserv.seafserv_threaded_rpc.get_org_virtual_repo(
                org_id, repo.id, path, username)
        else:
            sub_repo = seafile_api.get_virtual_repo(repo.id, path, username)

        return sub_repo

    def get_or_create_sub_repo_by_path(self, request, repo, path):
        username = request.user.username
        sub_repo = self.get_sub_repo_by_path(request, repo, path)
        if not sub_repo:
            name = os.path.basename(path)
            # create a sub-lib,
            # use name as 'repo_name' & 'repo_desc' for sub_repo
            if is_org_context(request):
                org_id = request.user.org.org_id
                sub_repo_id = seaserv.seafserv_threaded_rpc.create_org_virtual_repo(
                    org_id, repo.id, path, name, name, username)
            else:
                sub_repo_id = seafile_api.create_virtual_repo(repo.id, path,
                                                              name, name, username)
            sub_repo = seafile_api.get_repo(sub_repo_id)

        return sub_repo

    def get_repo_owner(self, request, repo_id):
        if is_org_context(request):
            return seafile_api.get_org_repo_owner(repo_id)
        else:
            return seafile_api.get_repo_owner(repo_id)

    def get(self, request, repo_id, format=None):
        """List shared items(shared to users/groups) for a folder/library.
        """
        repo = seafile_api.get_repo(repo_id)
        if not repo:
            return api_error(status.HTTP_404_NOT_FOUND, 'Library %s not found.' % repo_id)

        shared_to_user, shared_to_group = self.handle_shared_to_args(request)

        path = request.GET.get('p', '/')
        if seafile_api.get_dir_id_by_path(repo.id, path) is None:
            return api_error(status.HTTP_404_NOT_FOUND, 'Folder %s not found.' % path)

        ret = []
        if shared_to_user:
            ret += self.list_user_shared_items(request, repo_id, path)

        if shared_to_group:
            ret += self.list_group_shared_items(request, repo_id, path)

        return HttpResponse(json.dumps(ret), status=200,
                            content_type=json_content_type)

    def post(self, request, repo_id, format=None):
        """Update shared item permission.
        """
        username = request.user.username
        repo = seafile_api.get_repo(repo_id)
        if not repo:
            return api_error(status.HTTP_404_NOT_FOUND, 'Library %s not found.' % repo_id)

        path = request.GET.get('p', '/')
        if seafile_api.get_dir_id_by_path(repo.id, path) is None:
            return api_error(status.HTTP_400_BAD_REQUEST, 'Directory not found.')

        if username != self.get_repo_owner(request, repo_id):
            return api_error(status.HTTP_403_FORBIDDEN, 'Permission denied.')

        shared_to_user, shared_to_group = self.handle_shared_to_args(request)

        permission = request.data.get('permission', 'r')
        if permission not in ['r', 'rw']:
            return api_error(status.HTTP_400_BAD_REQUEST, 'permission invalid.')

<<<<<<< HEAD
        path = request.GET.get('p', '/')
        if seafile_api.get_dir_id_by_path(repo.id, path) is None:
            return api_error(status.HTTP_404_NOT_FOUND, 'Folder %s not found.' % path)

=======
>>>>>>> bf26f9c2
        if path == '/':
            shared_repo = repo
        else:
            try:
                sub_repo = self.get_sub_repo_by_path(request, repo, path)
                if sub_repo:
                    shared_repo = sub_repo
                else:
                    # unlikely to happen
                    return api_error(status.HTTP_404_NOT_FOUND, 'Failed to get sub repo')
            except SearpcError as e:
                logger.error(e)
                return api_error(status.HTTP_500_INTERNAL_SERVER_ERROR, 'Internal Server Error')

        if shared_to_user:
            shared_to = request.GET.get('username')
            if shared_to is None or not is_valid_username(shared_to):
                return api_error(status.HTTP_400_BAD_REQUEST, 'Email %s invalid.' % shared_to)

            try:
                User.objects.get(email=shared_to)
            except User.DoesNotExist:
                return api_error(status.HTTP_400_BAD_REQUEST, 'Invalid user, should be registered')

            if is_org_context(request):
                org_id = request.user.org.org_id
                seaserv.seafserv_threaded_rpc.org_set_share_permission(
                    org_id, shared_repo.id, username, shared_to, permission)
            else:
                seafile_api.set_share_permission(shared_repo.id, username,
                                                 shared_to, permission)

            send_perm_audit_msg('modify-repo-perm', username, shared_to,
                                repo_id, path, permission)

        if shared_to_group:
            gid = request.GET.get('group_id')
            try:
                gid = int(gid)
            except ValueError:
                return api_error(status.HTTP_400_BAD_REQUEST, 'group_id %s invalid.' % gid)
            group = seaserv.get_group(gid)
            if not group:
                return api_error(status.HTTP_404_NOT_FOUND, 'Group %s not found.' % gid)

            if is_org_context(request):
                org_id = request.user.org.org_id
                seaserv.seafserv_threaded_rpc.set_org_group_repo_permission(
                    org_id, gid, shared_repo.id, permission)
            else:
                seafile_api.set_group_repo_permission(gid, shared_repo.id,
                                                      permission)

            send_perm_audit_msg('modify-repo-perm', username, gid,
                                repo_id, path, permission)

        return HttpResponse(json.dumps({'success': True}), status=200,
                            content_type=json_content_type)

    def put(self, request, repo_id, format=None):
        username = request.user.username
        repo = seafile_api.get_repo(repo_id)
        if not repo:
            return api_error(status.HTTP_404_NOT_FOUND, 'Library %s not found.' % repo_id)

        path = request.GET.get('p', '/')
        if seafile_api.get_dir_id_by_path(repo.id, path) is None:
            return api_error(status.HTTP_404_NOT_FOUND, 'Folder %s not found.' % path)

        if username != self.get_repo_owner(request, repo_id):
            return api_error(status.HTTP_403_FORBIDDEN, 'Permission denied.')

        if path != '/':
            try:
                sub_repo = self.get_or_create_sub_repo_by_path(request, repo, path)
            except SearpcError as e:
                logger.error(e)
                return api_error(status.HTTP_500_INTERNAL_SERVER_ERROR, 'Failed to get sub repo.')
        else:
            sub_repo = None

        share_type = request.data.get('share_type')
        if share_type != 'user' and share_type != 'group':
            return api_error(status.HTTP_400_BAD_REQUEST, 'share_type invalid.')

        permission = request.data.get('permission', 'r')
        if permission not in ['r', 'rw']:
            return api_error(status.HTTP_400_BAD_REQUEST, 'permission invalid.')

        shared_repo = repo if path == '/' else sub_repo
        success, failed = [], []
        if share_type == 'user':
            share_to_users = request.data.getlist('username')
            for to_user in share_to_users:
                if not is_valid_username(to_user):
<<<<<<< HEAD
                    return api_error(status.HTTP_400_BAD_REQUEST,
                                     'Email %s not valid.' % to_user)
=======
                    failed.append(to_user)
                    continue

                try:
                    User.objects.get(email=to_user)
                except User.DoesNotExist:
                    failed.append(to_user)
                    continue
>>>>>>> bf26f9c2

                if not check_user_share_quota(username, shared_repo, users=[to_user]):
                    return api_error(status.HTTP_403_FORBIDDEN,
                                     'Not enough quota.')

                try:
                    if is_org_context(request):
                        org_id = request.user.org.org_id
                        seaserv.seafserv_threaded_rpc.org_add_share(
                            org_id, shared_repo.id, username, to_user,
                            permission)
                    else:
                        seafile_api.share_repo(shared_repo.id, username,
                                               to_user, permission)

                    # send a signal when sharing repo successful
                    share_repo_to_user_successful.send(sender=None,
                                                       from_user=username,
                                                       to_user=to_user,
                                                       repo=shared_repo)
                    success.append({
                        "share_type": "user",
                        "user_info": {
                            "name": to_user,
                            "nickname": email2nickname(to_user),
                        },
                        "permission": permission
                    })

                    send_perm_audit_msg('add-repo-perm', username, to_user,
                                        repo_id, path, permission)
                except SearpcError as e:
                    logger.error(e)
                    failed.append(to_user)
                    continue

        if share_type == 'group':
            group_ids = request.data.getlist('group_id')
            for gid in group_ids:
                try:
                    gid = int(gid)
                except ValueError:
                    return api_error(status.HTTP_400_BAD_REQUEST, 'group_id %s invalid.' % gid)
                group = seaserv.get_group(gid)
                if not group:
                    return api_error(status.HTTP_404_NOT_FOUND, 'Group %s not found' % gid)

                if not check_user_share_quota(username, shared_repo, groups=[group]):
                    return api_error(status.HTTP_403_FORBIDDEN,
                                     'Not enough quota.')

                try:
                    if is_org_context(request):
                        org_id = request.user.org.org_id
                        seafile_api.add_org_group_repo(shared_repo.repo_id,
                                                       org_id, gid, username,
                                                       permission)
                    else:
                        seafile_api.set_group_repo(shared_repo.repo_id, gid,
                                                   username, permission)

                    success.append({
                        "share_type": "group",
                        "group_info": {
                            "id": gid,
                            "name": group.group_name,
                        },
                        "permission": permission
                    })

                    send_perm_audit_msg('add-repo-perm', username, gid,
                                        repo_id, path, permission)
                except SearpcError as e:
                    logger.error(e)
                    failed.append(group.group_name)
                    continue

        return HttpResponse(json.dumps({
            "success": success,
            "failed": failed
        }), status=200, content_type=json_content_type)

    def delete(self, request, repo_id, format=None):
        username = request.user.username
        repo = seafile_api.get_repo(repo_id)
        if not repo:
            return api_error(status.HTTP_404_NOT_FOUND, 'Library %s not found.' % repo_id)

        path = request.GET.get('p', '/')
        if seafile_api.get_dir_id_by_path(repo.id, path) is None:
            return api_error(status.HTTP_404_NOT_FOUND, 'Folder %s not found.' % path)

        if username != self.get_repo_owner(request, repo_id):
            return api_error(status.HTTP_403_FORBIDDEN, 'Permission denied.')

        shared_to_user, shared_to_group = self.handle_shared_to_args(request)

        if path == '/':
            shared_repo = repo
        else:
            try:
                sub_repo = self.get_sub_repo_by_path(request, repo, path)
                if sub_repo:
                    shared_repo = sub_repo
                else:
                    return api_error(status.HTTP_404_NOT_FOUND, 'Sub-library not found.')
            except SearpcError as e:
                logger.error(e)
                return api_error(status.HTTP_500_INTERNAL_SERVER_ERROR, 'Failed to get sub-library.')

        if shared_to_user:
            shared_to = request.GET.get('username')
            if shared_to is None or not is_valid_username(shared_to):
                return api_error(status.HTTP_400_BAD_REQUEST, 'Email %s invalid.' % share_to)

            try:
                User.objects.get(email=shared_to)
            except User.DoesNotExist:
                return api_error(status.HTTP_400_BAD_REQUEST, 'Invalid user, should be registered')

            if is_org_context(request):
                org_id = request.user.org.org_id
                seaserv.seafserv_threaded_rpc.org_remove_share(
                    org_id, shared_repo.id, username, shared_to)
            else:
                seaserv.remove_share(shared_repo.id, username, shared_to)

            permission = seafile_api.check_permission_by_path(repo.id, path,
                                                              shared_to)
            send_perm_audit_msg('delete-repo-perm', username, shared_to,
                                repo_id, path, permission)

        if shared_to_group:
            group_id = request.GET.get('group_id')
            try:
                group_id = int(group_id)
            except ValueError:
                return api_error(status.HTTP_400_BAD_REQUEST, 'group_id %s invalid' % group_id)

            # hacky way to get group repo permission
            permission = ''
            for e in seafile_api.list_repo_shared_group(username, shared_repo.id):
                if e.group_id == group_id:
                    permission = e.perm
                    break

            if is_org_context(request):
                org_id = request.user.org.org_id
                seaserv.del_org_group_repo(shared_repo.id, org_id, group_id)
            else:
                seafile_api.unset_group_repo(shared_repo.id, group_id, username)

            send_perm_audit_msg('delete-repo-perm', username, group_id,
                                repo_id, path, permission)

        return HttpResponse(json.dumps({'success': True}), status=200,
                            content_type=json_content_type)<|MERGE_RESOLUTION|>--- conflicted
+++ resolved
@@ -175,13 +175,10 @@
         if permission not in ['r', 'rw']:
             return api_error(status.HTTP_400_BAD_REQUEST, 'permission invalid.')
 
-<<<<<<< HEAD
         path = request.GET.get('p', '/')
         if seafile_api.get_dir_id_by_path(repo.id, path) is None:
             return api_error(status.HTTP_404_NOT_FOUND, 'Folder %s not found.' % path)
 
-=======
->>>>>>> bf26f9c2
         if path == '/':
             shared_repo = repo
         else:
@@ -277,10 +274,6 @@
             share_to_users = request.data.getlist('username')
             for to_user in share_to_users:
                 if not is_valid_username(to_user):
-<<<<<<< HEAD
-                    return api_error(status.HTTP_400_BAD_REQUEST,
-                                     'Email %s not valid.' % to_user)
-=======
                     failed.append(to_user)
                     continue
 
@@ -289,7 +282,6 @@
                 except User.DoesNotExist:
                     failed.append(to_user)
                     continue
->>>>>>> bf26f9c2
 
                 if not check_user_share_quota(username, shared_repo, users=[to_user]):
                     return api_error(status.HTTP_403_FORBIDDEN,
