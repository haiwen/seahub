import React, { Component, Fragment } from 'react';
import { Dropdown, DropdownToggle, DropdownItem } from 'reactstrap';
import PropTypes from 'prop-types';
import moment from 'moment';
import cookie from 'react-cookies';
import { Link } from '@reach/router';
import { gettext, siteRoot, loginUrl, isPro } from '../../utils/constants';
import { seafileAPI } from '../../utils/seafile-api';
import { Utils } from '../../utils/utils';
import toaster from '../../components/toast';
import Repo from '../../models/repo';
import Loading from '../../components/loading';
import EmptyTip from '../../components/empty-tip';
import LibsMobileThead from '../../components/libs-mobile-thead';
import ModalPotal from '../../components/modal-portal';
import ShareDialog from '../../components/dialog/share-dialog';
import SortOptionsDialog from '../../components/dialog/sort-options';

class Content extends Component {

  sortByName = (e) => {
    e.preventDefault();
    const sortBy = 'name';
    const sortOrder = this.props.sortOrder == 'asc' ? 'desc' : 'asc';
    this.props.sortItems(sortBy, sortOrder);
  }

  sortByTime = (e) => {
    e.preventDefault();
    const sortBy = 'time';
    const sortOrder = this.props.sortOrder == 'asc' ? 'desc' : 'asc';
    this.props.sortItems(sortBy, sortOrder);
  }

  sortBySize = (e) => {
    e.preventDefault();
    const sortBy = 'size';
    const sortOrder = this.props.sortOrder == 'asc' ? 'desc' : 'asc';
    this.props.sortItems(sortBy, sortOrder);
  }

  render() {
    const { loading, errorMsg, items, sortBy, sortOrder } = this.props;
    
    const emptyTip = (
      <EmptyTip>
        <h2>{gettext('No libraries have been shared with you')}</h2>
        <p>{gettext('No libraries have been shared directly with you. You can find more shared libraries at "Shared with groups".')}</p>
      </EmptyTip>
    );

    if (loading) {
      return <Loading />;
    } else if (errorMsg) {
      return <p className="error text-center">{errorMsg}</p>;
    } else {
      // sort
      const sortByName = sortBy == 'name';
      const sortByTime = sortBy == 'time';
      const sortBySize = sortBy == 'size';
      const sortIcon = sortOrder == 'asc' ? <span className="fas fa-caret-up"></span> : <span className="fas fa-caret-down"></span>;

      const desktopThead = (
        <thead>
          <tr>
            <th width="4%"></th>
            <th width="4%"><span className="sr-only">{gettext('Library Type')}</span></th>
            <th width="34%"><a className="d-block table-sort-op" href="#" onClick={this.sortByName}>{gettext('Name')} {sortByName && sortIcon}</a></th>
            <th width="10%"><span className="sr-only">{gettext('Actions')}</span></th>
            <th width="14%"><a className="d-block table-sort-op" href="#" onClick={this.sortBySize}>{gettext('Size')} {sortBySize && sortIcon}</a></th>
            <th width="18%"><a className="d-block table-sort-op" href="#" onClick={this.sortByTime}>{gettext('Last Update')} {sortByTime && sortIcon}</a></th>
            <th width="16%">{gettext('Owner')}</th>
          </tr>
        </thead>
      );

<<<<<<< HEAD
      const mobileThead = (
        <thead>
          <tr>
            <th width="12%"><span className="sr-only">{gettext('Library Type')}</span></th>
            <th width="80%"></th>
            <th width="8%"><span className="sr-only">{gettext('Actions')}</span></th>
          </tr>
        </thead>
      );

      const table = (
        <table className={window.innerWidth >= 768 ? '' : 'table-thead-hidden'}>
          {window.innerWidth >= 768 ? desktopThead : mobileThead}
=======
      const table = (
        <table className={window.innerWidth >= 768 ? '' : 'table-thead-hidden'}>
          {window.innerWidth >= 768 ? desktopThead : <LibsMobileThead />}
>>>>>>> 70323a73
          <TableBody items={items} />
        </table>
      );

      return items.length ? table : emptyTip; 
    }
  }
}

Content.propTypes = {
  loading: PropTypes.bool.isRequired,
  errorMsg: PropTypes.string.isRequired,
  items: PropTypes.array.isRequired,
  sortBy: PropTypes.string.isRequired,
  sortOrder: PropTypes.string.isRequired,
  sortItems: PropTypes.func.isRequired
};

class TableBody extends Component {

  render() {

    let listItems = this.props.items.map(function(item, index) {
      return <Item key={index} data={item} />;
    }, this);

    return (
      <tbody>{listItems}</tbody>
    );
  }
}

TableBody.propTypes = {
  items: PropTypes.array.isRequired
};

class Item extends Component {

  constructor(props) {
    super(props);
    this.state = {
      showOpIcon: false,
      unshared: false,
      isShowSharedDialog: false,
      isStarred: this.props.data.starred,
      isOpMenuOpen: false // for mobile
    };
  }

  toggleOpMenu = () => {
    this.setState({
      isOpMenuOpen: !this.state.isOpMenuOpen
    });
  }

  handleMouseOver = () => {
    this.setState({
      showOpIcon: true
    });
  }

  handleMouseOut = () => {
    this.setState({
      showOpIcon: false
    });
  }

  share = (e) => {
    e.preventDefault();
    this.setState({isShowSharedDialog: true});
  }

  leaveShare = (e) => {
    e.preventDefault();

    const data = this.props.data;

    let request;
    if (data.owner_email.indexOf('@seafile_group') == -1) {
      let options = {
        'share_type': 'personal',
        'from': data.owner_email
      };
      request = seafileAPI.leaveShareRepo(data.repo_id, options);
    } else {
      request = seafileAPI.leaveShareGroupOwnedRepo(data.repo_id);
    }

    request.then((res) => {
      this.setState({unshared: true});
      let message = gettext('Successfully unshared {name}').replace('{name}', data.repo_name);
      toaster.success(message);
    }).catch(error => {
      let errMessage = Utils.getErrorMsg(error);
      if (errMessage === gettext('Error')) {
        errMessage = gettext('Failed unshared {name}').replace('{name}', data.repo_name);
      }
      toaster(errMessage);
    });
  }

  toggleShareDialog = () => {
    this.setState({isShowSharedDialog: false});
  }

  onStarRepo = () => {
    const repoName = this.props.data.repo_name;
    if (this.state.isStarred) {
      seafileAPI.unstarItem(this.props.data.repo_id, '/').then(() => {
        this.setState({isStarred: !this.state.isStarred});
        if (window.innerWidth < 768) {
          const msg = gettext('Successfully unstarred {library_name_placeholder}.')
            .replace('{library_name_placeholder}', repoName);
          toaster.success(msg);
        }
      }).catch(error => {
        let errMessage = Utils.getErrorMsg(error);
        toaster.danger(errMessage);
      });
    } else {
      seafileAPI.starItem(this.props.data.repo_id, '/').then(() => {
        this.setState({isStarred: !this.state.isStarred});
        if (window.innerWidth < 768) {
          const msg = gettext('Successfully starred {library_name_placeholder}.')
            .replace('{library_name_placeholder}', repoName);
          toaster.success(msg);
        }
      }).catch(error => {
        let errMessage = Utils.getErrorMsg(error);
        toaster.danger(errMessage);
      });
    }
  }

  render() {
    if (this.state.unshared) {
      return null;
    }

    const data = this.props.data;

    data.icon_url = Utils.getLibIconUrl(data); 
    data.icon_title = Utils.getLibIconTitle(data);
    data.url = `${siteRoot}#shared-libs/lib/${data.repo_id}/`;

    let iconVisibility = this.state.showOpIcon ? '' : ' invisible';
    let shareIconClassName = 'op-icon sf2-icon-share repo-share-btn' + iconVisibility; 
    let leaveShareIconClassName = 'op-icon sf2-icon-x3' + iconVisibility;

    const desktopItem = (
      <Fragment>
        <tr onMouseOver={this.handleMouseOver} onMouseOut={this.handleMouseOut}>
          <td className="text-center">
            {!this.state.isStarred && <i className="far fa-star star-empty cursor-pointer" onClick={this.onStarRepo}></i>}
            {this.state.isStarred && <i className="fas fa-star cursor-pointer" onClick={this.onStarRepo}></i>}
          </td>
          <td><img src={data.icon_url} title={data.icon_title} alt={data.icon_title} width="24" /></td>
          <td><Link to={`${siteRoot}library/${data.repo_id}/${data.repo_name}/`}>{data.repo_name}</Link></td>
          <td>
            {(isPro && data.is_admin) &&
              <a href="#" className={shareIconClassName} title={gettext('Share')} onClick={this.share}></a>
            }
            <a href="#" className={leaveShareIconClassName} title={gettext('Leave Share')} onClick={this.leaveShare}></a>
          </td>
          <td>{data.size}</td>
          <td title={moment(data.last_modified).format('llll')}>{moment(data.last_modified).fromNow()}</td>
          <td title={data.owner_contact_email}>{data.owner_name}</td>
        </tr>
        {this.state.isShowSharedDialog && (
          <ModalPotal>
            <ShareDialog 
              itemType={'library'}
              itemName={data.repo_name}
              itemPath={'/'}
              repoID={data.repo_id}
              repoEncrypted={data.encrypted}
              enableDirPrivateShare={true}
              userPerm={data.permission}
              isAdmin={true}
              toggleDialog={this.toggleShareDialog}
            />
          </ModalPotal>
        )}
      </Fragment>
    );

    const mobileItem = (
      <Fragment>
        <tr onMouseOver={this.handleMouseOver} onMouseOut={this.handleMouseOut}>
          <td><img src={data.icon_url} title={data.icon_title} alt={data.icon_title} width="24" /></td>
          <td>
            <Link to={`${siteRoot}library/${data.repo_id}/${data.repo_name}/`}>{data.repo_name}</Link><br />
            <span className="item-meta-info" title={data.owner_contact_email}>{data.owner_name}</span>
            <span className="item-meta-info">{data.size}</span>
            <span className="item-meta-info" title={moment(data.last_modified).format('llll')}>{moment(data.last_modified).fromNow()}</span>
          </td>
          <td>
            <Dropdown isOpen={this.state.isOpMenuOpen} toggle={this.toggleOpMenu}>
              <DropdownToggle
                tag="i"
                className="sf-dropdown-toggle fa fa-ellipsis-v ml-0"
                title={gettext('More Operations')}
                data-toggle="dropdown"
                aria-expanded={this.state.isOpMenuOpen}
              />
              <div className={this.state.isOpMenuOpen ? '' : 'd-none'} onClick={this.toggleOpMenu}>
                <div className="mobile-operation-menu-bg-layer"></div>
                <div className="mobile-operation-menu">
                  <DropdownItem className="mobile-menu-item" onClick={this.onStarRepo}>{this.state.isStarred ? gettext('Unstar') : gettext('Star')}</DropdownItem>
                  {(isPro && data.is_admin) &&
                  <DropdownItem className="mobile-menu-item" onClick={this.share}>{gettext('Share')}</DropdownItem>
                  }
                  <DropdownItem className="mobile-menu-item" onClick={this.leaveShare}>{gettext('Leave Share')}</DropdownItem>
                </div>
              </div>
            </Dropdown>
          </td>
        </tr>
        {this.state.isShowSharedDialog && (
          <ModalPotal>
            <ShareDialog 
              itemType={'library'}
              itemName={data.repo_name}
              itemPath={'/'}
              repoID={data.repo_id}
              repoEncrypted={data.encrypted}
              enableDirPrivateShare={true}
              userPerm={data.permission}
              isAdmin={true}
              toggleDialog={this.toggleShareDialog}
            />
          </ModalPotal>
        )}
      </Fragment>
    );

    return window.innerWidth >= 768 ? desktopItem : mobileItem;
  }
}

Item.propTypes = {
  data: PropTypes.object.isRequired
};

class SharedLibraries extends Component {
  constructor(props) {
    super(props);
    this.state = {
      loading: true,
      errorMsg: '',
      items: [],
      sortBy: cookie.load('seafile-repo-dir-sort-by') || 'name', // 'name' or 'time' or 'size'
      sortOrder: cookie.load('seafile-repo-dir-sort-order') || 'asc', // 'asc' or 'desc'
      isSortOptionsDialogOpen: false
    };
  }

  componentDidMount() {
    seafileAPI.listRepos({type:'shared'}).then((res) => {
      let repoList = res.data.repos.map((item) => {
        return new Repo(item);
      });
      this.setState({
        loading: false,
        items: Utils.sortRepos(repoList, this.state.sortBy, this.state.sortOrder)
      });
    }).catch((error) => {
      if (error.response) {
        if (error.response.status == 403) {
          this.setState({
            loading: false,
            errorMsg: gettext('Permission denied')
          });
          location.href = `${loginUrl}?next=${encodeURIComponent(location.href)}`;
        } else {
          this.setState({
            loading: false,
            errorMsg: gettext('Error')
          });
        }

      } else {
        this.setState({
          loading: false,
          errorMsg: gettext('Please check the network.')
        });
      }
    });
  }

  sortItems = (sortBy, sortOrder) => {
    cookie.save('seafile-repo-dir-sort-by', sortBy);
    cookie.save('seafile-repo-dir-sort-order', sortOrder);
    this.setState({
      sortBy: sortBy,
      sortOrder: sortOrder,
      items: Utils.sortRepos(this.state.items, sortBy, sortOrder)
    });
  }

  toggleSortOptionsDialog = () => {
    this.setState({
      isSortOptionsDialogOpen: !this.state.isSortOptionsDialogOpen
    });
  }

  render() {
    return (
      <Fragment>
        <div className="main-panel-center">
          <div className="cur-view-container">
            <div className="cur-view-path align-items-center">
              <h3 className="sf-heading m-0">{gettext('Shared with me')}</h3>
              {(window.innerWidth < 768) && <span className="sf3-font sf3-font-sort action-icon" onClick={this.toggleSortOptionsDialog}></span>}
            </div>
            <div className="cur-view-content">
              <Content
                loading={this.state.loading}
                errorMsg={this.state.errorMsg}
                items={this.state.items}
                sortBy={this.state.sortBy}
                sortOrder={this.state.sortOrder}
                sortItems={this.sortItems}
              />
            </div>
          </div>
        </div>
        {this.state.isSortOptionsDialogOpen &&
        <SortOptionsDialog
          toggleDialog={this.toggleSortOptionsDialog}
          sortBy={this.state.sortBy}
          sortOrder={this.state.sortOrder}
          sortItems={this.sortItems}
        />
        }
      </Fragment>
    );
  }
}

export default SharedLibraries;<|MERGE_RESOLUTION|>--- conflicted
+++ resolved
@@ -41,7 +41,7 @@
 
   render() {
     const { loading, errorMsg, items, sortBy, sortOrder } = this.props;
-    
+
     const emptyTip = (
       <EmptyTip>
         <h2>{gettext('No libraries have been shared with you')}</h2>
@@ -74,30 +74,14 @@
         </thead>
       );
 
-<<<<<<< HEAD
-      const mobileThead = (
-        <thead>
-          <tr>
-            <th width="12%"><span className="sr-only">{gettext('Library Type')}</span></th>
-            <th width="80%"></th>
-            <th width="8%"><span className="sr-only">{gettext('Actions')}</span></th>
-          </tr>
-        </thead>
-      );
-
-      const table = (
-        <table className={window.innerWidth >= 768 ? '' : 'table-thead-hidden'}>
-          {window.innerWidth >= 768 ? desktopThead : mobileThead}
-=======
       const table = (
         <table className={window.innerWidth >= 768 ? '' : 'table-thead-hidden'}>
           {window.innerWidth >= 768 ? desktopThead : <LibsMobileThead />}
->>>>>>> 70323a73
           <TableBody items={items} />
         </table>
       );
 
-      return items.length ? table : emptyTip; 
+      return items.length ? table : emptyTip;
     }
   }
 }
@@ -234,12 +218,12 @@
 
     const data = this.props.data;
 
-    data.icon_url = Utils.getLibIconUrl(data); 
+    data.icon_url = Utils.getLibIconUrl(data);
     data.icon_title = Utils.getLibIconTitle(data);
     data.url = `${siteRoot}#shared-libs/lib/${data.repo_id}/`;
 
     let iconVisibility = this.state.showOpIcon ? '' : ' invisible';
-    let shareIconClassName = 'op-icon sf2-icon-share repo-share-btn' + iconVisibility; 
+    let shareIconClassName = 'op-icon sf2-icon-share repo-share-btn' + iconVisibility;
     let leaveShareIconClassName = 'op-icon sf2-icon-x3' + iconVisibility;
 
     const desktopItem = (
@@ -263,7 +247,7 @@
         </tr>
         {this.state.isShowSharedDialog && (
           <ModalPotal>
-            <ShareDialog 
+            <ShareDialog
               itemType={'library'}
               itemName={data.repo_name}
               itemPath={'/'}
@@ -313,7 +297,7 @@
         </tr>
         {this.state.isShowSharedDialog && (
           <ModalPotal>
-            <ShareDialog 
+            <ShareDialog
               itemType={'library'}
               itemName={data.repo_name}
               itemPath={'/'}
