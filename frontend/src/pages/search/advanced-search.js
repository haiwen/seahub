--- conflicted
+++ resolved
@@ -3,12 +3,8 @@
 import MediaQuery from 'react-responsive';
 import moment from 'moment';
 import { Button, Col, Collapse, CustomInput, FormGroup, Input, Label, Row, InputGroupAddon, InputGroup } from 'reactstrap';
-<<<<<<< HEAD
-import SelectDate from './select-date';
-=======
 import { gettext } from '../../utils/constants';
 import DateTimePicker from '../../components/date-and-time-picker';
->>>>>>> 849fed5a
 
 const { repo_name, search_repo } = window.search.pageOptions;
 
