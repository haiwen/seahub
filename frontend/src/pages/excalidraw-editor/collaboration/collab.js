import { CaptureUpdateAction, getSceneVersion, reconcileElements, restoreElements } from '@excalidraw/excalidraw';
import throttle from 'lodash.throttle';
import io from 'socket.io-client';
import { CURSOR_SYNC_TIMEOUT, INITIAL_SCENE_UPDATE_TIMEOUT, LOAD_IMAGES_TIMEOUT, SYNC_FULL_SCENE_INTERVAL_MS, WS_SUBTYPES } from '../constants';
import { getSyncableElements } from '../data';
import { loadFilesFromServer, loadFromServerStorage, saveFilesToServer, saveToServerStorage } from '../data/server-storage';
import { resolvablePromise, updateStaleImageStatuses } from '../utils/exdraw-utils';
import { serverDebug } from '../utils/debug';
import Portal from './portal';
<<<<<<< HEAD
import EventBus from '../../../components/common/event-bus';
=======
import FileManager from '../data/file-manager';
import { isInitializedImageElement } from '../utils/element-utils';
>>>>>>> 03ad24d0

class Collab {

  constructor(excalidrawAPI, config) {
    this.excalidrawAPI = excalidrawAPI;
    this.config = config;
    this.document = null;
    this.isServerConnected = false;

    this.collaborators = new Map();
    const { user } = config;
    this.collaborators.set(user._username, user, { isCurrentUser: true });
    this.excalidrawAPI.updateScene({ collaborators: this.collaborators });

    this.lastBroadcastedOrReceivedSceneVersion = 0;
    this.portal = new Portal(this, config);
<<<<<<< HEAD

    this.eventBus = EventBus.getInstance();
=======
    this.fileManager = new FileManager({
      getFiles: async (ids) => {
        return loadFilesFromServer(ids);
      },
      saveFiles: async ({ addedFiles }) => {
        const { savedFiles, erroredFiles } = await saveFilesToServer(addedFiles);
        return {
          savedFiles: savedFiles.reduce((acc, id) => {
            const fileData = addedFiles.get(id);
            if (fileData) {
              acc.set(id, fileData);
            }
            return acc;
          }, new Map()),
          erroredFiles: erroredFiles.reduce((acc, id) => {
            const fileData = addedFiles.get(id);
            if (fileData) {
              acc.set(id, fileData);
            }
            return acc;
          }, new Map())
        };
      }
    });
>>>>>>> 03ad24d0
  }

  setIsServerConnected = (flag) => {
    this.isServerConnected = flag;
  };

  getIsServerConnected = () => {
    return this.isServerConnected;
  };

  fetchImageFilesFromServer = async (opts) => {
    const fileIds = opts.elements.filter(element => {
      return (
        isInitializedImageElement(element) &&
        !this.fileManager.isFileTracked(element.fileId) &&
        !element.isDeleted &&
        (opts.forceFetchFiles ? element.status !== 'pending' || Date.now() - element.updated > 10000 : element.status === 'saved')
      );
    }).map(element => {
      return element.filename || element.fileId;
    });

    return await this.fileManager.getFiles(fileIds);

  };

  setDocument = (document) => {
    this.document = document;
  };

  getDocumentVersion = () => {
    const { version } = this.document;
    return version;
  };

  updateDocumentVersion = (version) => {
    this.document['version'] = version;
  };

  getLastBroadcastedOrReceivedSceneVersion = () => {
    return this.lastBroadcastedOrReceivedSceneVersion;
  };

  getSceneElementsIncludingDeleted = () => {
    return this.excalidrawAPI.getSceneElementsIncludingDeleted();
  };

  setLastBroadcastedOrReceivedSceneVersion = (version) => {
    this.lastBroadcastedOrReceivedSceneVersion = version;
    const lastSavedAt = new Date().getTime();
    this.eventBus.dispatch('saved', lastSavedAt);
  };

  initializeRoom = async (fetchScene) => {
    clearTimeout(this.socketInitializationTimer);
    if (this.portal.socket && this.fallbackInitializationHandler) {
      this.portal.socket.off('connect_error', this.fallbackInitializationHandler);
    }
    if (fetchScene && this.portal.socket) {
      this.excalidrawAPI.resetScene();

      try {
        const document = await loadFromServerStorage();
        const { elements } = document;
        if (elements) {
          const version = getSceneVersion(elements);
          this.setLastBroadcastedOrReceivedSceneVersion(version);
          this.setDocument(document);
          return {
            elements,
            scrollToContent: true,
          };
        }
      } catch (error) {
        // eslint-disable-next-line no-console
        console.log(error);
      } finally {
        this.portal.socketInitialized = true;
      }
    } else {
      this.portal.socketInitialized = true;
    }

    return null;
  };

  startCollaboration = async () => {
    if (this.portal.socket) return;

    const scenePromise = resolvablePromise();
    const fallbackInitializationHandler = () => {
      this.initializeRoom(true).then(scene => {
        scenePromise.resolve(scene);
      });
    };

    this.setIsServerConnected(true);

    this.fallbackInitializationHandler = fallbackInitializationHandler;

    const config = this.config;
    try {
      const socket = io(`${config.exdrawServer}/exdraw`, {
        auth: { token: config.accessToken },
        query: {
          'sdoc_uuid': config.docUuid,
        }
      });
      this.portal.socket = this.portal.open(socket);
    } catch (error) {
      // eslint-disable-next-line no-console
      console.log(error);
      return null;
    }

    this.socketInitializationTimer = window.setTimeout(
      fallbackInitializationHandler,
      INITIAL_SCENE_UPDATE_TIMEOUT,
    );

    this.portal.socket.on('first-in-room', async () => {
      if (this.portal.socket) {
        serverDebug('first in room message');
        this.portal.socket.off('first-in-room');
      }
      const sceneData = await this.initializeRoom(true);
      scenePromise.resolve(sceneData);
    });

    this.portal.socket.on('client-broadcast', (params) => {
      const { type, payload } = params;
      switch (type) {
        case WS_SUBTYPES.INIT:
          if (!this.portal.socketInitialized) {
            serverDebug('sync with elements from another, %O', payload);
            this.initializeRoom({ fetchScene: false });
            this.eventBus.dispatch('is-saving');
            this.handleRemoteSceneUpdate(payload);
            this.setDocument(payload);

            const { elements } = payload;
            scenePromise.resolve({ elements, scrollToContent: true });
          }
          break;
        case WS_SUBTYPES.UPDATE:
          serverDebug('sync elements by another updated, %O', payload);
          this.eventBus.dispatch('is-saving');
          this.handleRemoteSceneUpdate(payload);
          break;
        case WS_SUBTYPES.MOUSE_LOCATION:
          serverDebug('sync another\'s mouse location');
          this.handleRemoteMouseLocation(params);
          break;
        default:
          // eslint-disable-next-line no-console
          console.log('never execute to here');
      }
    });

    return scenePromise;
  };

  stopCollaboration = () => {
    this.queueBroadcastAllElements.cancel();
    this.queueSaveToServerStorage.cancel();

    const elements = getSyncableElements(this.excalidrawAPI.getSceneElementsIncludingDeleted());
    this.saveCollabRoomToServerStorage(elements);

    if (this.portal.socket && this.fallbackInitializationHandler) {
      this.portal.socket.off('connect_error', this.fallbackInitializationHandler);
    }

    this.destroySocketClient();
  };

  syncElements = (elements) => {
    this.broadcastElements(elements);
  };

  broadcastElements = (elements) => {
    if (getSceneVersion(elements) > this.getLastBroadcastedOrReceivedSceneVersion()) {
      this.portal.broadcastScene(WS_SUBTYPES.UPDATE, elements, false);
      this.lastBroadcastedOrReceivedSceneVersion = getSceneVersion(elements);
      this.queueBroadcastAllElements();
      this.queueSaveToServerStorage();
    }
  };

  queueBroadcastAllElements = throttle(() => {
    const elements = this.excalidrawAPI.getSceneElementsIncludingDeleted();
    this.portal.broadcastScene(WS_SUBTYPES.UPDATE, elements, true);

    const currentVersion = this.getLastBroadcastedOrReceivedSceneVersion();
    const newVersion = Math.max(currentVersion, getSceneVersion(elements));
    this.setLastBroadcastedOrReceivedSceneVersion(newVersion);
  }, SYNC_FULL_SCENE_INTERVAL_MS);

  queueSaveToServerStorage = throttle(
    () => {
      const elements = getSyncableElements(this.excalidrawAPI.getSceneElementsIncludingDeleted());
      this.saveCollabRoomToServerStorage(elements);
    },
    SYNC_FULL_SCENE_INTERVAL_MS,
    { leading: false }
  );

  saveCollabRoomToServerStorage = async (elements) => {
    const version = this.getDocumentVersion();
    const exdrawContent = { version, elements };
    const socket = this.portal.socket;
    const result = await saveToServerStorage(socket.id, exdrawContent, this.excalidrawAPI.getAppState());

    if (!result) return;

    if (result.storedElements) {
      // local current version is behind server storage version
      this.excalidrawAPI.updateScene({ elements: result.storedElements });
    }

    this.updateDocumentVersion(result.version);
  };

  loadImageFiles = throttle(async () => {
    const { loadedFiles, erroredFiles } =
      await this.fetchImageFilesFromServer({
        elements: this.excalidrawAPI.getSceneElementsIncludingDeleted(),
      });

    this.excalidrawAPI.addFiles(loadedFiles);

    updateStaleImageStatuses({
      excalidrawAPI: this.excalidrawAPI,
      erroredFiles,
      elements: this.excalidrawAPI.getSceneElementsIncludingDeleted(),
    });
  }, LOAD_IMAGES_TIMEOUT);

  handleRemoteSceneUpdate = (params) => {
    const { elements: remoteElements } = params;
    const localElements = this.getSceneElementsIncludingDeleted();
    const appState = this.excalidrawAPI.getAppState();
    const restoredRemoteElements = restoreElements(remoteElements, null);
    const reconciledElements = reconcileElements(localElements, restoredRemoteElements, appState);

    // Avoid broadcasting to the rest of the collaborators the scene
    // we just received!
    // Note: this needs to be set before updating the scene as it
    // synchronously calls render.
    this.setLastBroadcastedOrReceivedSceneVersion(getSceneVersion(reconciledElements));

    this.excalidrawAPI.updateScene({
      elements: reconciledElements,
      captureUpdate: CaptureUpdateAction.NEVER,
    });

    this.loadImageFiles();
  };

  syncPointer = throttle((payload) => {
    if (payload.pointersMap.size < 2) {
      const { pointer, button } = payload;
      this.portal.broadcastMouseLocation({ pointer, button });
    }
  }, CURSOR_SYNC_TIMEOUT);

  handleRemoteMouseLocation = (params) => {
    const collaborators = new Map(this.collaborators);
    const { user, ...updates } = params;
    if (!collaborators.get(user._username)) return;

    const newUser = Object.assign({}, collaborators.get(user._username), updates);
    collaborators.set(newUser._username, newUser);
    this.collaborators = collaborators;

    this.excalidrawAPI.updateScene({ collaborators });
    return;
  };

  receiveRoomUserChanged = (users) => {
    const collaborators = new Map(this.collaborators);
    if (users && Array.isArray(users)) {
      users.forEach(user => {
        if (!collaborators.get(user._username)) {
          collaborators.set(user._username, user);
        }
      });
      this.collaborators = collaborators;
      setTimeout(() => {
        this.excalidrawAPI.updateScene({ collaborators });
      }, 100);
    }
  };

  receiveLeaveRoom = (userInfo) => {
    const collaborators = new Map(this.collaborators);
    if (collaborators.get(userInfo._username)) {
      collaborators.delete(userInfo._username);
      this.collaborators = collaborators;
      this.excalidrawAPI.updateScene({ collaborators });
    }
  };

  destroySocketClient = () => {
    this.lastBroadcastedOrReceivedSceneVersion = -1;
    this.portal.close();
    this.fileManager.reset();
    this.setIsServerConnected(false);
  };

}

export default Collab;<|MERGE_RESOLUTION|>--- conflicted
+++ resolved
@@ -7,12 +7,9 @@
 import { resolvablePromise, updateStaleImageStatuses } from '../utils/exdraw-utils';
 import { serverDebug } from '../utils/debug';
 import Portal from './portal';
-<<<<<<< HEAD
 import EventBus from '../../../components/common/event-bus';
-=======
 import FileManager from '../data/file-manager';
 import { isInitializedImageElement } from '../utils/element-utils';
->>>>>>> 03ad24d0
 
 class Collab {
 
@@ -29,10 +26,8 @@
 
     this.lastBroadcastedOrReceivedSceneVersion = 0;
     this.portal = new Portal(this, config);
-<<<<<<< HEAD
 
     this.eventBus = EventBus.getInstance();
-=======
     this.fileManager = new FileManager({
       getFiles: async (ids) => {
         return loadFilesFromServer(ids);
@@ -57,7 +52,6 @@
         };
       }
     });
->>>>>>> 03ad24d0
   }
 
   setIsServerConnected = (flag) => {
