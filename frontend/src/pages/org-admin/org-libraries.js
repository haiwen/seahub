import React, { Fragment, Component } from 'react';
import { navigate, Link } from '@gatsbyjs/reach-router';
import PropTypes from 'prop-types';
import { Dropdown, DropdownToggle, DropdownMenu, DropdownItem, Button } from 'reactstrap';
import MainPanelTopbar from './main-panel-topbar';
import OrgAdminRepo from '../../models/org-admin-repo';
import toaster from '../../components/toast';
import TransferDialog from '../../components/dialog/transfer-dialog';
import ModalPortal from '../../components/modal-portal';
import EmptyTip from '../../components/empty-tip';
import { seafileAPI } from '../../utils/seafile-api';
import { Utils } from '../../utils/utils';
import { mediaUrl, siteRoot, gettext, orgID } from '../../utils/constants';
import CommonOperationConfirmationDialog from '../../components/dialog/common-operation-confirmation-dialog';
import OpMenu from '../../components/dialog/op-menu';
import UserLink from './user-link';
import moment from 'moment';

class Item extends Component {

  constructor(props) {
    super(props);
    this.state = {
      highlight: false,
      isOpIconShown: false,
      isDeleteRepoDialogOpen: false,
      isRestoreRepoDialogOpen: false
    };
  }

  handleMouseOver = () => {
    if (!this.props.isItemFreezed) {
      this.setState({
        isOpIconShown: true,
        highlight: true
      });
    }
  };

  handleMouseOut = () => {
    if (!this.props.isItemFreezed) {
      this.setState({
        isOpIconShown: false,
        highlight: false
      });
    }
  };

  onUnfreezedItem = () => {
    this.setState({
      highlight: false,
      isOpIconShow: false
    });
    this.props.onUnfreezedItem();
  };

  onDeleteRepo = () => {
    const repo = this.props.repo;
    seafileAPI.orgAdminDeleteTrashRepo(orgID, repo.id).then((res) => {
      this.props.onDeleteRepo(repo);
      const msg = gettext('Successfully deleted {name}.').replace('{name}', repo.name);
      toaster.success(msg);
    }).catch((error) => {
      let errMessage = Utils.getErrorMsg(error);
      toaster.danger(errMessage);
    });
  };

  onRestoreRepo = () => {
    const repo = this.props.repo;
    seafileAPI.orgAdminRestoreTrashRepo(orgID, repo.id).then((res) => {
      this.props.onRestoreRepo(repo);
      let message = gettext('Successfully restored the library.');
      toaster.success(message);
    }).catch((error) => {
      let errMessage = Utils.getErrorMsg(error);
      toaster.danger(errMessage);
    });
  };

  toggleDeleteRepoDialog = (e) => {
    if (e) {
      e.preventDefault();
    }
    this.setState({isDeleteRepoDialogOpen: !this.state.isDeleteRepoDialogOpen});
  };

  toggleRestoreRepoDialog = (e) => {
    if (e) {
      e.preventDefault();
    }
    this.setState({isRestoreRepoDialogOpen: !this.state.isRestoreRepoDialogOpen});
  };

  translateOperations = (item) => {
    let translateResult = '';
    switch(item) {
      case 'Restore':
        translateResult = gettext('Restore');
        break;
      case 'Delete':
        translateResult = gettext('Delete');
        break;
      default:
        break;
    }

    return translateResult;
  };

  onMenuItemClick = (operation) => {
    switch(operation) {
      case 'Restore':
        this.toggleRestoreRepoDialog();
        break;
      case 'Delete':
        this.toggleDeleteRepoDialog();
        break;
      default:
        break;
    }
  };

  render () {
    const { repo } = this.props;
    const { isOpIconShown, isDeleteRepoDialogOpen, isRestoreRepoDialogOpen } = this.state;
    const iconUrl = Utils.getLibIconUrl(repo);
    const iconTitle = Utils.getLibIconTitle(repo);
    const repoName = '<span class="op-target">' + Utils.HTMLescape(repo.name) + '</span>';
    return (
      <Fragment>
        <tr onMouseEnter={this.handleMouseOver} onMouseLeave={this.handleMouseOut}>
          <td><img src={iconUrl} title={iconTitle} alt={iconTitle} width="24" /></td>
          <td>{repo.name}</td>
          <td>
            {repo.owner?.indexOf('@seafile_group') == -1 ?
              <UserLink email={repo.owner} name={repo.owner_name} /> :
              repo.group_name}
          </td>
          <td>{moment(repo.delete_time).fromNow()}</td>
          <td>
            {isOpIconShown && (
              <OpMenu
                operations={['Restore', 'Delete']}
                translateOperations={this.translateOperations}
                onMenuItemClick={this.onMenuItemClick}
                onFreezedItem={this.props.onFreezedItem}
                onUnfreezedItem={this.onUnfreezedItem}
              />
            )}
          </td>
        </tr>
        {isDeleteRepoDialogOpen &&
          <ModalPortal>
            <CommonOperationConfirmationDialog
              title={gettext('Delete Library')}
              message={gettext('Are you sure you want to delete {placeholder} completely?').replace('{placeholder}', repoName)}
              executeOperation={this.onDeleteRepo}
              confirmBtnText={gettext('Delete')}
              toggleDialog={this.toggleDeleteRepoDialog}
            />
          </ModalPortal>
        }
        {isRestoreRepoDialogOpen &&
          <ModalPortal>
            <CommonOperationConfirmationDialog
              title={gettext('Restore Library')}
              message={gettext('Are you sure you want to restore {placeholder}?').replace('{placeholder}', repoName)}
              executeOperation={this.onRestoreRepo}
              confirmBtnText={gettext('Restore')}
              toggleDialog={this.toggleRestoreRepoDialog}
            />
          </ModalPortal>
        }
      </Fragment>
    );
  }
}

Item.propTypes = {
  repo: PropTypes.object.isRequired,
  isItemFreezed: PropTypes.bool.isRequired,
  onFreezedItem: PropTypes.func.isRequired,
  onUnfreezedItem: PropTypes.func.isRequired,
  onDeleteRepo: PropTypes.func.isRequired,
  onRestoreRepo: PropTypes.func,
};


class OrgLibraries extends Component {

  constructor(props) {
    super(props);
    this.state = {
      page: 1,
      pageNext: false,
      orgRepos: [],
      sortBy: '',
      isItemFreezed: false,
      currentItem: 'all',
      isCreateRepoDialogOpen: false,
      isCleanTrashDialogOpen: false
    };
    this.navItems = [
      {name: 'all', urlPart: 'all-libraries', text: gettext('All')},
      {name: 'trash', urlPart: 'trash-libraries', text: gettext('Trash')}
    ];
  }

  componentDidMount() {
    let urlParams = (new URL(window.location)).searchParams;
    const { page, /*currentPage = 1, perPage, */sortBy } = this.state;
    this.setState({
      sortBy: urlParams.get('order_by') || sortBy,
      //perPage: parseInt(urlParams.get('per_page') || perPage),
      //currentPage: parseInt(urlParams.get('page') || currentPage)
      page: parseInt(urlParams.get('page') || page)
    }, () => {
      this.listRepos(this.state.page);
    });
  }

  listRepos = (page) => {
    seafileAPI.orgAdminListOrgRepos(orgID, page, this.state.sortBy).then(res => {
      let orgRepos = res.data.repo_list.map(item => {
        return new OrgAdminRepo(item);
      });

      this.setState({
        orgRepos: orgRepos,
        pageNext: res.data.page_next,
        page: res.data.page,
      });
    }).catch(error => {
      let errMessage = Utils.getErrorMsg(error);
      toaster.danger(errMessage);
    });
  };


  onChangePageNum = (e, num) => {
    e.preventDefault();
    let page = this.state.page;

    if (num == 1) {
      page = page + 1;
    } else {
      page = page - 1;
    }
    this.listRepos(page);
  };

  onFreezedItem = () => {
    this.setState({isItemFreezed: true});
  };

  onUnfreezedItem = () => {
    this.setState({isItemFreezed: false});
  };

  deleteRepoItem = (repo) => {
    seafileAPI.orgAdminDeleteOrgRepo(orgID, repo.repoID).then(res => {
      this.setState({
        orgRepos: this.state.orgRepos.filter(item => item.repoID != repo.repoID)
      });
      let msg = gettext('Successfully deleted {name}');
      msg = msg.replace('{name}', repo.repoName);
      toaster.success(msg);
    }).catch(error => {
      let errMessage = Utils.getErrorMsg(error);
      toaster.danger(errMessage);
    });
  };

  transferRepoItem = (repoID, user) => {
    this.setState({
      orgRepos: this.state.orgRepos.map(item =>{
        if (item.repoID == repoID) {
          item.ownerEmail = user.email;
          item.ownerName = user.value;
        }
        return item;
      })
    });
  };

  sortItems = (sortBy) => {
    this.setState({
      page: 1,
      sortBy: sortBy
    }, () => {
      let url = new URL(location.href);
      let searchParams = new URLSearchParams(url.search);
      const { page, sortBy } = this.state;
      searchParams.set('page', page);
      searchParams.set('order_by', sortBy);
      url.search = searchParams.toString();
      navigate(url.toString());
      this.listRepos(page);
    });
  };

  sortByFileCount = (e) => {
    e.preventDefault();
    this.sortItems('file_count');
  };

  sortBySize = (e) => {
    e.preventDefault();
    this.sortItems('size');
  };

  handleClick = (currentItem,itmeID, event) => {
    event.preventDefault();
    this.setState({
      currentItem: currentItem
    });
    if(currentItem == 'all'){
      this.listRepos(this.state.page);
    }
    if(currentItem == 'trash'){
      seafileAPI.orgAdminListTrashRepos(orgID).then(res => {
        this.setState({
          orgRepos: res.data.repos,
          pageNext: res.data.page_next,
          page: res.data.page,
        });
      }).catch(error => {
        let errMessage = Utils.getErrorMsg(error);
        toaster.danger(errMessage);
      });
    }
  };

  toggleCreateRepoDialog = () => {
    this.setState({isCreateRepoDialogOpen: !this.state.isCreateRepoDialogOpen});
  };

  toggleCleanTrashDialog = () => {
    this.setState({isCleanTrashDialogOpen: !this.state.isCleanTrashDialogOpen});
  };

  onDeleteRepo = (targetRepo) => {
    let repos = this.state.orgRepos.filter(repo => {
      return repo.id != targetRepo.id;
    });
    this.setState({
      orgRepos: repos
    });
  };

  onRestoreRepo = (targetRepo) => {
    let repos = this.state.orgRepos.filter(repo => {
      return repo.id != targetRepo.id;
    });
    this.setState({
      orgRepos: repos
    });
  };

  cleanTrash = () => {
    seafileAPI.orgAdminCleanTrashRepo(orgID).then(res => {
      this.setState({orgRepos: []});
      toaster.success(gettext('Successfully cleared trash.'));
    }).catch(error => {
      let errMessage = Utils.getErrorMsg(error);
      toaster.danger(errMessage);
    });
  };

  render() {
    const { orgRepos, sortBy } = this.state;
    const initialSortIcon = <span className="fas fa-sort"></span>;
    const sortIcon = <span className="fas fa-caret-down"></span>;
    let topbarChildren;
    topbarChildren = (
      <Fragment>
        {this.state.currentItem=='trash' && <Button className="btn btn-secondary operation-item" onClick={this.toggleCleanTrashDialog}>
          <i className="fas fa-plus-square text-secondary mr-1"></i>{gettext('Clean')} </Button>
        }
      </Fragment>
    );
    return (
      <Fragment>
        <MainPanelTopbar children={topbarChildren} />
        <div className="main-panel-center flex-row">
          <div className="cur-view-container">
            <div className="cur-view-path tab-nav-container">
              <ul className="nav">
                {this.navItems.map((item, index) => {
                  return (
                    <li className="nav-item" key={index}>
                      <Link
                        to=''
                        className={`nav-link${this.state.currentItem === item.name ? ' active' : ''}`}
                        onClick={(event) => this.handleClick(item.name,item.id, event)} >{item.text}</Link>
                    </li>
                  );
                })}
              </ul>
            </div>
            {this.state.currentItem=='all' && <div className="cur-view-content">
              <table>
                <thead>
                  <tr>
                    <th width="5%">{/*icon*/}</th>
                    <th width="25%">{gettext('Name')}</th>
                    <th width="15%">
                      <a className="d-inline-block table-sort-op" href="#" onClick={this.sortByFileCount}>{gettext('Files')} {sortBy == 'file_count' ? sortIcon : initialSortIcon}</a>{' / '}
                      <a className="d-inline-block table-sort-op" href="#" onClick={this.sortBySize}>{gettext('Size')} {sortBy == 'size' ? sortIcon : initialSortIcon}</a>
                    </th>
                    <th width="32%">ID</th>
                    <th width="18%">{gettext('Owner')}</th>
                    <th width="5%">{/*Operations*/}</th>
                  </tr>
                </thead>
                <tbody>
                  {orgRepos.map(item => {
                    return (
                      <RepoItem
                        key={item.repoID}
                        repo={item}
                        isItemFreezed={this.state.isItemFreezed}
                        onFreezedItem={this.onFreezedItem}
                        onUnfreezedItem={this.onUnfreezedItem}
                        deleteRepoItem={this.deleteRepoItem}
                        transferRepoItem={this.transferRepoItem}
                      />
                    );}
                  )}
                </tbody>
              </table>
              <div className="paginator">
                {this.state.page != 1 && <a href="#" onClick={(e) => this.onChangePageNum(e, -1)}>{gettext('Previous')}</a>}
                {(this.state.page != 1 && this.state.pageNext) && <span> | </span>}
                {this.state.pageNext && <a href="#" onClick={(e) => this.onChangePageNum(e, 1)}>{gettext('Next')}</a>}
              </div>
            </div>}
            {this.state.currentItem=='trash' && this.state.orgRepos.length!=0 && <div>
              <table className="table-hover">
                <thead>
                  <tr>
                    <th width="5%">{/*icon*/}</th>
                    <th width="43%">{gettext('Name')}</th>
                    <th width="27%">{gettext('Owner')}</th>
                    <th width="20%">{gettext('Deleted Time')}</th>
                    <th width="5%">{/*Operations*/}</th>
                  </tr>
                </thead>
                <tbody>
                  {orgRepos?.map((item, index) => {
                    return (<Item
                      key={index}
                      repo={item}
                      isItemFreezed={this.state.isItemFreezed}
                      onFreezedItem={this.onFreezedItem}
                      onUnfreezedItem={this.onUnfreezedItem}
                      onDeleteRepo={this.onDeleteRepo}
                      onRestoreRepo={this.onRestoreRepo}
                    />);
                  })}
                </tbody>
              </table>
            </div> }
            {this.state.currentItem=='trash' && this.state.orgRepos.length==0 && <EmptyTip>
              <h2>{gettext('No deleted libraries')}</h2>
            </EmptyTip>}
            {this.state.isCleanTrashDialogOpen && (
              <CommonOperationConfirmationDialog
                title={gettext('Clear Trash')}
                message={gettext('Are you sure you want to clear trash?')}
                executeOperation={this.cleanTrash}
                confirmBtnText={gettext('Clear')}
                toggleDialog={this.toggleCleanTrashDialog}
              />
            )
            }
          </div>
        </div>
      </Fragment>
    );
  }
}

const propTypes = {
  repo: PropTypes.object.isRequired,
  isItemFreezed: PropTypes.bool,
  onFreezedItem: PropTypes.func.isRequired,
  onUnfreezedItem: PropTypes.func.isRequired,
  deleteRepoItem: PropTypes.func.isRequired,
  transferRepoItem: PropTypes.func.isRequired,
};

class RepoItem extends React.Component {

  constructor(props) {
    super(props);
    this.state = {
      highlight: false,
      showMenu: false,
      isItemMenuShow: false,
      isTransferDialogShow: false,
<<<<<<< HEAD
=======
      orgAdmin: true
>>>>>>> 988e307b
    };
  }

  onMouseEnter = () => {
    if (!this.props.isItemFreezed) {
      this.setState({
        showMenu: true,
        highlight: true,
      });
    }
  };

  onMouseLeave = () => {
    if (!this.props.isItemFreezed) {
      this.setState({
        showMenu: false,
        highlight: false
      });
    }
  };

  onDropdownToggleClick = (e) => {
    e.preventDefault();
    this.toggleOperationMenu(e);
  };

  toggleOperationMenu = (e) => {
    e.stopPropagation();
    this.setState(
      {isItemMenuShow: !this.state.isItemMenuShow }, () => {
        if (this.state.isItemMenuShow) {
          this.props.onFreezedItem();
        } else {
          this.setState({
            highlight: false,
            showMenu: false,
          });
          this.props.onUnfreezedItem();
        }
      }
    );
  };

  toggleDelete = () => {
    this.props.deleteRepoItem(this.props.repo);
  };

  renderLibIcon = (repo) => {
    let href;
    let iconTitle;
    if (repo.encrypted) {
      href = mediaUrl + 'img/lib/48/lib-encrypted.png';
      iconTitle = gettext('Encrypted library');
    } else {
      href = mediaUrl + 'img/lib/48/lib.png';
      iconTitle = gettext('Read-Write library');
    }
    return <img src={href} title={iconTitle} alt={iconTitle} width="24" />;
  };

  renderRepoOwnerHref = (repo) => {
    let href;
    if (repo.isDepartmentRepo) {
      href = siteRoot + 'org/admin/#address-book/groups/' + repo.groupID + '/';
    } else {
      href = siteRoot + 'org/useradmin/info/' + repo.ownerEmail + '/';
    }
    return href;
  };

  toggleTransfer = () => {
    this.setState({isTransferDialogShow: !this.state.isTransferDialogShow});
  };

  onTransferRepo = (user) => {
    let repo = this.props.repo;
    seafileAPI.orgAdminTransferOrgRepo(orgID, repo.repoID, user.email).then(res => {
      this.props.transferRepoItem(repo.repoID, user);
      let msg = gettext('Successfully transferred the library.');
      toaster.success(msg);
    }).catch(error => {
      let errMessage = Utils.getErrorMsg(error);
      toaster.danger(errMessage);
    });
    this.toggleTransfer();
  };


  render() {
    let { repo } = this.props;
<<<<<<< HEAD
    let isOperationMenuShow = this.state.showMenu && !repo.isDepartmentRepo;
=======

    let isOperationMenuShow = this.state.showMenu;
>>>>>>> 988e307b
    return (
      <Fragment>
        <tr className={this.state.highlight ? 'tr-highlight' : ''} onMouseEnter={this.onMouseEnter} onMouseLeave={this.onMouseLeave}>
          <td>{this.renderLibIcon(repo)}</td>
          <td>{repo.repoName}</td>
          <td>{`${repo.file_count} / ${Utils.bytesToSize(repo.size)}`}</td>
          <td>{repo.repoID}</td>
          <td><a href={this.renderRepoOwnerHref(repo)}>{repo.ownerName}</a></td>
          <td className="text-center cursor-pointer">
            {isOperationMenuShow &&
              <Dropdown isOpen={this.state.isItemMenuShow} toggle={this.toggleOperationMenu}>
                <DropdownToggle
                  tag="a"
                  className="attr-action-icon fas fa-ellipsis-v"
                  title={gettext('More operations')}
                  aria-label={gettext('More operations')}
                  data-toggle="dropdown"
                  aria-expanded={this.state.isItemMenuShow}
                  onClick={this.onDropdownToggleClick}
                />
                <DropdownMenu>
                  <DropdownItem onClick={this.toggleDelete}>{gettext('Delete')}</DropdownItem>
                  <DropdownItem onClick={this.toggleTransfer}>{gettext('Transfer')}</DropdownItem>
                </DropdownMenu>
              </Dropdown>
            }
          </td>
        </tr>
        {this.state.isTransferDialogShow && (
          <ModalPortal>
            <TransferDialog
              itemName={repo.repoName}
              submit={this.onTransferRepo}
              toggleDialog={this.toggleTransfer}
              isOrgAdmin={true}
            />
          </ModalPortal>
        )}
      </Fragment>
    );
  }
}

RepoItem.propTypes = propTypes;

export default OrgLibraries;<|MERGE_RESOLUTION|>--- conflicted
+++ resolved
@@ -500,10 +500,6 @@
       showMenu: false,
       isItemMenuShow: false,
       isTransferDialogShow: false,
-<<<<<<< HEAD
-=======
-      orgAdmin: true
->>>>>>> 988e307b
     };
   }
 
@@ -594,12 +590,7 @@
 
   render() {
     let { repo } = this.props;
-<<<<<<< HEAD
-    let isOperationMenuShow = this.state.showMenu && !repo.isDepartmentRepo;
-=======
-
     let isOperationMenuShow = this.state.showMenu;
->>>>>>> 988e307b
     return (
       <Fragment>
         <tr className={this.state.highlight ? 'tr-highlight' : ''} onMouseEnter={this.onMouseEnter} onMouseLeave={this.onMouseLeave}>
