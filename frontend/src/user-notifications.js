--- conflicted
+++ resolved
@@ -193,17 +193,9 @@
             className="notification-dropdown-toggle seahub-modal-btn border-0 p-0 bg-transparent"
             aria-label={gettext('More operations')}
           >
-<<<<<<< HEAD
-            <button type="button" className="close seahub-modal-btn" aria-label={gettext('More')}>
-              <span className="seahub-modal-btn-inner">
-                <Icon symbol="more-level" className="w-4 h-4" />
-              </span>
-            </button>
-=======
             <span className="seahub-modal-btn-inner">
-              <i className="sf3-font sf3-font-more"></i>
+              <Icon symbol="more-level" className="w-4 h-4" />
             </span>
->>>>>>> 8a42db96
           </DropdownToggle>
           <DropdownMenu className="dtable-dropdown-menu large">
             <DropdownItem onClick={this.markAllRead}>{gettext('Mark all read')}</DropdownItem>
