--- conflicted
+++ resolved
@@ -1,11 +1,7 @@
 import React, { Fragment } from 'react';
 import PropTypes from 'prop-types';
 import { ButtonGroup, Dropdown, DropdownToggle, DropdownMenu, DropdownItem } from 'reactstrap';
-<<<<<<< HEAD
 import Switch from '../switch';
-=======
-import Switch from '../common/switch';
->>>>>>> 83fbfdae
 import IconButton from '../icon-button';
 import { gettext, siteRoot } from '../../utils/constants';
 import { Utils } from '../../utils/utils';
@@ -298,12 +294,7 @@
                     </button>
                   ))}
           </ButtonGroup>
-<<<<<<< HEAD
           <DropdownToggle tag="span" className="mx-1" aria-label={gettext('More operations')}>
-=======
-
-          <DropdownToggle className="mx-1" aria-label={gettext('More operations')}>
->>>>>>> 83fbfdae
             <Icon symbol="more-level" />
           </DropdownToggle>
           <DropdownMenu>
