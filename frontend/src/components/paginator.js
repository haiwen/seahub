--- conflicted
+++ resolved
@@ -2,14 +2,9 @@
 import PropTypes from 'prop-types';
 import className from 'classnames';
 import { navigate } from '@gatsbyjs/reach-router';
-<<<<<<< HEAD
-import { DropdownMenu, Dropdown, DropdownToggle, DropdownItem } from 'reactstrap';
+import { Button, DropdownMenu, Dropdown, DropdownToggle, DropdownItem } from 'reactstrap';
 import { gettext } from '../utils/constants';
 import Icon from './icon';
-=======
-import { gettext } from '../utils/constants';
-import { Button, DropdownMenu, Dropdown, DropdownToggle, DropdownItem } from 'reactstrap';
->>>>>>> 8a42db96
 
 import '../css/pagination.css';
 
@@ -96,13 +91,8 @@
           title={gettext('Previous')}
           aria-label={gettext('Previous')}
         >
-<<<<<<< HEAD
           <Icon symbol="down" className="rotate-90" />
-        </button>
-=======
-          <i className='sf3-font sf3-font-down rotate-90 d-inline-block'></i>
         </Button>
->>>>>>> 8a42db96
         <span className="btn btn-primary mx-4">{currentPage}</span>
         <Button
           disabled={!this.props.hasNextPage}
@@ -110,14 +100,8 @@
           title={gettext('Next')}
           aria-label={gettext('Next')}
         >
-<<<<<<< HEAD
           <Icon symbol="down" className="rotate-270" />
-        </button>
-=======
-          <i className="sf3-font sf3-font-down rotate-270 d-inline-block"></i>
-        </Button>
->>>>>>> 8a42db96
-
+       </Button>
         <Dropdown isOpen={this.state.isMenuShow} toggle={this.toggleOperationMenu} direction="up" className="paginator-dropdown ml-6">
           <DropdownToggle
             tag="button"
