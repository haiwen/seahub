import React, { Component } from 'react';
import PropTypes from 'prop-types';
import dayjs from 'dayjs';
import classnames from 'classnames';
import relativeTime from 'dayjs/plugin/relativeTime';
import { DropdownItem } from 'reactstrap';
import { seafileAPI } from '../../utils/seafile-api';
import { gettext } from '../../utils/constants';
import { Utils } from '../../utils/utils';
import toaster from '../../components/toast';
import ConfirmUnlinkDeviceDialog from '../../components/dialog/confirm-unlink-device';
import MobileItemMenu from '../../components/mobile-item-menu';
<<<<<<< HEAD
import Icon from '../icon';
=======
import OpIcon from '../op-icon';
>>>>>>> 1c52de22

dayjs.extend(relativeTime);

class Content extends Component {

  render() {
    const { loading, errorMsg, items } = this.props;

    if (loading) {
      return <span className="loading-icon loading-tip"></span>;
    } else if (errorMsg) {
      return <p className="error text-center">{errorMsg}</p>;
    } else {
      const emptyTip = (
        <p>{gettext('No linked devices. You have not accessed your files with any client (desktop or mobile) yet. Configure clients on your devices to access your data more comfortably.')}</p>
      );

      const desktopThead = (
        <thead>
          <tr>
            <th width="13%">{gettext('Platform')}</th>
            <th width="30%">{gettext('Device Name')}</th>
            <th width="30%">{gettext('IP')}</th>
            <th width="17%">{gettext('Last Access')}</th>
            <th width="10%"></th>
          </tr>
        </thead>
      );
      const mobileThead = (
        <thead>
          <tr>
            <th width="92%"></th>
            <th width="8%"></th>
          </tr>
        </thead>
      );

      const isDesktop = Utils.isDesktop();
      return items.length ? (
        <table className={`${isDesktop ? '' : 'table-thead-hidden'}`}>
          {isDesktop ? desktopThead : mobileThead}
          <tbody>
            {items.map((item, index) => {
              return <Item key={index} data={item} isDesktop={isDesktop} />;
            })}
          </tbody>
        </table>
      ) : emptyTip;
    }
  }
}

Content.propTypes = {
  loading: PropTypes.bool.isRequired,
  errorMsg: PropTypes.string.isRequired,
  items: PropTypes.array.isRequired
};

class Item extends Component {

  constructor(props) {
    super(props);
    this.state = {
      isHighlighted: false,
      isOpIconShown: false,
      unlinked: false,
      isConfirmUnlinkDialogOpen: false
    };
  }

  handleMouseOver = () => {
    this.setState({
      isHighlighted: true,
      isOpIconShown: true
    });
  };

  handleMouseOut = () => {
    this.setState({
      isHighlighted: false,
      isOpIconShown: false
    });
  };

  toggleDialog = () => {
    this.setState({
      isConfirmUnlinkDialogOpen: !this.state.isConfirmUnlinkDialogOpen
    });
  };

  handleClick = () => {
    const data = this.props.data;
    if (data.is_desktop_client) {
      this.toggleDialog();
    } else {
      const wipeDevice = true;
      this.unlinkDevice(wipeDevice);
    }
  };

  unlinkDevice = (wipeDevice) => {
    const data = this.props.data;
    seafileAPI.unlinkDevice(data.platform, data.device_id, wipeDevice).then((res) => {
      this.setState({
        unlinked: true
      });
      let msg = gettext('Successfully unlinked %(name)s.');
      msg = msg.replace('%(name)s', data.device_name);
      toaster.success(msg);
    }).catch((error) => {
      let errMessage = Utils.getErrorMsg(error);
      toaster.danger(errMessage);
    });
  };

  renderDesktop = () => {
    const data = this.props.data;
    const { isHighlighted } = this.state;
    let opClasses = 'unlink-device op-icon';
    opClasses += this.state.isOpIconShown ? '' : ' invisible';
    return (
      <tr
        className={classnames({
          'tr-highlight': isHighlighted
        })}
        onMouseOver={this.handleMouseOver}
        onMouseOut={this.handleMouseOut}
        onFocus={this.handleMouseOver}
        tabIndex={0}
      >
        <td>{data.platform}</td>
        <td>{data.device_name}</td>
        <td>{data.last_login_ip}</td>
        <td>{dayjs(data.last_accessed).fromNow()}</td>
        <td>
<<<<<<< HEAD
          <span
            role="button"
            className={opClasses}
            title={gettext('Unlink')}
            aria-label={gettext('Unlink')}
            onClick={this.handleClick}
          >
            <Icon symbol="delete1" />
          </span>
=======
          <OpIcon
            className={opClasses}
            title={gettext('Unlink')}
            op={this.handleClick}
          />
>>>>>>> 1c52de22
        </td>
      </tr>
    );
  };

  renderMobile = () => {
    const data = this.props.data;
    return (
      <tr>
        <td>
          {data.device_name}<br />
          <span className="item-meta-info">{data.last_login_ip}</span>
          <span className="item-meta-info">{dayjs(data.last_accessed).fromNow()}</span>
          <span className="item-meta-info">{data.platform}</span>
        </td>
        <td>
          <MobileItemMenu>
            <DropdownItem className="mobile-menu-item" onClick={this.handleClick}>{gettext('Unlink')}</DropdownItem>
          </MobileItemMenu>
        </td>
      </tr>
    );
  };

  render() {
    if (this.state.unlinked) {
      return null;
    }
    return (
      <React.Fragment>
        {this.props.isDesktop ? this.renderDesktop() : this.renderMobile()}
        {this.state.isConfirmUnlinkDialogOpen &&
        <ConfirmUnlinkDeviceDialog
          executeOperation={this.unlinkDevice}
          toggleDialog={this.toggleDialog}
        />
        }
      </React.Fragment>
    );
  }
}

Item.propTypes = {
  isDesktop: PropTypes.bool.isRequired,
  data: PropTypes.object.isRequired,
};

class LinkedDevices extends Component {
  constructor(props) {
    super(props);
    this.state = {
      loading: true,
      errorMsg: '',
      items: []
    };
  }

  componentDidMount() {
    seafileAPI.listLinkedDevices().then((res) => {
      this.setState({
        loading: false,
        items: res.data
      });
    }).catch((error) => {
      this.setState({
        loading: false,
        errorMsg: Utils.getErrorMsg(error, true) // true: show login tip if 403
      });
    });
  }

  render() {
    const { loading, errorMsg, items } = this.state;
    return (
      <div className="setting-item" id="linked-devices">
        <h3 className="setting-item-heading">{gettext('Linked Devices')}</h3>
        <div>
          <Content
            loading={loading}
            errorMsg={errorMsg}
            items={items}
          />
        </div>
      </div>
    );
  }
}

export default LinkedDevices;<|MERGE_RESOLUTION|>--- conflicted
+++ resolved
@@ -10,11 +10,7 @@
 import toaster from '../../components/toast';
 import ConfirmUnlinkDeviceDialog from '../../components/dialog/confirm-unlink-device';
 import MobileItemMenu from '../../components/mobile-item-menu';
-<<<<<<< HEAD
 import Icon from '../icon';
-=======
-import OpIcon from '../op-icon';
->>>>>>> 1c52de22
 
 dayjs.extend(relativeTime);
 
@@ -150,7 +146,6 @@
         <td>{data.last_login_ip}</td>
         <td>{dayjs(data.last_accessed).fromNow()}</td>
         <td>
-<<<<<<< HEAD
           <span
             role="button"
             className={opClasses}
@@ -160,13 +155,6 @@
           >
             <Icon symbol="delete1" />
           </span>
-=======
-          <OpIcon
-            className={opClasses}
-            title={gettext('Unlink')}
-            op={this.handleClick}
-          />
->>>>>>> 1c52de22
         </td>
       </tr>
     );
