import React, { Component } from 'react';
import ReactDOM from 'react-dom';
import cookie from 'react-cookies';
import { keyCodes, bytesToSize } from './utils';
<<<<<<< HEAD

const siteRoot = window.app.config.siteRoot;
=======
import { siteRoot, avatarInfo, gettext } from './constance';
>>>>>>> 99080e95


class Account extends Component {
  constructor(props) {
    super(props);
    this.state = {
      showInfo: false,
      userName: '',
      contactEmail: '',
      quotaUsage: '',
      quotaTotal: '',
      isStaff: false,
      usageRate: '',
      avatarURL: '',
    }
  }

  componentDidMount(){
    this.getAccountInfo();
  }

  componentDidUpdate(prevProps) {
    this.handleProps();
  }

  getContainer = () => {
    return ReactDOM.findDOMNode(this);
  }

  handleProps = () => {
    if (this.state.showInfo) {
      this.addEvents();
    } else {
      this.removeEvents();
    }
  }

  addEvents = () => {
    ['click', 'touchstart', 'keyup'].forEach(event =>
      document.addEventListener(event, this.handleDocumentClick, true)
    );
  }

  removeEvents = () => {
    ['click', 'touchstart', 'keyup'].forEach(event =>
      document.removeEventListener(event, this.handleDocumentClick, true)
    );
  }

  handleDocumentClick = (e) => {
    if (e && (e.which === 3 || (e.type === 'keyup' && e.which !== keyCodes.tab))) return;
    const container = this.getContainer();

    if (container.contains(e.target) && container !== e.target && (e.type !== 'keyup' || e.which === keyCodes.tab)) {
      return;
    }

    this.setState({
      showInfo: !this.state.showInfo,
    })
  }

  onClickAccount = () => {
     this.setState({
       showInfo: !this.state.showInfo,
     })
  }

  getAccountInfo = () => {
    this.props.seafileAPI.getAccountInfo().then(resp => {
        this.setState({
          userName: resp.data.name,
          contactEmail: resp.data.email,
          usageRate: resp.data.space_usage,
          quotaUsage: bytesToSize(resp.data.usage),
          quotaTotal: bytesToSize(resp.data.total),
          isStaff: resp.data.is_staff,
          avatarURL: resp.data.avatar_url
        })
      })
  }

  renderMenu = () => {
    if(this.state.isStaff){
      return (
        <a href={siteRoot + 'sys/useradmin/'} title={gettext("System Admin")} className="item">{gettext("System Admin")}</a>
      )
    }
  }

  renderAvatar = () => {
    if (this.state.avatarURL) {
      return (
        <img src={this.state.avatarURL} width="36" height="36" className="avatar" />
      )
    }
    return (
      <img src="" width="36" height="36" className="avatar" />
    )
  }

  render() {
    return (
      <div id="account">
        <a id="my-info" onClick={this.onClickAccount} className="account-toggle no-deco d-none d-md-block" aria-label="View profile and more">
         <span>
          <img src={this.state.avatarURL} width="36" height="36" className="avatar" />
         </span> <span className="icon-caret-down vam"></span>
        </a>
        <span className="account-toggle sf2-icon-more mobile-icon d-md-none" aria-label="View profile and more" onClick={this.onClickAccount}></span>
        <div id="user-info-popup" className={`account-popup sf-popover ${this.state.showInfo? '':'hide'}`}>
         <div className="outer-caret up-outer-caret"><div className="inner-caret"></div></div>
         <div className="sf-popover-con">
           <div className="item o-hidden">
             {this.renderAvatar()}
             <div className="txt">
              {this.state.userName}
             </div>
           </div>
           <div id="space-traffic">
             <div className="item">
               <p>{gettext("Used")}: {this.state.quotaUsage} / {this.state.quotaTotal}</p>
               <div id="quota-bar">
                <span id="quota-usage" className="usage" style={{width: this.state.usageRate}}></span>
               </div>
             </div>
           </div>
           <a href={siteRoot + 'profile/'} className="item">{gettext("Settings")}</a>
           {this.renderMenu()}
           <a href={siteRoot + 'accounts/logout/'} className="item">{gettext("Log out")}</a>
         </div>
        </div>
      </div>
    )
  }
}

export default Account;<|MERGE_RESOLUTION|>--- conflicted
+++ resolved
@@ -2,12 +2,8 @@
 import ReactDOM from 'react-dom';
 import cookie from 'react-cookies';
 import { keyCodes, bytesToSize } from './utils';
-<<<<<<< HEAD
 
-const siteRoot = window.app.config.siteRoot;
-=======
 import { siteRoot, avatarInfo, gettext } from './constance';
->>>>>>> 99080e95
 
 
 class Account extends Component {
