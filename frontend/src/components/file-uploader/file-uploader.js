import React, { Fragment } from 'react';
import PropTypes from 'prop-types';
import Resumablejs from '@seafile/resumablejs';
import MD5 from 'MD5';
import { resumableUploadFileBlockSize, maxUploadFileSize, maxNumberOfFilesForFileupload } from '../../utils/constants';
import { seafileAPI } from '../../utils/seafile-api';
import { Utils } from '../../utils/utils';
import { gettext } from '../../utils/constants';
import UploadProgressDialog from './upload-progress-dialog';
import UploadRemindDialog from '../dialog/upload-remind-dialog';
import toaster from '../toast';
import '../../css/file-uploader.css';

const propTypes = {
  repoID: PropTypes.string.isRequired,
  direntList: PropTypes.array.isRequired,
  filetypes: PropTypes.array,
  chunkSize: PropTypes.number,
  withCredentials: PropTypes.bool,
  testMethod: PropTypes.string,
  testChunks: PropTypes.number,
  simultaneousUploads: PropTypes.number,
  fileParameterName: PropTypes.string,
  minFileSizeErrorCallback: PropTypes.func,
  fileTypeErrorCallback: PropTypes.func,
  dragAndDrop: PropTypes.bool.isRequired,
  path: PropTypes.string.isRequired,
  onFileUploadSuccess: PropTypes.func.isRequired,
};

class FileUploader extends React.Component {

  constructor(props) {
    super(props);
    this.state = {
      retryFileList: [],
      uploadFileList: [],
      forbidUploadFileList: [],
      totalProgress: 0,
      isUploadProgressDialogShow: false,
      isUploadRemindDialogShow: false,
      currentResumableFile: null,
      uploadBitrate: 0,
      allFilesUploaded: false,
    };

    this.uploadInput = React.createRef();

    this.notifiedFolders = [];

    this.timestamp = null;
    this.loaded = 0;
    this.bitrateInterval = 500; // Interval in milliseconds to calculate the bitrate
    window.onbeforeunload = this.onbeforeunload;
    this.isUploadLinkLoaded = false;
  }

  componentDidMount() {
    this.resumable = new Resumablejs({
      target: '',
      query: this.setQuery || {},
      fileType: this.props.filetypes,
      maxFiles: maxNumberOfFilesForFileupload || undefined,
      maxFileSize: maxUploadFileSize * 1000 * 1000 || undefined,
      testMethod: this.props.testMethod || 'post',
      testChunks: this.props.testChunks || false,
      headers: this.setHeaders || {},
      withCredentials: this.props.withCredentials || false,
      chunkSize: parseInt(resumableUploadFileBlockSize) * 1024 * 1024 || 1 * 1024 * 1024,
      simultaneousUploads: this.props.simultaneousUploads || 1,
      fileParameterName: this.props.fileParameterName,
      generateUniqueIdentifier: this.generateUniqueIdentifier,
      forceChunkSize: true,
      maxChunkRetries: 3,
      minFileSize: 0,
    });

    this.resumable.assignBrowse(this.uploadInput.current, true);

    //Enable or Disable DragAnd Drop
    if (this.props.dragAndDrop === true) {
      this.resumable.enableDropOnDocument();
    }

    this.bindCallbackHandler();
    this.bindEventHandler();
  }

  componentWillUnmount = () => {
    window.onbeforeunload = null;
    if (this.props.dragAndDrop === true) {
      this.resumable.disableDropOnDocument();
    }
  }

  onbeforeunload = () => {
    if (window.uploader &&
        window.uploader.isUploadProgressDialogShow &&
        window.uploader.totalProgress !== 100) {
      return '';
    }
  }

  bindCallbackHandler = () => {
    let { minFileSizeErrorCallback, fileTypeErrorCallback } = this.props;

    if (this.maxFilesErrorCallback) {
      this.resumable.opts.maxFilesErrorCallback = this.maxFilesErrorCallback;
    }

    if (minFileSizeErrorCallback) {
      this.resumable.opts.minFileSizeErrorCallback = this.props.minFileSizeErrorCallback;
    }

    if (this.maxFileSizeErrorCallback) {
      this.resumable.opts.maxFileSizeErrorCallback = this.maxFileSizeErrorCallback;
    }

    if (fileTypeErrorCallback) {
      this.resumable.opts.fileTypeErrorCallback = this.props.fileTypeErrorCallback;
    }

  }

  bindEventHandler = () => {
    this.resumable.on('chunkingComplete', this.onChunkingComplete.bind(this));
    this.resumable.on('fileAdded', this.onFileAdded.bind(this));
    this.resumable.on('filesAddedComplete', this.filesAddedComplete.bind(this));
    this.resumable.on('fileProgress', this.onFileProgress.bind(this));
    this.resumable.on('fileSuccess', this.onFileUploadSuccess.bind(this));
    this.resumable.on('progress', this.onProgress.bind(this));
    this.resumable.on('complete', this.onComplete.bind(this));
    this.resumable.on('pause', this.onPause.bind(this));
    this.resumable.on('fileRetry', this.onFileRetry.bind(this));
    this.resumable.on('fileError', this.onFileError.bind(this));
    this.resumable.on('error', this.onError.bind(this));
    this.resumable.on('beforeCancel', this.onBeforeCancel.bind(this));
    this.resumable.on('cancel', this.onCancel.bind(this));
    this.resumable.on('dragstart', this.onDragStart.bind(this));
  }

  maxFilesErrorCallback = (files, errorCount) => {
    let maxFiles = maxNumberOfFilesForFileupload;
    let message = gettext('Please upload no more than {maxFiles} files at a time.');
    message = message.replace('{maxFiles}', maxFiles);
    toaster.danger(message);
  }

  maxFileSizeErrorCallback = (file) => {
    let { forbidUploadFileList } = this.state;
    forbidUploadFileList.push(file);
    this.setState({forbidUploadFileList: forbidUploadFileList});
  }

  onChunkingComplete = (resumableFile) => {

    let allFilesUploaded = this.state.allFilesUploaded;
    if (allFilesUploaded === true) {
      this.setState({allFilesUploaded: false});
    }

    //get parent_dir relative_path
    let path = this.props.path === '/' ? '/' : this.props.path + '/';
    let fileName = resumableFile.fileName;
    let relativePath = resumableFile.relativePath;
    let isFile = fileName === relativePath;

    //update formdata
    resumableFile.formData = {};
    if (isFile) { // upload file
      resumableFile.formData  = {
        parent_dir: path,
      };
    } else { // upload folder
      let relative_path = relativePath.slice(0, relativePath.lastIndexOf('/') + 1);
      resumableFile.formData  = {
        parent_dir: path,
        relative_path: relative_path
      };
    }
  }

  onFileAdded = (resumableFile, files) => {
    let isFile = resumableFile.fileName === resumableFile.relativePath;
    // uploading is file and only upload one file
    if (isFile && files.length === 1) {
      let hasRepetition = false;
      let direntList = this.props.direntList;
      for (let i = 0; i < direntList.length; i++) {
        if (direntList[i].type === 'file' && direntList[i].name === resumableFile.fileName) {
          hasRepetition = true;
          break;
        }
      }
      if (hasRepetition) {
        this.setState({
          isUploadRemindDialogShow: true,
          currentResumableFile: resumableFile,
        });
      } else {
        this.setUploadFileList(this.resumable.files);
        let { repoID, path } = this.props;
        seafileAPI.getFileServerUploadLink(repoID, path).then(res => {
          this.resumable.opts.target = res.data + '?ret-json=1';
          this.resumableUpload(resumableFile);
        }).catch(error => {
          let errMessage = Utils.getErrorMsg(error);
          toaster.danger(errMessage);
        });
      }
    } else {
      this.setUploadFileList(this.resumable.files);
      if (!this.isUploadLinkLoaded) {
        this.isUploadLinkLoaded = true;
        let { repoID, path } = this.props;
        seafileAPI.getFileServerUploadLink(repoID, path).then(res => {
          this.resumable.opts.target = res.data + '?ret-json=1';
          this.resumable.upload();
        }).catch(error => {
          let errMessage = Utils.getErrorMsg(error);
          toaster.danger(errMessage);
        });
      }
    }
  }

  resumableUpload = (resumableFile) => {
    let { repoID, path } = this.props;
    seafileAPI.getFileUploadedBytes(repoID, path, resumableFile.fileName).then(res => {
      let uploadedBytes = res.data.uploadedBytes;
      let blockSize = parseInt(resumableUploadFileBlockSize) * 1024 * 1024 || 1024 * 1024;
      let offset = Math.floor(uploadedBytes / blockSize);
      resumableFile.markChunksCompleted(offset);
      this.resumable.upload();
    }).catch(error => {
      let errMessage = Utils.getErrorMsg(error);
      toaster.danger(errMessage);
    });
  }

  filesAddedComplete = (resumable, files) => {
    let { forbidUploadFileList } = this.state;
    if (forbidUploadFileList.length > 0 && files.length === 0) {
      this.setState({
        isUploadProgressDialogShow: true,
        totalProgress: 100
      });
    }
  }

  setUploadFileList = () => {
    let uploadFileList = this.resumable.files;
    this.setState({
      uploadFileList: uploadFileList,
      isUploadProgressDialogShow: true,
    });
    Utils.registerGlobalVariable('uploader', 'isUploadProgressDialogShow', true);
  }

  onFileProgress = (resumableFile) => {
    let uploadBitrate = this.getBitrate();
    let uploadFileList = this.state.uploadFileList.map(item => {
      if (item.uniqueIdentifier === resumableFile.uniqueIdentifier) {
        if (uploadBitrate) {
          let lastSize = (item.size - (item.size * item.progress())) * 8;
          let time = Math.floor(lastSize / uploadBitrate);
          item.remainingTime = time;
        }
      }
      return item;
    });

    this.setState({
      uploadBitrate: uploadBitrate,
      uploadFileList: uploadFileList
    });
  }

  getBitrate = () => {
    let loaded = 0;
    let uploadBitrate = 0;
    let now = new Date().getTime();

    this.resumable.files.forEach(file => {
      loaded += file.progress() * file.size;
    });

    if (this.timestamp) {
      let timeDiff = (now - this.timestamp);
      if (timeDiff < this.bitrateInterval) {
        return this.state.uploadBitrate;
      }

      // 1. Cancel will produce loaded greater than this.loaded
      // 2. reset can make this.loaded to be 0
      if (loaded < this.loaded || this.loaded === 0) {
        this.loaded = loaded; //
      }

      uploadBitrate = (loaded - this.loaded) * (1000 / timeDiff) * 8;
    }

    this.timestamp = now;
    this.loaded = loaded;

    return uploadBitrate;
  }

  onProgress = () => {
    let progress = Math.round(this.resumable.progress() * 100);
    this.setState({totalProgress: progress});
    Utils.registerGlobalVariable('uploader', 'totalProgress', progress);
  }

  onFileUploadSuccess = (resumableFile, message) => {
    let formData = resumableFile.formData;
    let currentTime = new Date().getTime()/1000;
    message = formData.replace ? message : JSON.parse(message)[0];
    if (formData.relative_path) { // upload folder
      let relative_path = formData.relative_path;
      let dir_name = relative_path.slice(0, relative_path.indexOf('/'));
      let dirent = {
        id: message.id,
        name: dir_name,
        type: 'dir',
        mtime: currentTime,
      };

      // update folders cache
      let isExist = this.notifiedFolders.some(item => {return item.name === dirent.name;});
      if (!isExist) {
        this.notifiedFolders.push(dirent);
        this.props.onFileUploadSuccess(dirent);
      }

      // update uploadFileList
      let uploadFileList = this.state.uploadFileList.map(item => {
        if (item.uniqueIdentifier === resumableFile.uniqueIdentifier) {
          item.newFileName = relative_path + message.name;
          item.isSaved = true;
        }
        return item;
      });
      this.setState({uploadFileList: uploadFileList});

      return;
    }

    if (formData.replace) { // upload file -- replace exist file
      let fileName = resumableFile.fileName;
      let dirent = {
        id: message,
        name: fileName,
        type: 'file',
        mtime: currentTime
      };
      this.props.onFileUploadSuccess(dirent); // this contance: just one file

      let uploadFileList = this.state.uploadFileList.map(item => {
        if (item.uniqueIdentifier === resumableFile.uniqueIdentifier) {
          item.newFileName = fileName;
          item.isSaved = true;
        }
        return item;
      });
      this.setState({uploadFileList: uploadFileList});

      return;
    }

    // upload file -- add files
    let dirent = {
      id: message.id,
      type: 'file',
      name: message.name,
      size: message.size,
      mtime: currentTime,
    };
    this.props.onFileUploadSuccess(dirent); // this contance:  no repetition file

    let uploadFileList = this.state.uploadFileList.map(item => {
      if (item.uniqueIdentifier === resumableFile.uniqueIdentifier) {
        item.newFileName = message.name;
        item.isSaved = true;
      }
      return item;
    });
    this.setState({uploadFileList: uploadFileList});
  }

  getFileServerErrorMessage = (key) => {
    const errorMessage = {
      'File locked by others.': gettext('File locked by others.'),          // 403
      'Invalid filename.': gettext('Invalid filename.'),                    // 440
      'File already exists.': gettext('File already exists.'),              // 441
      'File size is too large.': gettext('File size is too large.'),        // 442
      'Out of quota.': gettext('Out of quota.'),                            // 443
      'Internal error.': gettext('Internal Server Error'),                  // 500
    }
    return errorMessage[key] || key;
  }

  onFileError = (resumableFile, message) => {
    let error = '';
    if (!message) {
      error = gettext('Network error');
    } else {
      // eg: '{"error": "Internal error" \n }'
      let errorMessage = message.replace(/\n/g, '');
<<<<<<< HEAD
      errorMessage  = JSON.parse(errorMessage);
      error = errorMessage.error;
      if (error === 'File locked by others.') {
        error = gettext('File is locked by others.');
      }
      if (error === 'Internal error.') {
        error = gettext('Internal Server Error');
      }
=======
      errorMessage  = JSON.parse(errorMessage); 
      error = this.getFileServerErrorMessage(errorMessage.error);
>>>>>>> cae1204a
    }

    let uploadFileList = this.state.uploadFileList.map(item => {
      if (item.uniqueIdentifier === resumableFile.uniqueIdentifier) {
        this.state.retryFileList.push(item);
        item.error = error;
      }
      return item;
    });

    this.loaded = 0;  // reset loaded data;
    this.setState({
      retryFileList: this.state.retryFileList,
      uploadFileList: uploadFileList
    });

  }

  onComplete = () => {
    this.notifiedFolders = [];
    // reset upload link loaded
    this.isUploadLinkLoaded = false;
    this.setState({allFilesUploaded: true});
  }

  onPause = () => {

  }

  onError = (message) => {
    // reset upload link loaded
    this.isUploadLinkLoaded = false;
    // After the error, the user can switch windows
    Utils.registerGlobalVariable('uploader', 'totalProgress', 100);
  }

  onFileRetry = () => {
    // todo, cancel upload file, uploded again;
  }

  onBeforeCancel = () => {
    // todo, giving a pop message ?
  }

  onCancel = () => {

  }

  setHeaders = (resumableFile, resumable) => {
    let offset = resumable.offset;
    let chunkSize = resumable.getOpt('chunkSize');
    let fileSize = resumableFile.size === 0 ? 1 : resumableFile.size;
    let startByte = offset !== 0 ? offset * chunkSize : 0;
    let endByte = Math.min(fileSize, (offset + 1) * chunkSize) - 1;

    if (fileSize - resumable.endByte < chunkSize && !resumable.getOpt('forceChunkSize')) {
      endByte = fileSize;
    }

    let headers = {
      'Accept': 'application/json; text/javascript, */*; q=0.01',
      'Content-Disposition': 'attachment; filename="' + encodeURI(resumableFile.fileName) + '"',
      'Content-Range': 'bytes ' + startByte + '-' + endByte + '/' + fileSize,
    };

    return headers;
  }

  setQuery = (resumableFile) => {
    let formData = resumableFile.formData;
    return formData;
  }

  generateUniqueIdentifier = (file) => {
    let relativePath = file.webkitRelativePath||file.relativePath||file.fileName||file.name;
    return MD5(relativePath + new Date()) + relativePath;
  }

  onClick = (e) => {
    e.nativeEvent.stopImmediatePropagation();
    e.stopPropagation();
  }

  onFileUpload = () => {
    this.uploadInput.current.removeAttribute('webkitdirectory');

    this.uploadInput.current.click();
  }

  onFolderUpload = () => {
    this.uploadInput.current.setAttribute('webkitdirectory', 'webkitdirectory');
    this.uploadInput.current.click();
  }

  onDragStart = () => {
    this.uploadInput.current.setAttribute('webkitdirectory', 'webkitdirectory');
  }

  onCloseUploadDialog = () => {
    this.loaded = 0;
    this.resumable.files = [];
    // reset upload link loaded
    this.isUploadLinkLoaded = false;
    this.setState({isUploadProgressDialogShow: false, uploadFileList: [], forbidUploadFileList: []});
    Utils.registerGlobalVariable('uploader', 'isUploadProgressDialogShow', false);
  }

  onUploadCancel = (uploadingItem) => {

    let uploadFileList = this.state.uploadFileList.filter(item => {
      if (item.uniqueIdentifier === uploadingItem.uniqueIdentifier) {
        item.cancel(); // execute cancel function will delete the file at the same time
        return false;
      }
      return true;
    });

    if (!this.resumable.isUploading()) {
      this.setState({
        totalProgress: '100',
        allFilesUploaded: true,
      });
      this.loaded = 0;
    }

    this.setState({uploadFileList: uploadFileList});
  }

  onCancelAllUploading = () => {
    let uploadFileList = this.state.uploadFileList.filter(item => {
      if (Math.round(item.progress() !== 1)) {
        item.cancel();
        return false;
      }
      return true;
    });

    this.loaded = 0;

    this.setState({
      allFilesUploaded: true,
      totalProgress: '100',
      uploadFileList: uploadFileList
    });
    // reset upload link loaded
    this.isUploadLinkLoaded = false;
  }

  onUploadRetry = (resumableFile) => {

    seafileAPI.getFileServerUploadLink(this.props.repoID, this.props.path).then(res => {
      this.resumable.opts.target = res.data + '?ret-json=1';

      let retryFileList = this.state.retryFileList.filter(item => {
        return item.uniqueIdentifier !== resumableFile.uniqueIdentifier;
      });
      let uploadFileList = this.state.uploadFileList.map(item => {
        if (item.uniqueIdentifier === resumableFile.uniqueIdentifier) {
          item.error = null;
          this.retryUploadFile(item);
        }
        return item;
      });

      this.setState({
        retryFileList: retryFileList,
        uploadFileList: uploadFileList
      });
    }).catch(error => {
      let errMessage = Utils.getErrorMsg(error);
      toaster.danger(errMessage);
    });
  }

  onUploadRetryAll = () => {

    seafileAPI.getFileServerUploadLink(this.props.repoID, this.props.path).then(res => {
      this.resumable.opts.target = res.data + '?ret-json=1';
      this.state.retryFileList.forEach(item => {
        item.error = false;
        this.retryUploadFile(item);
      });

      let uploadFileList = this.state.uploadFileList.slice(0);
      this.setState({
        retryFileList: [],
        uploadFileList: uploadFileList
      });

    }).catch(error => {
      let errMessage = Utils.getErrorMsg(error);
      toaster.danger(errMessage);
    });
  }

  retryUploadFile = (resumableFile) => {
    let { repoID, path } = this.props;
    let fileName = resumableFile.fileName;
    let isFile = resumableFile.fileName === resumableFile.relativePath;
    if (!isFile) {
      let relative_path = resumableFile.formData.relative_path;
      let prefix = path === '/' ? (path + relative_path) : (path + '/' + relative_path);
      fileName = prefix + fileName;
    }

    resumableFile.bootstrap();
    var firedRetry = false;
    resumableFile.resumableObj.on('chunkingComplete', () => {
      if(!firedRetry) {
        seafileAPI.getFileUploadedBytes(repoID, path, fileName).then(res => {
          let uploadedBytes = res.data.uploadedBytes;
          let blockSize = parseInt(resumableUploadFileBlockSize) * 1024 * 1024 || 1024 * 1024;
          let offset = Math.floor(uploadedBytes / blockSize);
          resumableFile.markChunksCompleted(offset);

          resumableFile.resumableObj.upload();

        }).catch(error => {
          let errMessage = Utils.getErrorMsg(error);
          toaster.danger(errMessage);
        });
      }
      firedRetry = true;
    });

  }

  replaceRepetitionFile = () => {
    let { repoID, path } = this.props;
    seafileAPI.getUpdateLink(repoID, path).then(res => {
      this.resumable.opts.target = res.data;

      let resumableFile = this.resumable.files[this.resumable.files.length - 1];
      resumableFile.formData['replace'] = 1;
      resumableFile.formData['target_file'] = resumableFile.formData.parent_dir + resumableFile.fileName;
      this.setState({isUploadRemindDialogShow: false});
      this.setUploadFileList(this.resumable.files);
      this.resumable.upload();
    }).catch(error => {
      let errMessage = Utils.getErrorMsg(error);
      toaster.danger(errMessage);
    });
  }

  uploadFile = () => {
    let resumableFile = this.resumable.files[this.resumable.files.length - 1];
    let { repoID, path } = this.props;
    seafileAPI.getFileServerUploadLink(repoID, path).then((res) => {  // get upload link
      this.resumable.opts.target = res.data + '?ret-json=1';
      this.setState({
        isUploadRemindDialogShow: false,
        isUploadProgressDialogShow: true,
        uploadFileList: [...this.state.uploadFileList, resumableFile]
      }, () => {
        this.resumable.upload();
      });
      Utils.registerGlobalVariable('uploader', 'isUploadProgressDialogShow', true);

    }).catch(error => {
      let errMessage = Utils.getErrorMsg(error);
      toaster.danger(errMessage);
    });
  }

  cancelFileUpload = () => {
    this.resumable.files.pop(); //delete latest file；
    this.setState({isUploadRemindDialogShow: false});
  }

  render() {
    return (
      <Fragment>
        <div className="file-uploader-container">
          <div className="file-uploader">
            <input className="upload-input" type="file" ref={this.uploadInput} onClick={this.onClick}/>
          </div>
        </div>
        {this.state.isUploadRemindDialogShow &&
          <UploadRemindDialog
            currentResumableFile={this.state.currentResumableFile}
            replaceRepetitionFile={this.replaceRepetitionFile}
            uploadFile={this.uploadFile}
            cancelFileUpload={this.cancelFileUpload}
          />
        }
        {this.state.isUploadProgressDialogShow &&
          <UploadProgressDialog
            retryFileList={this.state.retryFileList}
            uploadFileList={this.state.uploadFileList}
            forbidUploadFileList={this.state.forbidUploadFileList}
            totalProgress={this.state.totalProgress}
            uploadBitrate={this.state.uploadBitrate}
            allFilesUploaded={this.state.allFilesUploaded}
            onCloseUploadDialog={this.onCloseUploadDialog}
            onCancelAllUploading={this.onCancelAllUploading}
            onUploadCancel={this.onUploadCancel}
            onUploadRetry={this.onUploadRetry}
            onUploadRetryAll={this.onUploadRetryAll}
          />
        }
      </Fragment>
    );
  }
}

FileUploader.propTypes = propTypes;

export default FileUploader;<|MERGE_RESOLUTION|>--- conflicted
+++ resolved
@@ -407,19 +407,8 @@
     } else {
       // eg: '{"error": "Internal error" \n }'
       let errorMessage = message.replace(/\n/g, '');
-<<<<<<< HEAD
       errorMessage  = JSON.parse(errorMessage);
-      error = errorMessage.error;
-      if (error === 'File locked by others.') {
-        error = gettext('File is locked by others.');
-      }
-      if (error === 'Internal error.') {
-        error = gettext('Internal Server Error');
-      }
-=======
-      errorMessage  = JSON.parse(errorMessage); 
       error = this.getFileServerErrorMessage(errorMessage.error);
->>>>>>> cae1204a
     }
 
     let uploadFileList = this.state.uploadFileList.map(item => {
