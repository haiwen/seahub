import React, { Fragment } from 'react';
import PropTypes from 'prop-types';
import { Alert, FormGroup, Input, Label, Tooltip } from 'reactstrap';
import { gettext } from '../../../utils/constants';
import Loading from '../../loading';
import BackIcon from '../../back-icon';
<<<<<<< HEAD
import Icon from '../../icon';
=======
import { Utils } from '../../../utils/utils';
>>>>>>> 1c52de22

class CustomPermissionEditor extends React.Component {
  constructor(props) {
    super(props);
    this.state = {
      isLoading: true,
      permission_name: '',
      permission_desc: '',
      permission: {
        upload: false,
        download: false,
        modify: false,
        copy: false,
        delete: false,
        preview: false,
        download_external_link: false,
      },
      errMessage: '',
      tooltipOpen: false,
    };
  }

  componentDidMount() {
    const { permission } = this.props;
    if (permission) {
      this.setState({
        permission_name: permission.name,
        permission_desc: permission.description,
        permission: permission.permission,
        isLoading: false
      });
    } else {
      this.setState({ isLoading: false });
    }
  }

  onChangePermissionName = (evt) => {
    const { permission_name } = this.state;
    const newName = evt.target.value;
    if (newName === permission_name) return;
    this.setState({ permission_name: newName });
  };

  onChangePermissionDescription = (evt) => {
    const { permission_desc } = this.state;
    const newDescription = evt.target.value;
    if (newDescription === permission_desc) return;
    this.setState({ permission_desc: newDescription });
  };

  onChangePermission = (type) => {
    return () => {
      const { permission } = this.state;
      const value = !permission[type];
      const newPermission = Object.assign({}, permission, { [type]: value });
      this.setState({ permission: newPermission });
    };
  };

  validParams = () => {
    const { permission_name, permission_desc } = this.state;
    let isValid = false;
    let errMessage = '';
    if (!permission_name || !permission_name.trim()) {
      errMessage = gettext('Name is required');
      return { isValid, errMessage };
    }
    if (!permission_desc || !permission_desc.trim()) {
      errMessage = gettext('Description is required');
      return { isValid, errMessage };
    }

    isValid = true;
    return { isValid };
  };

  onUpdateCustomPermission = () => {
    const { permission_name, permission_desc, permission } = this.state;
    const { isValid, errMessage } = this.validParams();
    if (!isValid) {
      this.setState({ errMessage });
      return;
    }
    this.props.onUpdateCustomPermission(permission_name, permission_desc, permission);
  };

  toggle = () => {
    this.setState({ tooltipOpen: !this.state.tooltipOpen });
  };

  render() {
    const { mode = 'add' } = this.props;
    const title = mode === 'add' ? gettext('Add permission') : gettext('Edit permission');
    const { isLoading, permission_name, permission_desc, permission, errMessage } = this.state;
    return (
      <div className="custom-permission">
        <div className="permission-header">
          <div className="d-flex align-items-center">
            <BackIcon onClick={this.props.onChangeMode} />
            <span>{title}</span>
          </div>
          <div className="operation">
            <button type="button" className="btn btn-sm btn-outline-primary" onClick={this.onUpdateCustomPermission}>{gettext('Submit')}</button>
          </div>
        </div>
        <div className="permission-main mt-4">
          {isLoading && <Loading />}
          {!isLoading && (
            <Fragment>
              <div className="permission-name-desc d-flex">
                <FormGroup className="permission-name">
                  <Label>{gettext('Permission name')}</Label>
                  <Input value={permission_name || ''} onChange={this.onChangePermissionName} />
                </FormGroup>
                <FormGroup className="permission-desc">
                  <Label>{gettext('Description')}</Label>
                  <Input value={permission_desc || ''} onChange={this.onChangePermissionDescription} />
                </FormGroup>
              </div>
              {errMessage && <Alert color="danger">{errMessage}</Alert>}
              <div className="permission-options">
                <FormGroup check>
                  <Label check>
                    <Input
                      type="checkbox"
                      checked={permission.upload}
                      onChange={this.onChangePermission('upload')}
                      onKeyDown={Utils.onKeyDown}
                    />
                    <span>{gettext('Upload')}</span>
                  </Label>
                </FormGroup>
                <FormGroup check>
                  <Label check>
                    <Input
                      type="checkbox"
                      checked={permission.download}
                      onChange={this.onChangePermission('download')}
                      onKeyDown={Utils.onKeyDown}
                    />
                    <span>{gettext('Download')}</span>
                  </Label>
                </FormGroup>
                <FormGroup check>
                  <Label check>
                    <Input
                      type="checkbox"
                      checked={permission.create}
                      onChange={this.onChangePermission('create')}
                      onKeyDown={Utils.onKeyDown}
                    />
                    <span>{gettext('Create')}</span>
                  </Label>
                </FormGroup>
                <FormGroup check>
                  <Label check>
                    <Input
                      type="checkbox"
                      checked={permission.modify}
                      onChange={this.onChangePermission('modify')}
                      onKeyDown={Utils.onKeyDown}
                    />
                    <span>{gettext('Modify')}</span>
                    <span id="modify-tip" className="ml-2" style={{ color: '#999' }} aria-hidden="true"><Icon symbol="about" /></span>
                    <Tooltip
                      toggle={this.toggle}
                      delay={{ show: 0, hide: 0 }}
                      target={'modify-tip'}
                      placement='bottom'
                      isOpen={this.state.tooltipOpen}>
                      ({gettext('Modify includes modify file, move/rename file and folder')})
                    </Tooltip>
                  </Label>
                </FormGroup>
                <FormGroup check>
                  <Label check>
                    <Input
                      type="checkbox"
                      checked={permission.copy}
                      onChange={this.onChangePermission('copy')}
                      onKeyDown={Utils.onKeyDown}
                    />
                    <span>{gettext('Copy')}</span>
                  </Label>
                </FormGroup>
                <FormGroup check>
                  <Label check>
                    <Input
                      type="checkbox"
                      checked={permission.delete}
                      onChange={this.onChangePermission('delete')}
                      onKeyDown={Utils.onKeyDown}
                    />
                    <span>{gettext('Delete')}</span>
                  </Label>
                </FormGroup>
                <FormGroup check>
                  <Label check>
                    <Input
                      type="checkbox"
                      checked={permission.preview}
                      onChange={this.onChangePermission('preview')}
                      onKeyDown={Utils.onKeyDown}
                    />
                    <span>{gettext('Preview online')}</span>
                  </Label>
                </FormGroup>
                <FormGroup check>
                  <Label check>
                    <Input
                      type="checkbox"
                      checked={permission.download_external_link}
                      onChange={this.onChangePermission('download_external_link')}
                      onKeyDown={Utils.onKeyDown}
                    />
                    <span>{gettext('Generate share link')}</span>
                  </Label>
                </FormGroup>
              </div>
            </Fragment>
          )}
        </div>
      </div>
    );
  }

}

CustomPermissionEditor.propTypes = {
  mode: PropTypes.string,
  permission: PropTypes.object,
  onChangeMode: PropTypes.func.isRequired,
  onUpdateCustomPermission: PropTypes.func.isRequired,
};

export default CustomPermissionEditor;<|MERGE_RESOLUTION|>--- conflicted
+++ resolved
@@ -4,11 +4,8 @@
 import { gettext } from '../../../utils/constants';
 import Loading from '../../loading';
 import BackIcon from '../../back-icon';
-<<<<<<< HEAD
 import Icon from '../../icon';
-=======
 import { Utils } from '../../../utils/utils';
->>>>>>> 1c52de22
 
 class CustomPermissionEditor extends React.Component {
   constructor(props) {
