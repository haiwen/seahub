--- conflicted
+++ resolved
@@ -5,12 +5,9 @@
 import { gettext } from '../../../../../utils/constants';
 import ModalPortal from '../../../../modal-portal';
 import { SEARCH_FILTERS_KEY } from '../../../../../constants';
-<<<<<<< HEAD
 import IconBtn from '../../../../icon-btn';
 import Icon from '../../../../icon';
-=======
 import { Utils } from '../../../../../utils/utils';
->>>>>>> 8a42db96
 
 
 const FilterBySuffix = ({ suffixes, onChange }) => {
@@ -47,14 +44,6 @@
   return (
     <div className="search-filter filter-by-suffix-container">
       <Dropdown isOpen={isOpen} toggle={toggle}>
-<<<<<<< HEAD
-        <DropdownToggle tag="div" className={classNames('search-filter-toggle', {
-          'active': isOpen && inputValue.length > 0,
-          'highlighted': inputValue.length > 0,
-        })} onClick={toggle}>
-          <div className="filter-label" title={gettext('File suffix')}>{gettext('File suffix')}</div>
-          <Icon symbol="down" className="ml-1" />
-=======
         <DropdownToggle
           tag="div"
           className={classNames('search-filter-toggle', {
@@ -67,9 +56,8 @@
           aria-haspopup={true}
           aria-expanded={isOpen}
         >
-          <span className="filter-label" title={gettext('File suffix')}>{gettext('File suffix')}</span>
-          <i className="sf3-font sf3-font-down pl-1"></i>
->>>>>>> 8a42db96
+          <div className="filter-label" title={gettext('File suffix')}>{gettext('File suffix')}</div>
+          <Icon symbol="down" className="ml-1" />
         </DropdownToggle>
         <ModalPortal>
           <DropdownMenu className="search-filter-menu filter-by-suffix-menu p-4">
@@ -90,13 +78,8 @@
                 onClick={handleClearInput}
                 onKeyDown={Utils.onKeyDown}
                 aria-label={gettext('Clear')}
-<<<<<<< HEAD
+                title={gettext('Clear')}
               />
-=======
-                title={gettext('Clear')}
-              >
-              </button>
->>>>>>> 8a42db96
             )}
           </DropdownMenu>
         </ModalPortal>
