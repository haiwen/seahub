--- conflicted
+++ resolved
@@ -356,11 +356,7 @@
           ) : (
             <>
               {userFolderPermItems.length === 0 ? (
-<<<<<<< HEAD
-                <EmptyTip text={gettext('No results')} className="h-100 m-0" />
-=======
                 <EmptyTip text={gettext('No items')} className="h-100 m-0" />
->>>>>>> fe24f133
               ) : (
                 <table className="table-thead-hidden w-xs-250">
                   {thead}
