--- conflicted
+++ resolved
@@ -196,14 +196,10 @@
         }
         return item;
       });
-<<<<<<< HEAD
       this.setState({ userFolderPermItems: userFolderPermItems });
-=======
-      this.setState({userFolderPermItems: userFolderPermItems});
     }).catch(error => {
       let errMessage = Utils.getErrorMsg(error);
       toaster.danger(errMessage);
->>>>>>> 640edbfe
     });
   };
 
