--- conflicted
+++ resolved
@@ -3,12 +3,8 @@
 import Loading from '../../loading';
 import { isOrgContext } from '../../../utils/constants';
 import { gettext } from '@/utils/constants';
-<<<<<<< HEAD
 import Icon from '../../icon';
-=======
 import { Utils } from '../../../utils/utils';
-import OpIcon from '../../op-icon';
->>>>>>> 1c52de22
 
 const ItemPropTypes = {
   department: PropTypes.object,
@@ -73,7 +69,6 @@
           onKeyDown={Utils.onKeyDown}
         >
           {hasChild &&
-<<<<<<< HEAD
             <span
               className={`${isExpanded ? '' : 'rotate-270'} d-inline-flex align-items-center`}
               onClick={this.toggleExpanded}
@@ -83,14 +78,6 @@
             >
               <Icon symbol="down" />
             </span>
-=======
-            <OpIcon
-              className={`sf3-font sf3-font-down ${isExpanded ? '' : 'rotate-270'} d-inline-block`}
-              title={isExpanded ? gettext('Fold') : gettext('Unfold')}
-              op={this.toggleExpanded}
-              style={{ color: '#666' }}
-            />
->>>>>>> 1c52de22
           }
           <span style={hasChild ? { paddingLeft: '8px' } : { paddingLeft: '20px' }}>{department.name}</span>
         </div>
