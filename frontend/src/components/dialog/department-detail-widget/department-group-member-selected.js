--- conflicted
+++ resolved
@@ -2,12 +2,8 @@
 import PropTypes from 'prop-types';
 import { Button, ModalFooter } from 'reactstrap';
 import { gettext } from '../../../utils/constants';
-<<<<<<< HEAD
 import Icon from '../../icon';
-=======
-import OpIcon from '../../op-icon';
 import { Utils } from '../../../utils/utils';
->>>>>>> 1c52de22
 
 const ItemPropTypes = {
   member: PropTypes.object,
@@ -46,7 +42,6 @@
         <td width="17%"><img className="avatar" src={member.avatar_url} alt=""/></td>
         <td width="78%">{member.name}</td>
         <td width="10%">
-<<<<<<< HEAD
           <span
             className="op-icon"
             role="button"
@@ -55,13 +50,6 @@
             onClick={this.removeSelectedMember.bind(this, member.email)}>
             <Icon symbol="x-01" />
           </span>
-=======
-          <OpIcon
-            className="sf3-font sf3-font-close op-icon"
-            title={gettext('Delete')}
-            op={this.removeSelectedMember}
-          />
->>>>>>> 1c52de22
         </td>
       </tr>
     );
