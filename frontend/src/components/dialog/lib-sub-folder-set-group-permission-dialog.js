import React, { Fragment } from 'react';
import PropTypes from 'prop-types';
import classnames from 'classnames';
import { Button, Input, InputGroup } from 'reactstrap';
import { gettext, isPro, isSeafilePlus, siteRoot } from '../../utils/constants';
import { seafileAPI } from '../../utils/seafile-api';
import { Utils } from '../../utils/utils';
import SharePermissionEditor from '../select-editor/share-permission-editor';
import FileChooser from '../file-chooser';
import GroupSelect from '../common/group-select';
import toaster from '../../components/toast';
import BackIcon from '../../components/back-icon';
import EmptyTip from '../../components/empty-tip';
import Loading from '../../components/loading';
import OpIcon from '../op-icon';
import Icon from '../icon';

class GroupItem extends React.Component {

  constructor(props) {
    super(props);
    this.state = {
      isHighlighted: false,
      isOperationShow: false
    };
  }

  onMouseEnter = () => {
    this.setState({
      isHighlighted: true,
      isOperationShow: true
    });
  };

  onMouseLeave = () => {
    this.setState({
      isHighlighted: false,
      isOperationShow: false
    });
  };

  deleteGroupPermissionItem = () => {
    let item = this.props.item;
    this.props.deleteGroupPermissionItem(item);
  };

  onChangeGroupPermission = (permission) => {
    let item = this.props.item;
    this.props.onChangeGroupPermission(item, permission);
  };

  render() {
    let item = this.props.item;
    const { isHighlighted } = this.state;
    return (
      <tr
        className={classnames({
          'tr-highlight': isHighlighted
        })}
        onMouseEnter={this.onMouseEnter}
        onMouseLeave={this.onMouseLeave}
        onFocus={this.onMouseEnter}
      >
        <td>
          <a href={`${siteRoot}group/${item.group_id}/`} target="_blank" rel="noreferrer">{item.group_name}</a>
        </td>
        {this.props.showPath &&
          <td>
            <a href={`${siteRoot}library/${item.repo_id}/${Utils.encodePath(this.props.repoName + item.folder_path)}`}>{item.folder_name}</a>
          </td>
        }
        <td>
          <SharePermissionEditor
            isTextMode={true}
            autoFocus={true}
            isEditIconShow={this.state.isOperationShow}
            currentPermission={item.permission}
            permissions={this.props.permissions}
            onPermissionChanged={this.onChangeGroupPermission}
          />
        </td>
        <td>
          <OpIcon
            symbol="close"
            className={`op-icon ${this.state.isOperationShow ? '' : 'd-none'}`}
            op={this.deleteGroupPermissionItem}
            title={gettext('Delete')}
          />
        </td>
      </tr>
    );
  }
}

GroupItem.propTypes = {
  item: PropTypes.object.isRequired,
  permissions: PropTypes.array.isRequired,
  showPath: PropTypes.bool.isRequired,
  repoName: PropTypes.string,
  deleteGroupPermissionItem: PropTypes.func.isRequired,
  onChangeGroupPermission: PropTypes.func.isRequired,
};

const propTypes = {
  repoID: PropTypes.string.isRequired,
  isDepartmentRepo: PropTypes.bool,
  repoName: PropTypes.string,
  folderPath: PropTypes.string,
};

class LibSubFolderSetGroupPermissionDialog extends React.Component {

  constructor(props) {
    super(props);
    this.state = {
      selectedOptions: [],
      errorMsg: [],
      permission: 'rw',
      groupPermissionItems: [],
      folderPath: '',
      showFileChooser: false,
      isLoading: true
    };
    this.options = [];
    if (!isPro) {
      this.permissions = ['r', 'rw'];
    } else {
      this.permissions = ['r', 'rw', 'cloud-edit', 'preview'];
      if (!isSeafilePlus) {
        this.permissions.push('invisible');
      }
    }
  }

  componentDidMount() {
    this.loadOptions();
    this.listGroupPermissionItems();
  }

  loadOptions = () => {
    seafileAPI.shareableGroups().then((res) => {
      this.options = res.data.map((item, index) => {
        return {
          id: item.id,
          label: item.name,
          name: item.name,
          value: item.name
        };
      });
    }).catch(error => {
      let errMessage = Utils.getErrorMsg(error);
      toaster.danger(errMessage);
    });
  };

  listGroupPermissionItems = () => {
    const { isDepartmentRepo, repoID, folderPath } = this.props;
    const request = isDepartmentRepo ?
      seafileAPI.listDepartmentRepoGroupFolderPerm(repoID, folderPath) :
      seafileAPI.listGroupFolderPerm(repoID, folderPath);
    request.then((res) => {
      if (res.data.length !== 0) {
        this.setState({
          groupPermissionItems: res.data,
          isLoading: false
        });
      } else {
        this.setState({ isLoading: false });
      }
    }).catch(error => {
      this.setState({ isLoading: false });
      let errMessage = Utils.getErrorMsg(error);
      toaster.danger(errMessage);
    });
  };

  onSelectOption = (option) => {
    const selectedOptions = this.state.selectedOptions.slice(0);
    const index = selectedOptions.findIndex(item => item.id === option.id);
    if (index > -1) {
      selectedOptions.splice(index, 1);
    } else {
      selectedOptions.push(option);
    }
    this.setState({ selectedOptions: selectedOptions });
  };

  onDeleteOption = (option) => {
    const selectedOptions = this.state.selectedOptions.slice(0);
    const index = selectedOptions.findIndex(item => item.id === option.id);
    if (index > -1) {
      selectedOptions.splice(index, 1);
    }
    this.setState({ selectedOptions: selectedOptions });
  };

  setPermission = (permission) => {
    this.setState({ permission: permission });
  };

  addGroupFolderPerm = () => {
    const { selectedOptions } = this.state;
    const folderPath = this.props.folderPath || this.state.folderPath;
    if (selectedOptions.length === 0 || !folderPath) {
      return false;
    }

    const targetGroupIds = selectedOptions.map(op => op.id);
    const request = this.props.isDepartmentRepo ?
      seafileAPI.addDepartmentRepoGroupFolderPerm(this.props.repoID, this.state.permission, folderPath, targetGroupIds) :
      seafileAPI.addGroupFolderPerm(this.props.repoID, this.state.permission, folderPath, targetGroupIds);
    request.then(res => {
      let errorMsg = [];
      if (res.data.failed.length > 0) {
        for (let i = 0; i < res.data.failed.length; i++) {
          errorMsg[i] = res.data.failed[i];
        }
      }
      this.setState({
        errorMsg: errorMsg,
        groupPermissionItems: this.state.groupPermissionItems.concat(res.data.success),
        selectedOptions: [],
        permission: 'rw',
        folderPath: ''
      });
    }).catch(error => {
      let errMessage = Utils.getErrorMsg(error);
      toaster.danger(errMessage);
    });
  };

  deleteGroupPermissionItem = (item) => {
    const request = this.props.isDepartmentRepo ?
      seafileAPI.deleteDepartmentRepoGroupFolderPerm(item.repo_id, item.permission, item.folder_path, item.group_id) :
      seafileAPI.deleteGroupFolderPerm(item.repo_id, item.permission, item.folder_path, item.group_id);
    request.then(() => {
      this.setState({
        groupPermissionItems: this.state.groupPermissionItems.filter(deletedItem => { return deletedItem != item; })
      });
    }).catch(error => {
      let errMessage = Utils.getErrorMsg(error);
      toaster.danger(errMessage);
    });
  };

  onChangeGroupPermission = (item, permission) => {
    const request = this.props.isDepartmentRepo ?
      seafileAPI.updateDepartmentRepoGroupFolderPerm(item.repo_id, permission, item.folder_path, item.group_id) :
      seafileAPI.updateGroupFolderPerm(item.repo_id, permission, item.folder_path, item.group_id);
    request.then(() => {
      this.updateGroupPermission(item, permission);
    }).catch(error => {
      let errMessage = Utils.getErrorMsg(error);
      toaster.danger(errMessage);
    });
  };

  updateGroupPermission = (item, permission) => {
    let groupID = item.group_id;
    let groupPermissionItems = this.state.groupPermissionItems.map(sharedItem => {
      let sharedItemGroupID = sharedItem.group_id;
      if (groupID === sharedItemGroupID && item.folder_path === sharedItem.folder_path) {
        sharedItem.permission = permission;
      }
      return sharedItem;
    });
    this.setState({ groupPermissionItems: groupPermissionItems });
  };

  onSetSubFolder = (e) => {
    this.setState({
      folderPath: e.target.value
    });
  };

  toggleFileChooser = () => {
    this.setState({
      showFileChooser: !this.state.showFileChooser,
      folderPath: ''
    });
  };

  toggleSubFolder = (repo, path, item) => {
    this.setState({
      folderPath: path,
    });
  };

  handleSubmit = () => {
    this.setState({
      folderPath: this.state.folderPath || '/',
      showFileChooser: !this.state.showFileChooser
    });
  };

  onRepoItemClick = () => {
    this.setState({
      folderPath: '/'
    });
  };

  render() {
    let showPath = this.props.folderPath ? false : true;

    if (this.state.showFileChooser) {
      return (
        <>
          <div className="d-flex align-items-center justify-content-between pb-2 border-bottom">
            <h6 className="font-weight-normal m-0 d-flex align-items-center">
              <BackIcon onClick={this.toggleFileChooser} />
              {gettext('Add Folder')}
            </h6>
            <Button color="primary" size="sm" outline={true} onClick={this.handleSubmit}>{gettext('Submit')}</Button>
          </div>
          <FileChooser
            repoID={this.props.repoID}
            mode={'only_current_library'}
            onDirentItemClick={this.toggleSubFolder}
            onRepoItemClick={this.onRepoItemClick}
          />
        </>
      );
    }

    const thead = (
      <thead>
        <tr>
          <th width={showPath ? '32%' : '55%'}>{gettext('Group')}</th>
          {showPath &&
          <th width="32%">{gettext('Folder')}</th>
          }
          <th width={showPath ? '24%' : '30%'}>{gettext('Permission')}</th>
          <th width={showPath ? '12%' : '15%'}></th>
        </tr>
      </thead>
    );
    return (
      <div className='h-100 d-flex flex-column'>
        <p className="small permission-tips">{gettext('Folder permission is only effective after the library is shared to users or groups. It is used to fine tune sub-folder permissions.')}</p>
        <table className="w-xs-250">
          {thead}
          <tbody>
            <tr>
              <td>
                <GroupSelect
                  selectedOptions={this.state.selectedOptions}
                  options={this.options}
                  onSelectOption={this.onSelectOption}
                  onDeleteOption={this.onDeleteOption}
                  searchPlaceholder={gettext('Search groups')}
                  noOptionsPlaceholder={gettext('No results')}
                  isInModal={true}
                />
              </td>
              {showPath &&
                <td>
                  <InputGroup>
                    <Input value={this.state.folderPath} onChange={this.onSetSubFolder} />
                    <Button className="d-flex align-items-center" onClick={this.toggleFileChooser}><Icon symbol="new" /></Button>
                  </InputGroup>
                </td>
              }
              <td>
                <SharePermissionEditor
                  isTextMode={false}
                  isEditIconShow={false}
                  currentPermission={this.state.permission}
                  permissions={this.permissions}
                  onPermissionChanged={this.setPermission}
                />
              </td>
              <td>
                <Button color="primary" onClick={this.addGroupFolderPerm}>{gettext('Submit')}</Button>
              </td>
            </tr>
            {this.state.errorMsg.length > 0 &&
              this.state.errorMsg.map((item, index) => {
                let errMessage = item.group_id + ': ' + item.error_msg;
                return (
                  <tr key={index}>
                    <td colSpan={3}><p className="error">{errMessage}</p></td>
                  </tr>
                );
              })
            }
          </tbody>
        </table>
        <div className="share-list-container flex-fill">
          {this.state.isLoading ? (
            <Loading />
          ) : (
            <>
              {this.state.groupPermissionItems.length === 0 ? (
<<<<<<< HEAD
                <EmptyTip text={gettext('No results')} className="h-100 m-0" />
=======
                <EmptyTip text={gettext('No items')} className="h-100 m-0" />
>>>>>>> fe24f133
              ) : (
                <table className="table-thead-hidden w-xs-250">
                  {thead}
                  <tbody>
                    {this.state.groupPermissionItems.map((item, index) => {
                      return (
                        <GroupItem
                          key={index}
                          item={item}
                          permissions={this.permissions}
                          deleteGroupPermissionItem={this.deleteGroupPermissionItem}
                          onChangeGroupPermission={this.onChangeGroupPermission}
                          showPath={showPath}
                          repoName={this.props.repoName}
                        />
                      );
                    })}
                  </tbody>
                </table>
              )}
            </>
          )}
        </div>
      </div>
    );
  }
}

LibSubFolderSetGroupPermissionDialog.propTypes = propTypes;

export default LibSubFolderSetGroupPermissionDialog;<|MERGE_RESOLUTION|>--- conflicted
+++ resolved
@@ -391,11 +391,7 @@
           ) : (
             <>
               {this.state.groupPermissionItems.length === 0 ? (
-<<<<<<< HEAD
-                <EmptyTip text={gettext('No results')} className="h-100 m-0" />
-=======
                 <EmptyTip text={gettext('No items')} className="h-100 m-0" />
->>>>>>> fe24f133
               ) : (
                 <table className="table-thead-hidden w-xs-250">
                   {thead}
