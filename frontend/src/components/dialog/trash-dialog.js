import React from 'react';
import PropTypes from 'prop-types';
import { navigate } from '@gatsbyjs/reach-router';
import { Modal, ModalHeader, ModalBody } from 'reactstrap';
import moment from 'moment';
import { Utils } from '../../utils/utils';
<<<<<<< HEAD
import {gettext, siteRoot, enableUserCleanTrash, username} from '../../utils/constants';
=======
import { gettext, siteRoot, enableClean, username } from '../../utils/constants';
>>>>>>> 09c53d9f
import { seafileAPI } from '../../utils/seafile-api';
import { repotrashAPI } from '../../utils/repo-trash-api';
import Loading from '../../components/loading';
import ModalPortal from '../../components/modal-portal';
import toaster from '../../components/toast';
import CleanTrash from '../../components/dialog/clean-trash';

import '../../css/toolbar.css';
import '../../css/search.css';
import '../../css/trash-dialog.css';

const propTypes = {
  repoID: PropTypes.string.isRequired,
  currentRepoInfo: PropTypes.object.isRequired,
  showTrashDialog: PropTypes.bool.isRequired,
  toggleTrashDialog: PropTypes.func.isRequired
};

class TrashDialog extends React.Component {

  constructor(props) {
    super(props);
    this.state = {
      isLoading: true,
      errorMsg: '',
      items: [],
      scanStat: null,
      more: false,
      isCleanTrashDialogOpen: false,
      trashType: 0,
      isOldTrashDialogOpen: false,
    };
  }

  componentDidMount() {
    this.getItems2();
  }

  getItems = (scanStat) => {
    seafileAPI.getRepoFolderTrash(this.props.repoID, '/', scanStat).then((res) => {
      const { data, more, scan_stat } = res.data;
      if (!data.length && more) {
        this.getItems(scan_stat);
      } else {
        this.setState({
          isLoading: false,
          items: this.state.items.concat(data),
          more: more,
          scanStat: scan_stat
        });
      }
    }).catch((error) => {
      this.setState({
        isLoading: false,
        errorMsg: Utils.getErrorMsg(error, true) // true: show login tip if 403
      });
    });
  };

  getItems2 = () => {
    repotrashAPI.getRepoFolderTrash2(this.props.repoID, '/').then((res) => {
      const { data } = res.data;
      this.setState({
        isLoading: false,
        items: this.state.items.concat(data),
        more: false
      });
    });
  };

  getMore = () => {
    this.setState({
      isLoading: true
    });
    this.getItems(this.state.scanStat);
  };

  onSearchedClick = (selectedItem) => {
    if (selectedItem.is_dir === true) {
      let url = siteRoot + 'library/' + selectedItem.repo_id + '/' + selectedItem.repo_name + selectedItem.path;
      navigate(url, {repalce: true});
    } else {
      let url = siteRoot + 'lib/' + selectedItem.repo_id + '/file' + Utils.encodePath(selectedItem.path);
      let newWindow = window.open('about:blank');
      newWindow.location.href = url;
    }
  };


  cleanTrash = () => {
    this.toggleCleanTrashDialog();
  };

  toggleCleanTrashDialog = () => {
    this.setState({
      isCleanTrashDialogOpen: !this.state.isCleanTrashDialogOpen
    });
  };

  refreshTrash = () => {
    this.setState({
      isLoading: true,
      errorMsg: '',
      items: [],
      scanStat: null,
      more: false,
      showFolder: false
    });
    this.getItems();
  };

  refreshTrash2 = () => {
    this.setState({
      isLoading: true,
      errorMsg: '',
      items: [],
      scanStat: null,
      more: false,
      showFolder: false
    });
    this.getItems2();
  };

  renderFolder = (commitID, baseDir, folderPath) => {
    this.setState({
      showFolder: true,
      commitID: commitID,
      baseDir: baseDir,
      folderPath: folderPath,
      folderItems: [],
      isLoading: true
    });

    seafileAPI.listCommitDir(this.props.repoID, commitID, `${baseDir.substr(0, baseDir.length - 1)}${folderPath}`).then((res) => {
      this.setState({
        isLoading: false,
        folderItems: res.data.dirent_list
      });
    }).catch((error) => {
      if (error.response) {
        if (error.response.status == 403) {
          this.setState({
            isLoading: false,
            errorMsg: gettext('Permission denied')
          });
        } else {
          this.setState({
            isLoading: false,
            errorMsg: gettext('Error')
          });
        }
      } else {
        this.setState({
          isLoading: false,
          errorMsg: gettext('Please check the network.')
        });
      }
    });
  };

  render() {
    const { showTrashDialog, toggleTrashDialog } = this.props;
    const { isCleanTrashDialogOpen, showFolder } = this.state;
    const isRepoAdmin = this.props.currentRepoInfo.owner_email === username || this.props.currentRepoInfo.is_admin;
    const repoFolderName = this.props.currentRepoInfo.repo_name;
    const oldTrashUrl = siteRoot + 'repo/' + this.props.repoID + '/trash/';
    let title = gettext('{placeholder} Trash');
    title = title.replace('{placeholder}', '<span class="op-target text-truncate mx-1">' + Utils.HTMLescape(repoFolderName) + '</span>');

    return (
<<<<<<< HEAD
      <Modal isOpen={showTrashDialog} toggle={toggleTrashDialog} size="lg" style={{ maxWidth: '1100px' }}>
        <div style={{display: 'flex', margin: '15px 10px'}} >
          <h4 dangerouslySetInnerHTML={{__html: title}}></h4>
          <a href={oldTrashUrl} style={{marginLeft:'auto', fontStyle:'30px'}}>Visit old version page</a>
          {(enableUserCleanTrash && !showFolder && isRepoAdmin) &&
            <button className="btn btn-secondary clean flex-shrink-0 ml-4" style={{marginLeft:'auto'}}
              onClick={this.cleanTrash}>{gettext('Clean')}</button>
=======
      <Modal className="trash-dialog" isOpen={showTrashDialog} toggle={toggleTrashDialog}>
        <ModalHeader
          close={
            <>
              <a className="trash-dialog-old-page" href={oldTrashUrl}>{gettext('Visit old version page')}</a>
              {(enableClean && !showFolder && isRepoAdmin) &&
                <button className="btn btn-secondary clean flex-shrink-0 ml-4" onClick={this.cleanTrash}>{gettext('Clean')}</button>
              }
              <span aria-hidden="true" className="trash-dialog-close-icon sf3-font sf3-font-x-01 ml-4" onClick={toggleTrashDialog}></span>
            </>
>>>>>>> 09c53d9f
          }
        >
          <div dangerouslySetInnerHTML={{__html: title}}></div>
        </ModalHeader>
        <ModalBody>
          <Content
            data={this.state}
            repoID={this.props.repoID}
            getMore={this.getMore}
            renderFolder={this.renderFolder}
          />
          {isCleanTrashDialogOpen &&
          <ModalPortal>
            <CleanTrash
              repoID={this.props.repoID}
              trashType={this.state.trashType}
              refreshTrash={this.refreshTrash}
              refreshTrash2={this.refreshTrash2}
              toggleDialog={this.toggleCleanTrashDialog}
            />
          </ModalPortal>
          }
        </ModalBody>
      </Modal>
    );
  }
}

class Content extends React.Component {

  constructor(props) {
    super(props);
    this.theadData = [
      {width: '5%', text: ''},
      {width: '20%', text: gettext('Name')},
      {width: '40%', text: gettext('Original path')},
      {width: '12%', text: gettext('Delete Time')},
      {width: '13%', text: gettext('Size')},
      {width: '10%', text: ''}
    ];
  }

  render() {
    const { isLoading, errorMsg, items, more, showFolder, commitID, baseDir, folderPath, folderItems } = this.props.data;
    return (
      <React.Fragment>
        <table className="table-hover">
          <thead>
            <tr>
              {this.theadData.map((item, index) => {
                return <th key={index} width={item.width}>{item.text}</th>;
              })}
            </tr>
          </thead>
          <tbody>
            {showFolder ?
              folderItems.map((item, index) => {
                return <FolderItem
                  key={index}
                  item={item}
                  repoID={this.props.repoID}
                  commitID={commitID}
                  baseDir={baseDir}
                  folderPath={folderPath}
                  renderFolder={this.props.renderFolder}
                />;
              }) :
              items.map((item, index) => {
                return <Item
                  key={index}
                  repoID={this.props.repoID}
                  item={item}
                  renderFolder={this.props.renderFolder}
                />;
              })}
          </tbody>
        </table>
        {isLoading && <Loading />}
        {errorMsg && <p className="error mt-6 text-center">{errorMsg}</p>}
        {(more && !isLoading && !showFolder) && (
          <button className="btn btn-block more mt-6" onClick={this.props.getMore}>{gettext('More')}</button>
        )}
      </React.Fragment>
    );
  }
}

Content.propTypes = {
  data: PropTypes.object.isRequired,
  getMore: PropTypes.func.isRequired,
  renderFolder: PropTypes.func.isRequired,
  repoID: PropTypes.string.isRequired
};


class Item extends React.Component {

  constructor(props) {
    super(props);
    this.state = {
      restored: false,
      isIconShown: false
    };
  }

  handleMouseOver = () => {
    this.setState({isIconShown: true});
  };

  handleMouseOut = () => {
    this.setState({isIconShown: false});
  };

  restoreItem = (e) => {
    e.preventDefault();
    const item = this.props.item;
    const { commit_id, parent_dir, obj_name } = item;
    const path = parent_dir + obj_name;
    const request = item.is_dir ?
      seafileAPI.restoreFolder(this.props.repoID, commit_id, path) :
      seafileAPI.restoreFile(this.props.repoID, commit_id, path);
    request.then((res) => {
      this.setState({
        restored: true
      });
      toaster.success(gettext('Successfully restored 1 item.'));
    }).catch((error) => {
      let errorMsg = '';
      if (error.response) {
        errorMsg = error.response.data.error_msg || gettext('Error');
      } else {
        errorMsg = gettext('Please check the network.');
      }
      toaster.danger(errorMsg);
    });
  };

  renderFolder = (e) => {
    e.preventDefault();
    const item = this.props.item;
    this.props.renderFolder(item.commit_id, item.parent_dir, Utils.joinPath('/', item.obj_name));
  };

  render() {
    const item = this.props.item;
    const { restored, isIconShown } = this.state;

    if (restored) {
      return null;
    }

    return item.is_dir ? (
      <tr onMouseOver={this.handleMouseOver} onMouseOut={this.handleMouseOut} onFocus={this.handleMouseOver}>
        <td className="text-center"><img src={Utils.getFolderIconUrl()} alt={gettext('Directory')} width="24" /></td>
        <td><a href="#" onClick={this.renderFolder}>{item.obj_name}</a></td>
        <td>{item.parent_dir}</td>
        <td title={moment(item.deleted_time).format('LLLL')}>{moment(item.deleted_time).format('YYYY-MM-DD')}</td>
        <td></td>
        <td>
          <a href="#" className={isIconShown ? '': 'invisible'} onClick={this.restoreItem} role="button">{gettext('Restore')}</a>
        </td>
      </tr>
    ) : (
      <tr onMouseOver={this.handleMouseOver} onMouseOut={this.handleMouseOut} onFocus={this.handleMouseOver}>
        <td className="text-center"><img src={Utils.getFileIconUrl(item.obj_name)} alt={gettext('File')} width="24" /></td>
        <td><a href={`${siteRoot}repo/${this.props.repoID}/trash/files/?obj_id=${item.obj_id}&commit_id=${item.commit_id}&base=${encodeURIComponent(item.parent_dir)}&p=${encodeURIComponent('/' + item.obj_name)}`} target="_blank" rel="noreferrer">{item.obj_name}</a></td>
        <td>{item.parent_dir}</td>
        <td title={moment(item.deleted_time).format('LLLL')}>{moment(item.deleted_time).format('YYYY-MM-DD')}</td>
        <td>{Utils.bytesToSize(item.size)}</td>
        <td>
          <a href="#" className={isIconShown ? '': 'invisible'} onClick={this.restoreItem} role="button">{gettext('Restore')}</a>
        </td>
      </tr>
    );
  }
}

Item.propTypes = {
  item: PropTypes.object.isRequired,
  renderFolder: PropTypes.func.isRequired,
  repoID: PropTypes.string.isRequired
};

class FolderItem extends React.Component {

  constructor(props) {
    super(props);
    this.state = {
      isIconShown: false
    };
  }

  handleMouseOver = () => {
    this.setState({isIconShown: true});
  };

  handleMouseOut = () => {
    this.setState({isIconShown: false});
  };

  renderFolder = (e) => {
    e.preventDefault();
    const item = this.props.item;
    const { commitID, baseDir, folderPath } = this.props;
    this.props.renderFolder(commitID, baseDir, Utils.joinPath(folderPath, item.name));
  };

  render() {
    const item = this.props.item;
    const { commitID, baseDir, folderPath } = this.props;

    return item.type == 'dir' ? (
      <tr onMouseOver={this.handleMouseOver} onMouseOut={this.handleMouseOut}>
        <td className="text-center"><img src={Utils.getFolderIconUrl()} alt={gettext('Directory')} width="24" /></td>
        <td><a href="#" onClick={this.renderFolder}>{item.name}</a></td>
        <td>{item.parent_dir}</td>
        <td></td>
        <td></td>
        <td></td>
      </tr>
    ) : (
      <tr onMouseOver={this.handleMouseOver} onMouseOut={this.handleMouseOut}>
        <td className="text-center">
          <img src={Utils.getFileIconUrl(item.name)} alt={gettext('File')} width="24" />
        </td>
        <td>
          <a href={`${siteRoot}repo/${this.props.repoID}/trash/files/?obj_id=${item.obj_id}&commit_id=${commitID}&base=${encodeURIComponent(baseDir)}&p=${encodeURIComponent(Utils.joinPath(folderPath, item.name))}`} target="_blank" rel="noreferrer">{item.name}</a>
        </td>
        <td>{item.parent_dir}</td>
        <td></td>
        <td>{Utils.bytesToSize(item.size)}</td>
        <td></td>
      </tr>
    );
  }
}

FolderItem.propTypes = {
  item: PropTypes.object.isRequired,
  commitID: PropTypes.string.isRequired,
  repoID: PropTypes.string.isRequired,
  baseDir: PropTypes.string.isRequired,
  folderPath: PropTypes.string.isRequired,
  renderFolder: PropTypes.func.isRequired,
};

TrashDialog.propTypes = propTypes;

export default TrashDialog;<|MERGE_RESOLUTION|>--- conflicted
+++ resolved
@@ -4,11 +4,7 @@
 import { Modal, ModalHeader, ModalBody } from 'reactstrap';
 import moment from 'moment';
 import { Utils } from '../../utils/utils';
-<<<<<<< HEAD
 import {gettext, siteRoot, enableUserCleanTrash, username} from '../../utils/constants';
-=======
-import { gettext, siteRoot, enableClean, username } from '../../utils/constants';
->>>>>>> 09c53d9f
 import { seafileAPI } from '../../utils/seafile-api';
 import { repotrashAPI } from '../../utils/repo-trash-api';
 import Loading from '../../components/loading';
@@ -179,26 +175,16 @@
     title = title.replace('{placeholder}', '<span class="op-target text-truncate mx-1">' + Utils.HTMLescape(repoFolderName) + '</span>');
 
     return (
-<<<<<<< HEAD
-      <Modal isOpen={showTrashDialog} toggle={toggleTrashDialog} size="lg" style={{ maxWidth: '1100px' }}>
-        <div style={{display: 'flex', margin: '15px 10px'}} >
-          <h4 dangerouslySetInnerHTML={{__html: title}}></h4>
-          <a href={oldTrashUrl} style={{marginLeft:'auto', fontStyle:'30px'}}>Visit old version page</a>
-          {(enableUserCleanTrash && !showFolder && isRepoAdmin) &&
-            <button className="btn btn-secondary clean flex-shrink-0 ml-4" style={{marginLeft:'auto'}}
-              onClick={this.cleanTrash}>{gettext('Clean')}</button>
-=======
       <Modal className="trash-dialog" isOpen={showTrashDialog} toggle={toggleTrashDialog}>
         <ModalHeader
           close={
             <>
               <a className="trash-dialog-old-page" href={oldTrashUrl}>{gettext('Visit old version page')}</a>
-              {(enableClean && !showFolder && isRepoAdmin) &&
+              {(enableUserCleanTrash && !showFolder && isRepoAdmin) &&
                 <button className="btn btn-secondary clean flex-shrink-0 ml-4" onClick={this.cleanTrash}>{gettext('Clean')}</button>
               }
               <span aria-hidden="true" className="trash-dialog-close-icon sf3-font sf3-font-x-01 ml-4" onClick={toggleTrashDialog}></span>
             </>
->>>>>>> 09c53d9f
           }
         >
           <div dangerouslySetInnerHTML={{__html: title}}></div>
