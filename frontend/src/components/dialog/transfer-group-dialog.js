--- conflicted
+++ resolved
@@ -23,11 +23,6 @@
     this.state = {
       selectedOption: null
     };
-<<<<<<< HEAD
-    this.options = [];
-    this.userSelect = React.createRef();
-=======
->>>>>>> ef8eb913
   }
 
   handleSelectChange = (option) => {
