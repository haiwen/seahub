--- conflicted
+++ resolved
@@ -81,18 +81,14 @@
               <thead>
                 <tr>
                   <th width="3%" className="text-center">
-<<<<<<< HEAD
                     <input
                       type="checkbox"
                       checked={isAllLinksSelected}
-                      className="vam"
+                      className="vam form-check-input"
                       onChange={this.toggleSelectAllLinks}
                       onKeyDown={Utils.onKeyDown}
                       aria-label={isAllLinksSelected ? gettext('Unselect items') : gettext('Select items')}
                     />
-=======
-                    <input type="checkbox" checked={isAllLinksSelected} className="vam form-check-input" onChange={this.toggleSelectAllLinks} />
->>>>>>> f6a80715
                   </th>
                   <th width="18%">{gettext('Link')}</th>
                   <th width="25%">{gettext('Permission')}</th>
