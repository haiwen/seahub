import React, { Component } from 'react';
import PropTypes from 'prop-types';
import classnames from 'classnames';
import ModalPortal from '../../modal-portal';
<<<<<<< HEAD
import SelectOptionGroup from './select-option-group.js';
import Icon from '../../icon.js';
=======
import SelectOptionGroup from './select-option-group';
import { Utils } from '../../../utils/utils';
import { gettext } from '../../../utils/constants';
import OpIcon from '../../op-icon';
>>>>>>> 1c52de22

import './index.css';

class GroupSelect extends Component {

  constructor(props) {
    super(props);
    this.state = {
      isShowSelectOptions: false
    };
  }

  onSelectToggle = (event) => {
    event.preventDefault();
    if (this.state.isShowSelectOptions) event.stopPropagation();
    let eventClassName = event.target.className;
    if (typeof eventClassName === 'string' && (eventClassName.includes('seafile-multicolor-icon-x-') || eventClassName === 'option-group-search')) return;
    if (event.target.value === '') return;
    this.setState({
      isShowSelectOptions: !this.state.isShowSelectOptions
    });
  };

  onClickOutside = (event) => {
    if (this.props.isShowSelected && event.target.className.includes('icon-fork-number')) {
      return;
    }
    if (!this.selector.contains(event.target)) {
      this.closeSelect();
    }
  };

  closeSelect = () => {
    this.setState({ isShowSelectOptions: false });
  };

  UNSAFE_componentWillReceiveProps(nextProps) {
    if (nextProps.selectedOptions.length !== this.props.selectedOptions.length) {
      // when selectedOptions change and dom rendered, calculate top
      setTimeout(() => {
        this.forceUpdate();
      }, 1);
    }
  }

  getSelectedOptionTop = () => {
    if (!this.selector) return 38;
    const { height } = this.selector.getBoundingClientRect();
    return height;
  };

  getFilterOptions = (searchValue) => {
    const { options } = this.props;
    const validSearchVal = searchValue.trim().toLowerCase();
    if (!validSearchVal) return options || [];
    return options.filter(option => option.name.toLowerCase().includes(validSearchVal));
  };

  render() {
    let { className, selectedOptions, options, placeholder, searchPlaceholder, noOptionsPlaceholder, isInModal } = this.props;
    return (
      <div
        ref={(node) => this.selector = node}
        className={classnames('group-select custom-select',
          { 'focus': this.state.isShowSelectOptions },
          className
        )}
        onClick={this.onSelectToggle}
        tabIndex={0}
        role="combobox"
        aria-expanded={this.state.isShowSelectOptions}
        aria-haspopup="listbox"
        aria-label={placeholder}
        aria-controls="group-select-listbox"
        onKeyDown={Utils.onKeyDown}
      >
        <div className="selected-option">
          {selectedOptions.length > 0 ?
            <span className="selected-option-show">
              {selectedOptions.map(item =>
                <span key={item.id} className="selected-option-item mr-1 px-1">
                  <span className='selected-option-item-name'>{item.name}</span>
<<<<<<< HEAD
                  <span className="d-flex align-items-center ml-1" onClick={() => {this.props.onDeleteOption(item);}}><Icon symbol="x-01" /></span>
=======
                  <OpIcon
                    className="sf2-icon-close ml-1"
                    title={gettext('Delete')}
                    op={() => {this.props.onDeleteOption(item);}}
                  />
>>>>>>> 1c52de22
                </span>
              )}
            </span>
            :
            <span className="select-placeholder">{placeholder}</span>
          }
          <Icon symbol="down" />
        </div>
        {this.state.isShowSelectOptions && !isInModal && (
          <SelectOptionGroup
            selectedOptions={selectedOptions}
            top={this.getSelectedOptionTop()}
            options={options}
            onSelectOption={this.props.onSelectOption}
            searchPlaceholder={searchPlaceholder}
            noOptionsPlaceholder={noOptionsPlaceholder}
            onClickOutside={this.onClickOutside}
            closeSelect={this.closeSelect}
            getFilterOptions={this.getFilterOptions}
          />
        )}
        {this.state.isShowSelectOptions && isInModal && (
          <ModalPortal>
            <SelectOptionGroup
              className={className}
              selectedOptions={selectedOptions}
              position={this.selector.getBoundingClientRect()}
              isInModal={isInModal}
              top={this.getSelectedOptionTop()}
              options={options}
              onSelectOption={this.props.onSelectOption}
              searchPlaceholder={searchPlaceholder}
              noOptionsPlaceholder={noOptionsPlaceholder}
              onClickOutside={this.onClickOutside}
              closeSelect={this.closeSelect}
              getFilterOptions={this.getFilterOptions}
            />
          </ModalPortal>
        )}
      </div>
    );
  }
}

GroupSelect.propTypes = {
  className: PropTypes.string,
  selectedOptions: PropTypes.array,
  options: PropTypes.array,
  placeholder: PropTypes.string,
  onSelectOption: PropTypes.func,
  onDeleteOption: PropTypes.func,
  searchable: PropTypes.bool,
  searchPlaceholder: PropTypes.string,
  noOptionsPlaceholder: PropTypes.string,
  isInModal: PropTypes.bool, // if select component in a modal (option group need ModalPortal to show)
};

export default GroupSelect;<|MERGE_RESOLUTION|>--- conflicted
+++ resolved
@@ -2,15 +2,9 @@
 import PropTypes from 'prop-types';
 import classnames from 'classnames';
 import ModalPortal from '../../modal-portal';
-<<<<<<< HEAD
 import SelectOptionGroup from './select-option-group.js';
 import Icon from '../../icon.js';
-=======
-import SelectOptionGroup from './select-option-group';
 import { Utils } from '../../../utils/utils';
-import { gettext } from '../../../utils/constants';
-import OpIcon from '../../op-icon';
->>>>>>> 1c52de22
 
 import './index.css';
 
@@ -93,15 +87,7 @@
               {selectedOptions.map(item =>
                 <span key={item.id} className="selected-option-item mr-1 px-1">
                   <span className='selected-option-item-name'>{item.name}</span>
-<<<<<<< HEAD
                   <span className="d-flex align-items-center ml-1" onClick={() => {this.props.onDeleteOption(item);}}><Icon symbol="x-01" /></span>
-=======
-                  <OpIcon
-                    className="sf2-icon-close ml-1"
-                    title={gettext('Delete')}
-                    op={() => {this.props.onDeleteOption(item);}}
-                  />
->>>>>>> 1c52de22
                 </span>
               )}
             </span>
