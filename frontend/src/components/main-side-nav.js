--- conflicted
+++ resolved
@@ -1,16 +1,12 @@
 import React from 'react';
 import PropTypes from 'prop-types';
 import { Link } from '@gatsbyjs/reach-router';
-<<<<<<< HEAD
 import {
-  gettext, siteRoot, canAddGroup,
-  canAddRepo, canGenerateShareLink, canGenerateUploadLink, canInvitePeople,
+  gettext, siteRoot, canAddGroup, canAddRepo, canShareRepo,
+  canGenerateShareLink, canGenerateUploadLink, canInvitePeople,
   enableTC, sideNavFooterCustomHtml, additionalAppBottomLinks,
   canViewOrg, isDocs, isPro, isDBSqlite3, customNavItems
 } from '../utils/constants';
-=======
-import { gettext, siteRoot, canAddRepo, canShareRepo, canGenerateShareLink, canGenerateUploadLink, canInvitePeople, enableOCM, enableOCMViaWebdav } from '../utils/constants';
->>>>>>> 2694bfff
 import { seafileAPI } from '../utils/seafile-api';
 import { Utils } from '../utils/utils';
 import Group from '../models/group';
@@ -165,42 +161,27 @@
       );
     }
     return (
-<<<<<<< HEAD
       <ul
         id="share-admin-sub-nav"
         className={`nav sub-nav nav-pills flex-column ${this.state.sharedExtended ? 'side-panel-slide-share-admin' : 'side-panel-slide-up-share-admin'}`}
         style={style}
       >
-        {canAddRepo && (
+        {canAddRepo && canShareRepo && (
           <li className={`nav-item ${this.getActiveClass('share-admin-libs')}`}>
-=======
-      <ul className={`nav sub-nav nav-pills flex-column ${this.state.sharedExtended ? 'side-panel-slide' : 'side-panel-slide-up'}`} style={style} >
-        {canAddRepo && canShareRepo && (
-          <li className="nav-item">
->>>>>>> 2694bfff
             <Link to={siteRoot + 'share-admin-libs/'} className={`nav-link ellipsis ${this.getActiveClass('share-admin-libs')}`} title={gettext('Libraries')} onClick={(e) => this.tabItemClick(e, 'share-admin-libs')}>
               <span aria-hidden="true" className="sharp">#</span>
               <span className="nav-text">{gettext('Libraries')}</span>
             </Link>
           </li>
         )}
-<<<<<<< HEAD
-        <li className={`nav-item ${this.getActiveClass('share-admin-folders')}`}>
-          <Link to={siteRoot + 'share-admin-folders/'} className={`nav-link ellipsis ${this.getActiveClass('share-admin-folders')}`} title={gettext('Folders')} onClick={(e) => this.tabItemClick(e, 'share-admin-folders')}>
-            <span aria-hidden="true" className="sharp">#</span>
-            <span className="nav-text">{gettext('Folders')}</span>
-          </Link>
-        </li>
-=======
         {canShareRepo && (
-          <li className="nav-item">
+          <li className={`nav-item ${this.getActiveClass('share-admin-folders')}`}>
             <Link to={siteRoot + 'share-admin-folders/'} className={`nav-link ellipsis ${this.getActiveClass('share-admin-folders')}`} title={gettext('Folders')} onClick={(e) => this.tabItemClick(e, 'share-admin-folders')}>
               <span aria-hidden="true" className="sharp">#</span>
               <span className="nav-text">{gettext('Folders')}</span>
             </Link>
           </li>
         )}
->>>>>>> 2694bfff
         {linksNavItem}
       </ul>
     );
