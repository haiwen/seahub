--- conflicted
+++ resolved
@@ -6,12 +6,8 @@
   gettext, siteRoot, canAddGroup, canAddRepo, canShareRepo,
   canGenerateShareLink, canGenerateUploadLink, canInvitePeople,
   enableTC, sideNavFooterCustomHtml, enableShowAbout, showWechatSupportGroup,
-<<<<<<< HEAD
-  canViewOrg, isPro, isDBSqlite3, customNavItems, mediaUrl, helpLink
-=======
   canViewOrg, enableOCM, enableOCMViaWebdav,
-  isPro, isDBSqlite3, customNavItems, mediaUrl
->>>>>>> 32f0a29f
+  isPro, isDBSqlite3, customNavItems, mediaUrl, helpLink
 } from '../utils/constants';
 import { seafileAPI } from '../utils/seafile-api';
 import { Utils } from '../utils/utils';
