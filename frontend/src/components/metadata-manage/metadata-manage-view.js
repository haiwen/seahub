--- conflicted
+++ resolved
@@ -117,16 +117,7 @@
           onClick={this.onClick}
           onContextMenu={this.onItemContextMenu}
         >
-<<<<<<< HEAD
           <div style={{ paddingLeft: 44.8 }}>{gettext('Metadata Views')}
-=======
-          <div className="tree-node-text">{gettext('Metadata Views')}
-            <div className="left-icon">
-              <i className="tree-node-icon">
-                <span class="sf2-icon-cog2" aria-hidden="true" />
-              </i>
-            </div>
->>>>>>> 8d4dbf60
           </div>
         </div>
       </div>
