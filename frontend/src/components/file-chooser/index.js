import React, { Fragment } from 'react';
import PropTypes from 'prop-types';
import { Input } from 'reactstrap';
import toaster from '../toast';
import Loading from '../loading';
import RepoListWrapper from './repo-list-wrapper';
import SearchedListView from './searched-list-view';
import RepoInfo from '../../models/repo-info';
import { seafileAPI } from '../../utils/seafile-api';
import { gettext, isPro } from '../../utils/constants';
import { Utils } from '../../utils/utils';
import { MODE_TYPE_MAP } from '../../constants';

import '../../css/file-chooser.css';

const propTypes = {
  isShowFile: PropTypes.bool,
  hideLibraryName: PropTypes.bool,
  repoID: PropTypes.string,
  onDirentItemClick: PropTypes.func,
  onRepoItemClick: PropTypes.func,
<<<<<<< HEAD
  mode: PropTypes.string.isRequired,
=======
  mode: PropTypes.string,
>>>>>>> 5ca5acc2
  fileSuffixes: PropTypes.arrayOf(PropTypes.string),
  currentPath: PropTypes.string,
  searchResults: PropTypes.array,
  selectedSearchedItem: PropTypes.object,
  selectedRepo: PropTypes.object,
  selectedPath: PropTypes.string,
};

const defaultProps = {
  isShowFile: false,
  hideLibraryName: false,
  repoID: '',
  onDirentItemClick: () => {},
  onRepoItemClick: () => {},
  fileSuffixes: [],
  currentPath: '',
  searchResults: [],
  selectedSearchedItem: {},
  selectedRepo: null,
  selectedPath: '',
};

class FileChooser extends React.Component {

  constructor(props) {
    super(props);
    this.state = {
      isCurrentRepoShow: true,
      isOtherRepoShow: false,
      repoList: [],
      currentRepoInfo: null,
      selectedRepo: null,
      selectedPath: this.props.currentPath || '/',
      isSearching: false,
      isResultGot: false,
      searchInfo: '',
      searchResults: [],
      selectedItemInfo: {},
      isBrowsing: false,
      browsingPath: '',
    };
    this.inputValue = '';
    this.timer = null;
    this.source = null;
  }

  async componentDidMount() {
    const { repoID } = this.props;

    const fetchRepoInfo = async (repoID) => {
      try {
        const res = await seafileAPI.getRepoInfo(repoID);
        const repoInfo = new RepoInfo(res.data);
        this.setState({
          currentRepoInfo: repoInfo,
          selectedRepo: repoInfo,
        });
      } catch (error) {
        const errMessage = Utils.getErrorMsg(error);
        toaster.danger(errMessage);
      }
    };

    const fetchRepoList = async () => {
      try {
        const res = await seafileAPI.listRepos();
        const repos = res.data.repos;
        const repoList = [];
        const repoIdList = [];

        repos.forEach(repo => {
          if (repo.permission !== 'rw' || repoIdList.includes(repo.repo_id)) {
            return;
          }
          repoList.push(repo);
          repoIdList.push(repo.repo_id);
        });

        const sortedRepoList = Utils.sortRepos(repoList, 'name', 'asc');
        this.setState({ repoList: sortedRepoList });
      } catch (error) {
        const errMessage = Utils.getErrorMsg(error);
        toaster.danger(errMessage);
      }
    };

    if (repoID) {
      await fetchRepoInfo(repoID);
    } else {
      await fetchRepoList();
    }
  }

  componentDidUpdate(prevProps, prevState) {
    if (prevProps.mode !== this.props.mode) {
      this.setState({
        isSearching: false,
        isResultGot: false,
        isBrowsing: false,
        browsingPath: '',
        searchInfo: '',
        searchResults: [],
      });
      if (this.props.mode === MODE_TYPE_MAP.ONLY_OTHER_LIBRARIES) {
        this.onOtherRepoToggle();
      }
    }
  }

  onOtherRepoToggle = async () => {
    try {
      const res = await seafileAPI.listRepos();
      const repos = res.data.repos;
      const repoList = [];
      const repoIdList = [];

      repos.forEach(repo => {
        if (repo.permission !== 'rw') return;
        if (this.props.repoID && repo.repo_name === this.state.currentRepoInfo.repo_name) return;
        if (repoIdList.includes(repo.repo_id)) return;

        repoList.push(repo);
        repoIdList.push(repo.repo_id);
      });

      const sortedRepoList = Utils.sortRepos(repoList, 'name', 'asc');
      this.setState({
        repoList: sortedRepoList,
        isOtherRepoShow: !this.state.isOtherRepoShow,
        selectedItemInfo: {},
      });
    } catch (error) {
      const errMessage = Utils.getErrorMsg(error);
      toaster.danger(errMessage);
    }
  };

  onCurrentRepoToggle = () => {
    this.setState({ isCurrentRepoShow: !this.state.isCurrentRepoShow });
  };

  onDirentItemClick = (repo, filePath, dirent) => {
    this.props.onDirentItemClick(repo, filePath, dirent);
    this.setState({
      selectedRepo: repo,
      selectedPath: filePath
    });
  };

  onRepoItemClick = (repo) => {
    if (this.props.onRepoItemClick) {
      this.props.onRepoItemClick(repo);
    }
    this.setState({
      selectedRepo: repo,
      selectedPath: '/',
    });
  };

  onCloseSearching = () => {
    this.setState({
      isSearching: false,
      isResultGot: false,
      isBrowsing: false,
      browsingPath: '',
      searchInfo: '',
      searchResults: [],
      selectedPath: this.props.currentPath,
      selectedItemInfo: {},
    });
    this.inputValue = '';
    this.timer = null;
    this.source = null;
  };

  onSearchInfoChanged = (event) => {
    let searchInfo = event.target.value.trim();
    if (!this.state.searchResults.length && searchInfo.length > 0) {
      this.setState({
        isSearching: true,
        isResultGot: false,
      });
    }
    this.setState({ searchInfo: searchInfo });
    if (this.inputValue === searchInfo) {
      return false;
    }
    this.inputValue = searchInfo;

    if (this.inputValue === '') {
      this.setState({
        isSearching: false,
        isResultGot: false,
      });
      return false;
    }

    let repoID = this.props.repoID;
    let isShowFile = this.props.isShowFile;
    let mode = this.props.mode;
    let searchRepo = mode === 'only_current_library' ? repoID : 'all';

    let queryData = {
      q: searchInfo,
      search_repo: searchRepo,
      search_ftypes: 'all',
      obj_type: isShowFile ? 'file' : 'dir',
    };

    if (this.timer) {
      clearTimeout(this.timer);
    }

    this.timer = setTimeout(this.getSearchResult(queryData), 500);
  };

  getSearchResult = (queryData) => {
    if (this.source) {
      this.cancelRequest();
    }

    this.setState({ isResultGot: false });

    this.source = seafileAPI.getSource();
    this.sendRequest(queryData, this.source.token);
  };

  sendRequest = (queryData, cancelToken) => {
    const filterCurrentRepo = (results) => {
      if (this.props.mode === 'only_other_libraries') {
        return results.filter(item => item.repo_id !== this.state.currentRepoInfo.repo_id);
      }
      return results;
    };

    if (isPro) {
      seafileAPI.searchFiles(queryData, cancelToken).then(res => {
        const filteredResults = filterCurrentRepo(res.data.results);
        this.setState({
          searchResults: res.data.total ? this.formatResultItems(filteredResults) : [],
          isResultGot: true
        });
        this.source = null;
      });
    }
  };

  cancelRequest = () => {
    this.source.cancel('prev request is cancelled');
  };

  getValueLength = (str) => {
    var i = 0; var code; var len = 0;
    for (; i < str.length; i++) {
      code = str.charCodeAt(i);
      if (code == 10) { // solve enter problem
        len += 2;
      } else if (code < 0x007f) {
        len += 1;
      } else if (code >= 0x0080 && code <= 0x07ff) {
        len += 2;
      } else if (code >= 0x0800 && code <= 0xffff) {
        len += 3;
      }
    }
    return len;
  };

  formatResultItems = (data) => {
    let items = [];
    let length = data.length > 10 ? 10 : data.length;
    for (let i = 0; i < length; i++) {
      items[i] = {};
      items[i]['index'] = [i];
      items[i]['name'] = data[i].name;
      items[i]['path'] = data[i].fullpath;
      items[i]['repo_id'] = data[i].repo_id;
      items[i]['repo_name'] = data[i].repo_name;
      items[i]['is_dir'] = data[i].is_dir;
      items[i]['link_content'] = decodeURI(data[i].fullpath).substring(1);
      items[i]['content'] = data[i].content_highlight;
    }
    return items;
  };

  onSearchedItemClick = (item) => {
    item['type'] = item.is_dir ? 'dir' : 'file';
    let repo = new RepoInfo(item);
    this.props.onDirentItemClick(repo, item.path, item);
  };

  renderSearchedView = () => {
    if (!this.state.isResultGot) {
      return (<Loading />);
    }

    if (this.state.isResultGot && this.state.searchResults.length === 0) {
      return (<div className="search-result-none text-center">{gettext('No results matching')}</div>);
    }

    if (this.state.isResultGot && this.state.searchResults.length > 0) {
      return (
        <SearchedListView
          searchResults={this.state.searchResults}
          onItemClick={this.onSearchedItemClick}
          onSearchedItemDoubleClick={this.onSearchedItemDoubleClick}
        />
      );
    }
  };

  onSearchedItemDoubleClick = async (item) => {
    if (item.type !== 'dir') {
      return;
    }

    const { repoID } = this.props;
    const { currentRepoInfo } = this.state;

    const selectedItemInfo = {
      repoID: item.repo_id,
      filePath: item.path,
    };

    this.setState({ selectedItemInfo });

    const updateStateForRepo = (repoInfo, path) => {
      this.setState({
        selectedRepo: repoInfo,
        selectedPath: path,
        isCurrentRepoShow: true,
      });
    };

    const handleError = (error) => {
      const errMessage = Utils.getErrorMsg(error);
      toaster.danger(errMessage);
    };

    const fetchRepoInfo = async () => {
      try {
        const res = await seafileAPI.getRepoInfo(repoID);
        const repoInfo = new RepoInfo(res.data);
        const path = item.path.substring(0, item.path.length - 1);
        updateStateForRepo(repoInfo, path);
      } catch (error) {
        handleError(error);
      }
    };

    const fetchRepoList = async () => {
      try {
        const res = await seafileAPI.listRepos();
        const repos = res.data.repos;
        const repoList = [];
        const repoIdList = [];

        repos.forEach(repo => {
          if (repo.permission !== 'rw') return;
          if (repoID && repo.repo_name === currentRepoInfo.repo_name) return;
          if (repoIdList.includes(repo.repo_id)) return;

          repoList.push(repo);
          repoIdList.push(repo.repo_id);
        });

        const sortedRepoList = Utils.sortRepos(repoList, 'name', 'asc');
        const selectedRepo = sortedRepoList.find(repo => repo.repo_id === item.repo_id);
        const path = item.path.substring(0, item.path.length - 1);

        this.setState({
          repoList: sortedRepoList,
          isOtherRepoShow: true,
          selectedPath: path,
          selectedRepo,
        });
      } catch (error) {
        handleError(error);
      }
    };

    if (repoID && item.repo_id === repoID) {
      await fetchRepoInfo();
    } else {
      await fetchRepoList();
    }

    this.setState({
      isSearching: false,
      isResultGot: false,
      searchResults: [],
      isBrowsing: true,
      browsingPath: item.path.substring(0, item.path.length - 1),
    });
    this.inputValue = '';
    this.timer = null;
    this.source = null;
  };

  onScroll = (event) => {
    event.stopPropagation();
  };

  renderRepoListView = () => {
    const { mode, currentPath, isShowFile, fileSuffixes } = this.props;
    const { isCurrentRepoShow, isOtherRepoShow, currentRepoInfo, repoList, selectedRepo, selectedPath, selectedItemInfo } = this.state;
    return (
      <RepoListWrapper
        mode={mode}
        currentPath={currentPath}
        isShowFile={isShowFile}
        fileSuffixes={fileSuffixes}
        isBrowsing={this.state.isBrowsing}
        browsingPath={this.state.browsingPath}
        selectedItemInfo={selectedItemInfo}
        currentRepoInfo={currentRepoInfo}
        selectedRepo={selectedRepo}
        isCurrentRepoShow={isCurrentRepoShow}
        isOtherRepoShow={isOtherRepoShow}
        selectedPath={selectedPath}
        repoList={repoList}
        onCurrentRepoToggle={this.onCurrentRepoToggle}
        onOtherRepoToggle={this.onOtherRepoToggle}
        handleClickRepo={this.onRepoItemClick}
        handleClickDirent={this.onDirentItemClick}
      />
    );
  };

  render() {
    const { repoID, mode } = this.props;
    const { selectedRepo, searchInfo, isSearching } = this.state;

    if (!selectedRepo && repoID) {
      return '';
    }

    return (
      <Fragment>
        {(isPro && mode !== 'recently_used') && (
          <div className="file-chooser-search-input">
            <Input className="search-input" placeholder={gettext('Search')} type='text' value={searchInfo} onChange={this.onSearchInfoChanged}></Input>
            {searchInfo.length !== 0 && (
              <span className="search-control attr-action-icon sf3-font sf3-font-x-01" onClick={this.onCloseSearching}></span>
            )}
          </div>
        )}
        {isSearching ? (
          <div className="file-chooser-search-container">
            {this.renderSearchedView()}
          </div>
        ) : (
          this.renderRepoListView()
        )}
      </Fragment>
    );
  }
}

FileChooser.propTypes = propTypes;
FileChooser.defaultProps = defaultProps;

export default FileChooser;<|MERGE_RESOLUTION|>--- conflicted
+++ resolved
@@ -19,11 +19,7 @@
   repoID: PropTypes.string,
   onDirentItemClick: PropTypes.func,
   onRepoItemClick: PropTypes.func,
-<<<<<<< HEAD
-  mode: PropTypes.string.isRequired,
-=======
   mode: PropTypes.string,
->>>>>>> 5ca5acc2
   fileSuffixes: PropTypes.arrayOf(PropTypes.string),
   currentPath: PropTypes.string,
   searchResults: PropTypes.array,
