import React from 'react';
import PropTypes from 'prop-types';
import Icon from '../icon';
import { Utils } from '../../utils/utils';
import { gettext } from '../../utils/constants';
import OpIcon from '../op-icon';

const propTypes = {
  selectedPath: PropTypes.string,
  selectedRepo: PropTypes.object,
  repo: PropTypes.object.isRequired,
  onDirentItemClick: PropTypes.func.isRequired,
  node: PropTypes.object.isRequired,
  onNodeCollapse: PropTypes.func.isRequired,
  onNodeExpanded: PropTypes.func.isRequired,
  filePath: PropTypes.string,
  fileSuffixes: PropTypes.array,
  level: PropTypes.number,
  isBrowsing: PropTypes.bool,
};

class TreeViewItem extends React.Component {

  constructor(props) {
    super(props);
    let filePath;

    if (this.props.filePath === '/') {
      filePath = '/' + this.props.node.object.name;
    } else if (this.props.filePath) {
      filePath = this.props.filePath + '/' + this.props.node.object.name;
    } else {
      filePath = this.props.node.path;
    }

    this.state = {
      filePath: filePath,
    };
  }

  onToggleClick = (e) => {
    e.stopPropagation();
    let { node } = this.props;
    if (node.isExpanded) {
      this.props.onNodeCollapse(node);
    } else {
      this.props.onNodeExpanded(node);
    }
  };

  onItemClick = (e) => {
    e.stopPropagation(); // need prevent event popup
    let isCurrentRepo = false;
    if (this.props.selectedRepo) {
      isCurrentRepo = this.props.selectedRepo.repo_id === this.props.repo.repo_id;
    }

    if (isCurrentRepo) {
      if (this.props.selectedPath !== this.state.filePath) {
        this.props.onDirentItemClick(this.state.filePath, this.props.node.object);
      } else {
        if (this.props.node.object.type === 'dir') {
          this.onToggleClick(e);
        }
      }
    } else {
      this.props.onDirentItemClick(this.state.filePath, this.props.node.object);
    }
  };

  renderChildren = () => {
    let { node } = this.props;
    if (!node.hasChildren()) {
      return '';
    }
    return (
      <div className="list-view-content">
        {node.children.map(item => {
          return (
            <TreeViewItem
              key={item.path}
              node={item}
              onNodeCollapse={this.props.onNodeCollapse}
              onNodeExpanded={this.props.onNodeExpanded}
              repo={this.props.repo}
              onDirentItemClick={this.props.onDirentItemClick}
              selectedRepo={this.props.selectedRepo}
              selectedPath={this.props.selectedPath}
              fileSuffixes={this.props.fileSuffixes}
              filePath={this.state.filePath}
              level={(this.props.level || 0) + 1}
            />);
        })}
      </div>
    );
  };

  render() {
    let { node } = this.props;
    let isCurrentRepo = false;
    if (this.props.selectedRepo) {
      isCurrentRepo = this.props.selectedRepo.repo_id === this.props.repo.repo_id;
    }
    let isCurrentPath = this.props.selectedPath === this.state.filePath || this.props.selectedPath === node.path;

    const fileName = node.object.name;
    if (this.props.fileSuffixes && fileName && node.object.type === 'file') {
      if (fileName.indexOf('.') !== -1) {
        const suffix = fileName.slice(fileName.lastIndexOf('.') + 1).toLowerCase();
        if (!this.props.fileSuffixes.includes(suffix)) return null;
      } else {
        if (node.object.type === 'file') return null;
      }
    }

    const paddingLeft = `${this.props.level * 20}px`;
    return (
      <div className="file-chooser-item">
        <div className={`${node.path === '/' ? 'hide' : ''}`}>
          <div
            className={`${(isCurrentRepo && isCurrentPath) ? 'item-active' : ''} item-info`}
            onClick={this.onItemClick}
            style={{ paddingLeft }}
            tabIndex={0}
            role="treeitem"
            aria-selected={isCurrentRepo && isCurrentPath}
            onKeyDown={Utils.onKeyDown}
          >
            <div className="item-left-icon">
              {
                node.object.type !== 'file' &&
<<<<<<< HEAD
                <span className="item-toggle tree-node-icon icon" onClick={this.onToggleClick} >
                  <Icon symbol="down" className={node.isExpanded ? '' : 'rotate-270'} />
                </span>
=======
                <OpIcon
                  className={`icon item-toggle sf3-font ${node.isExpanded ? 'sf3-font-down' : 'sf3-font-down rotate-270 d-inline-block'}`}
                  op={this.onToggleClick}
                  title={node.isExpanded ? gettext('Fold') : gettext('Unfold')}
                />
>>>>>>> 1c52de22
              }
              <span className="tree-node-icon icon">
                <Icon symbol={node.object.type === 'dir' ? 'folder' : 'file'} />
              </span>
            </div>
            <div className="item-text">
              <span className="name user-select-none ellipsis" title={node.object && node.object.name}>{node.object && node.object.name}</span>
            </div>
            {isCurrentRepo && isCurrentPath &&
              <div className="item-right-icon">
                <Icon symbol="check" color="currentColor"/>
              </div>
            }
          </div>
        </div>
        {node.isExpanded && this.renderChildren()}
      </div>
    );
  }
}

TreeViewItem.propTypes = propTypes;

export default TreeViewItem;<|MERGE_RESOLUTION|>--- conflicted
+++ resolved
@@ -2,8 +2,6 @@
 import PropTypes from 'prop-types';
 import Icon from '../icon';
 import { Utils } from '../../utils/utils';
-import { gettext } from '../../utils/constants';
-import OpIcon from '../op-icon';
 
 const propTypes = {
   selectedPath: PropTypes.string,
@@ -129,17 +127,9 @@
             <div className="item-left-icon">
               {
                 node.object.type !== 'file' &&
-<<<<<<< HEAD
                 <span className="item-toggle tree-node-icon icon" onClick={this.onToggleClick} >
                   <Icon symbol="down" className={node.isExpanded ? '' : 'rotate-270'} />
                 </span>
-=======
-                <OpIcon
-                  className={`icon item-toggle sf3-font ${node.isExpanded ? 'sf3-font-down' : 'sf3-font-down rotate-270 d-inline-block'}`}
-                  op={this.onToggleClick}
-                  title={node.isExpanded ? gettext('Fold') : gettext('Unfold')}
-                />
->>>>>>> 1c52de22
               }
               <span className="tree-node-icon icon">
                 <Icon symbol={node.object.type === 'dir' ? 'folder' : 'file'} />
