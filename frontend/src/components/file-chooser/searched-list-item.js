--- conflicted
+++ resolved
@@ -2,11 +2,8 @@
 import PropTypes from 'prop-types';
 import classnames from 'classnames';
 import { Utils } from '../../utils/utils';
-<<<<<<< HEAD
 import Icon from '../icon';
-=======
 
->>>>>>> 009d263d
 import './searched-list-item.css';
 
 const propTypes = {
