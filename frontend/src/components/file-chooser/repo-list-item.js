--- conflicted
+++ resolved
@@ -8,8 +8,6 @@
 import Dirent from '../../models/dirent';
 import toaster from '../toast';
 import Icon from '../icon';
-import { gettext } from '../../utils/constants';
-import OpIcon from '../op-icon';
 
 const propTypes = {
   isCurrentRepo: PropTypes.bool,
@@ -258,23 +256,12 @@
           onKeyDown={Utils.onKeyDown}
         >
           <div className="item-left-icon">
-<<<<<<< HEAD
             <span className="d-flex justify-content-center align-items-center item-toggle tree-node-icon icon" onClick={this.onToggleClick}>
               <Icon symbol="down" className={this.state.isShowChildren ? '' : 'rotate-270'} />
             </span>
             <span className="tree-node-icon icon">
               <Icon symbol="folder" />
             </span>
-=======
-            <OpIcon
-              className={`item-toggle icon sf3-font sf3-font-down ${this.state.isShowChildren ? '' : 'rotate-270 d-inline-block'}`}
-              op={this.onToggleClick}
-              title={this.state.isShowChildren ? gettext('Fold') : gettext('Unfold')}
-            />
-            <i className="tree-node-icon">
-              <span className="icon sf3-font sf3-font-folder tree-node-icon"></span>
-            </i>
->>>>>>> 1c52de22
           </div>
           <div className="item-text">
             <span className="name user-select-none ellipsis" title={repo.repo_name}>{repo.repo_name}</span>
