--- conflicted
+++ resolved
@@ -654,62 +654,26 @@
       if (path && path !== '/' && !this.props.isViewFile && !isMetadataView && !isTagView) {
         return (
           <div className="search-types">
-<<<<<<< HEAD
             <div className={`search-types-repo ${highlightIndex === 0 ? 'search-types-highlight' : ''}`} onClick={this.searchRepo} tabIndex={0}>
               <span className="search-icon-left input-icon-addon">
                 <Icon symbol="search" />
               </span>
-=======
-            <div
-              className={`search-types-repo ${highlightIndex === 0 ? 'search-types-highlight' : ''}`}
-              onClick={this.searchRepo}
-              tabIndex={0}
-              role="button"
-              aria-pressed={highlightIndex === 0}
-              onKeyDown={Utils.onKeyDown}
-            >
-              <i className="search-icon-left input-icon-addon sf3-font sf3-font-search"></i>
->>>>>>> 1c52de22
               {inputValue}
               <span className="search-types-text">{gettext('in this library')}</span>
               {highlightIndex === 0 && <Icon symbol="enter" className="search-types-enter-icon" />}
             </div>
-<<<<<<< HEAD
             <div className={`search-types-folder ${highlightIndex === 1 ? 'search-types-highlight' : ''}`} onClick={this.searchFolder} tabIndex={0}>
               <span className="search-icon-left input-icon-addon">
                 <Icon symbol="search" />
               </span>
-=======
-            <div
-              className={`search-types-folder ${highlightIndex === 1 ? 'search-types-highlight' : ''}`}
-              onClick={this.searchFolder}
-              tabIndex={0}
-              role="button"
-              aria-pressed={highlightIndex === 1}
-              onKeyDown={Utils.onKeyDown}
-            >
-              <i className="search-icon-left input-icon-addon sf3-font sf3-font-search"></i>
->>>>>>> 1c52de22
               {inputValue}
               <span className="search-types-text">{gettext('in this folder')}</span>
               {highlightIndex === 1 && <Icon symbol="enter" className="search-types-enter-icon" />}
             </div>
-<<<<<<< HEAD
             <div className={`search-types-repos ${highlightIndex === 2 ? 'search-types-highlight' : ''}`} onClick={this.searchAllRepos} tabIndex={0}>
               <span className="search-icon-left input-icon-addon">
                 <Icon symbol="search" />
               </span>
-=======
-            <div
-              className={`search-types-repos ${highlightIndex === 2 ? 'search-types-highlight' : ''}`}
-              onClick={this.searchAllRepos}
-              tabIndex={0}
-              role="button"
-              aria-pressed={highlightIndex === 2}
-              onKeyDown={Utils.onKeyDown}
-            >
-              <i className="search-icon-left input-icon-addon sf3-font sf3-font-search"></i>
->>>>>>> 1c52de22
               {inputValue}
               <span className="search-types-text">{gettext('in all libraries')}</span>
               {highlightIndex === 2 && <Icon symbol="enter" className="search-types-enter-icon" />}
@@ -719,42 +683,18 @@
       } else {
         return (
           <div className="search-types">
-<<<<<<< HEAD
             <div className={`search-types-repo ${highlightIndex === 0 ? 'search-types-highlight' : ''}`} onClick={this.searchRepo} tabIndex={0}>
               <span className="search-icon-left input-icon-addon">
                 <Icon symbol="search" />
               </span>
-=======
-            <div
-              className={`search-types-repo ${highlightIndex === 0 ? 'search-types-highlight' : ''}`}
-              onClick={this.searchRepo}
-              tabIndex={0}
-              role="button"
-              aria-pressed={highlightIndex === 0}
-              onKeyDown={Utils.onKeyDown}
-            >
-              <i className="search-icon-left input-icon-addon sf3-font sf3-font-search"></i>
->>>>>>> 1c52de22
               {inputValue}
               <span className="search-types-text">{gettext('in this library')}</span>
               {highlightIndex === 0 && <Icon symbol="enter" className="search-types-enter-icon" />}
             </div>
-<<<<<<< HEAD
             <div className={`search-types-repos ${highlightIndex === 1 ? 'search-types-highlight' : ''}`} onClick={this.searchAllRepos} tabIndex={0}>
               <span className="search-icon-left input-icon-addon">
                 <Icon symbol="search" />
               </span>
-=======
-            <div
-              className={`search-types-repos ${highlightIndex === 1 ? 'search-types-highlight' : ''}`}
-              onClick={this.searchAllRepos}
-              tabIndex={0}
-              role="button"
-              aria-pressed={highlightIndex === 1}
-              onKeyDown={Utils.onKeyDown}
-            >
-              <i className="search-icon-left input-icon-addon sf3-font sf3-font-search"></i>
->>>>>>> 1c52de22
               {inputValue}
               <span className="search-types-text">{gettext('in all libraries')}</span>
               {highlightIndex === 1 && <Icon symbol="enter" className="search-types-enter-icon" />}
