import React, { Component, Fragment } from 'react';
import PropTypes from 'prop-types';
import isHotkey from 'is-hotkey';
import MediaQuery from 'react-responsive';
import { seafileAPI } from '../../utils/seafile-api';
import { gettext, siteRoot, username, enableSeafileAI } from '../../utils/constants';
import SearchResultItem from './search-result-item';
import { Utils } from '../../utils/utils';
import { isMac } from '../../utils/extra-attributes';
import toaster from '../toast';

const INDEX_STATE = {
  RUNNING: 'running',
  UNCREATED: 'uncreated',
  FINISHED: 'finished'
};

<<<<<<< HEAD
const SEARCH_MODE = {
  QA: 'question-answering',
  SIMILARITY: 'similarity',
  NORMAL: 'normal',
};

=======
>>>>>>> c79d841a
const propTypes = {
  repoID: PropTypes.string,
  placeholder: PropTypes.string,
  onSearchedClick: PropTypes.func.isRequired,
  isPublic: PropTypes.bool,
  isLibView: PropTypes.bool,
  repoName: PropTypes.string,
};

const PER_PAGE = 10;
const controlKey = isMac() ? '⌘' : 'Ctrl';

class Search extends Component {

  constructor(props) {
    super(props);
    this.baseSearchPageURL = `${siteRoot}search/`;
    this.state = {
      width: 'default',
      value: '',
      resultItems: [],
      highlightIndex: 0,
      page: 0,
      isLoading: false,
      hasMore: true,
      isMaskShow: false,
      isResultShow: false,
      isResultGetted: false,
      isCloseShow: false,
      isSearchInputShow: false, // for mobile
      searchPageUrl: this.baseSearchPageURL,
      indexState: '',
    };
    this.inputValue = '';
    this.highlightRef = null;
    this.source = null; // used to cancel request;
    this.inputRef = React.createRef();
    this.searchContainer = React.createRef();
    this.searchResultListRef = React.createRef();
    this.timer = null;
    this.indexStateTimer = null;
    this.isChineseInput = false;
  }

  componentDidMount() {
    document.addEventListener('keydown', this.onDocumentKeydown);
    document.addEventListener('compositionstart', this.onCompositionStart);
    document.addEventListener('compositionend', this.onCompositionEnd);
    if (enableSeafileAI && this.props.isLibView) {
      this.queryLibraryIndexState();
    }
  }

  queryLibraryIndexState() {
    seafileAPI.queryLibraryIndexState(this.props.repoID).then(res => {
      const { state: indexState, task_id: taskId } = res.data;
      this.setState({ indexState }, () => {
        if (indexState === INDEX_STATE.RUNNING) {
          this.queryIndexTaskStatus(taskId);
        }
      });
    }).catch(error => {
      this.setState({ indexState: INDEX_STATE.UNCREATED });
    });
  }

  componentWillUnmount() {
    document.removeEventListener('keydown', this.onDocumentKeydown);
    document.removeEventListener('compositionstart', this.onCompositionStart);
    document.removeEventListener('compositionend', this.onCompositionEnd);
    this.indexStateTimer && clearInterval(this.indexStateTimer);
    this.timer && clearTimeout(this.timer);
    this.isChineseInput = false;
  }

  onCompositionStart = () => {
    this.isChineseInput = true;
  };

  onCompositionEnd = () => {
    this.isChineseInput = false;
    // chrome：compositionstart -> onChange -> compositionend
    // not chrome：compositionstart -> compositionend -> onChange
    // The onChange event will setState and change input value, then setTimeout to initiate the search
    setTimeout(() => {
      this.onSearch(this.state.searchMode === SEARCH_MODE.NORMAL);
    }, 1);
  };

  onDocumentKeydown = (e) => {
    if (isHotkey('mod+f')(e)) {
      e.preventDefault();
      this.onFocusHandler();
      if (this.inputRef && this.inputRef.current) {
        this.inputRef.current.focus();
      }
    }
    else if (isHotkey('esc', e)) {
      e.preventDefault();
      this.inputRef && this.inputRef.current && this.inputRef.current.blur();
      this.resetToDefault();
    } else if (isHotkey('enter', e)) {
      this.onEnter(e);
    } else if (isHotkey('up', e)) {
      this.onUp(e);
    } else if (isHotkey('down', e)) {
      this.onDown(e);
    }
  };

  onFocusHandler = () => {
<<<<<<< HEAD
    const { searchMode, indexState: currentIndexState } = this.state;
    const { repoID } = this.props;
    this.setState({ width: '570px', isMaskShow: true, isCloseShow: true }, () => {
      if ((searchMode !== SEARCH_MODE.SIMILARITY) || (searchMode !== SEARCH_MODE.QA)) return;
      if (currentIndexState === INDEX_STATE.FINISHED) return;
      seafileAPI.queryLibraryIndexState(repoID).then(res => {
        const { state: indexState, task_id: taskId } = res.data;
        this.setState({ indexState }, () => {
          if (indexState !== INDEX_STATE.RUNNING) return;
          this.queryIndexTaskStatus(taskId);
        });
      }).catch(error => {
        this.setState({ indexState: INDEX_STATE.UNCREATED });
      });
    });
=======
    this.setState({ width: '570px', isMaskShow: true, isCloseShow: true });
>>>>>>> c79d841a
  };

  onCloseHandler = () => {
    this.resetToDefault();
  };

  onUp = (e) => {
    e.preventDefault();
    e.stopPropagation();
    const { highlightIndex } = this.state;
    if (highlightIndex > 0) {
      this.setState({ highlightIndex: highlightIndex - 1 }, () => {
        if (this.highlightRef) {
          const { top, height } = this.highlightRef.getBoundingClientRect();
          if (top - height < 0) {
            this.searchContainer.current.scrollTop -= height;
          }
        }
      });
    }
  };

  onDown = (e) => {
    e.preventDefault();
    e.stopPropagation();
    const { highlightIndex, resultItems } = this.state;
    if (highlightIndex < resultItems.length - 1) {
      this.setState({ highlightIndex: highlightIndex + 1 }, () => {
        if (this.highlightRef) {
          const { top, height } = this.highlightRef.getBoundingClientRect();
          const outerHeight = 300;
          if (top > outerHeight) {
            this.searchContainer.current.scrollTop += height;
          }
        }
      });
    }
  };

  onEnter = (e) => {
    e.preventDefault();
    let item = this.state.resultItems[this.state.highlightIndex];
    if (item) {
      if (document.activeElement) {
        document.activeElement.blur();
      }
      this.onItemClickHandler(item);
    }
  };

  onItemClickHandler = (item) => {
    this.resetToDefault();
    this.props.onSearchedClick(item);
  };

  onChangeHandler = (event) => {
    const newValue = event.target.value;
    this.setState({ value: newValue }, () => {
      if (this.inputValue === newValue.trim()) return;
      this.inputValue = newValue.trim();
      if (!this.isChineseInput) {
        this.onSearch(!this.props.isLibView || !enableSeafileAI);
      }
    });
  };

  onKeydownHandler = (event) => {
    if (isHotkey('enter', event)) {
      if (!enableSeafileAI || !this.props.isLibView) return;
      this.onSearch(true);
    }
  };

  onSearch = (isGetSearchResult) => {
    const { value } = this.state;
    const { repoID } = this.props;
    const _this = this;
    this.timer && clearTimeout(this.timer);

    if (_this.inputValue === '' || _this.getValueLength(_this.inputValue) < 3) {
      this.setState({
        highlightIndex: 0,
        resultItems: [],
        isResultShow: false,
        isResultGetted: false
      });
      return;
    }
    if (!isGetSearchResult) return;

    const queryData = {
      q: value,
      search_repo: repoID ? repoID : 'all',
      search_ftypes: 'all',
    };
    this.timer = setTimeout(_this.getSearchResult(queryData), 500);
  };

  getSearchResult = (queryData) => {
    if (this.source) {
      this.source.cancel('prev request is cancelled');
    }
    this.setState({
      isResultShow: true,
      isResultGetted: false,
      resultItems: [],
      highlightIndex: 0,
    });
    this.source = seafileAPI.getSource();
    this.sendRequest(queryData, this.source.token, 1);
  };

  sendRequest = (queryData, cancelToken, page) => {
    let isPublic = this.props.isPublic;
    this.queryData = queryData;

    if (isPublic) {
      seafileAPI.searchFilesInPublishedRepo(queryData.search_repo, queryData.q, page, PER_PAGE).then(res => {
        this.source = null;
        if (res.data.total > 0) {
          this.setState({
            resultItems: [...this.state.resultItems, this.formatResultItems(res.data.results)],
            isResultGetted: true,
            page: page + 1,
            isLoading: false,
            hasMore: res.data.has_more,
          });
        } else {
          this.setState({
            highlightIndex: 0,
            resultItems: [],
            isLoading: false,
            isResultGetted: true,
            hasMore: res.data.has_more,
          });
        }
      }).catch(error => {
        let errMessage = Utils.getErrorMsg(error);
        toaster.danger(errMessage);
        this.setState({ isLoading: false });
      });
    } else {
      this.updateSearchPageURL(queryData);
      queryData['per_page'] = PER_PAGE;
      queryData['page'] = page;
      if (!enableSeafileAI || !this.props.isLibView) {
        this.onNormalSearch(queryData, cancelToken, page);
<<<<<<< HEAD
      } else if (this.state.searchMode === SEARCH_MODE.SIMILARITY) {
        this.onSimilaritySearch(queryData, cancelToken, page);
      } else {
        this.onQuestionAnsweringSearch(queryData, cancelToken, page);
=======
      } else {
        this.onCombinedSearch(queryData, cancelToken, page);
>>>>>>> c79d841a
      }
    }
  };

  onNormalSearch = (queryData, cancelToken, page) => {
    seafileAPI.searchFiles(queryData, cancelToken).then(res => {
      this.source = null;
      if (res.data.total > 0) {
        this.setState({
          resultItems: [...this.state.resultItems, ...this.formatResultItems(res.data.results)],
          isResultGetted: true,
          isLoading: false,
          page: page + 1,
          hasMore: res.data.has_more,
        });
        return;
      }
      this.setState({
        highlightIndex: 0,
        resultItems: [],
        isLoading: false,
        isResultGetted: true,
        hasMore: res.data.has_more,
      });
    }).catch(error => {
      /* eslint-disable */
      console.log(error);
      this.setState({ isLoading: false });
    });
  };

  onSimilaritySearch = (queryData, cancelToken, page) => {
    const { indexState } = this.state;
    if (indexState === INDEX_STATE.UNCREATED) {
      toaster.warning(gettext('Please create index first.'));
      return;
    }
    if (indexState === INDEX_STATE.RUNNING) {
      toaster.warning(gettext('Indexing, please try again later.'));
      return;
    }
    seafileAPI.similaritySearchFiles(queryData, cancelToken).then(res => {
      this.source = null;
      if (res.data && res.data.children_list.length > 0) {
        this.setState({
          resultItems: [...this.state.resultItems, ...this.formatSimilarityItems(res.data.children_list)],
          isResultGetted: true,
          isLoading: false,
          page: page + 1,
          hasMore: res.data.has_more,
        });
        return;
      }
      this.setState({
        highlightIndex: 0,
        resultItems: [],
        isLoading: false,
        isResultGetted: true,
        hasMore: res.data.has_more,
      });
    }).catch(error => {
      /* eslint-disable */
      console.log(error);
      this.setState({ isLoading: false });
    });
  };

<<<<<<< HEAD
  onQuestionAnsweringSearch = (queryData, cancelToken, page) => {
=======
  onCombinedSearch = (queryData, cancelToken, page) => {
>>>>>>> c79d841a
    const { indexState } = this.state;
    if (indexState === INDEX_STATE.UNCREATED) {
      toaster.warning(gettext('Please create index first.'));
      return;
    }
    if (indexState === INDEX_STATE.RUNNING) {
      toaster.warning(gettext('Indexing, please try again later.'));
      return;
    }
<<<<<<< HEAD
    seafileAPI.questionAnsweringFiles(queryData, cancelToken).then(res => {
      this.source = null;
      if (res.data) {
    const { answering_result: answeringResult } = res.data || {};
    if (answeringResult !== 'None') {
      this.setState(prevState => ({
        resultItems: [...prevState.resultItems, ...this.formatQuestionAnsweringItems(res.data.hit_sdoc)],
        isResultGetted: true,
        isLoading: false,
        page: prevState.page + 1,
        hasMore: res.data.has_more,
        answeringResult,
      }));
    } else {
      this.setState(prevState => ({
        resultItems: [...prevState.resultItems],
        isResultGetted: true,
        isLoading: false,
        page: prevState.page + 1,
        hasMore: res.data.has_more,
        answeringResult,
      }));
    }
        return;
      }
      this.setState({
        highlightIndex: 0,
        resultItems: [],
        isLoading: false,
        isResultGetted: true,
        hasMore: res.data.has_more,
      });
=======

    let results = []
    let normalSearchQueryData = Object.assign({}, queryData, {'search_filename_only': true});
    seafileAPI.searchFiles(normalSearchQueryData, cancelToken).then(res => {
      if (res.data.total > 0) {
        results = [...results, ...this.formatResultItems(res.data.results)]
      }
      seafileAPI.similaritySearchFiles(queryData, cancelToken).then(res => {
        this.source = null;
        if (res.data && res.data.children_list) {
          results = [...results, ...this.formatSimilarityItems(res.data.children_list)]
        }

        let tempPathObj = {}
        let searchResults = []
        results.forEach(item => {
          if (!tempPathObj[item.path]) {
            tempPathObj[item.path] = true
            searchResults.push(item)
          }
        })
        this.setState({
          resultItems: searchResults,
          isResultGetted: true,
          isLoading: false,
          page: page + 1,
          hasMore: false,
        });
      })
>>>>>>> c79d841a
    }).catch(error => {
      /* eslint-disable */
      console.log(error);
      this.setState({ isLoading: false });
    });
  };

  onResultListScroll = (e) => {
    // Load less than 100 results
    if (!this.state.hasMore || this.state.isLoading || this.state.resultItems.length > 100) {
      return;
    }
    const listPadding = 20;
    if (e.target.scrollTop + e.target.clientHeight + listPadding > this.searchResultListRef.current.clientHeight - 10) {
      this.setState({isLoading: true}, () => {
        this.source = seafileAPI.getSource();
        this.sendRequest(this.queryData, this.source.token, this.state.page);
      });
    }
  };

  updateSearchPageURL(queryData) {
    let params = '';
    for (let key in queryData) {
      params += key + '=' + encodeURIComponent(queryData[key]) + '&';
    }
    this.setState({searchPageUrl: `${this.baseSearchPageURL}?${params.substring(0, params.length - 1)}`});
  }

  getValueLength(str) {
    var i = 0, code, len = 0;
    for (; i < str.length; i++) {
      code = str.charCodeAt(i);
      if (code == 10) { //solve enter problem
        len += 2;
      } else if (code < 0x007f) {
        len += 1;
      } else if (code >= 0x0080 && code <= 0x07ff) {
        len += 2;
      } else if (code >= 0x0800 && code <= 0xffff) {
        len += 3;
      }
    }
    return len;
  }

  formatResultItems(data) {
    let items = [];
    for (let i = 0; i < data.length; i++) {
      items[i] = {};
      items[i]['index'] = [i];
      items[i]['name'] = data[i].name;
      items[i]['path'] = data[i].fullpath;
      items[i]['repo_id'] = data[i].repo_id;
      items[i]['repo_name'] = data[i].repo_name;
      items[i]['is_dir'] = data[i].is_dir;
      items[i]['link_content'] = decodeURI(data[i].fullpath).substring(1);
      items[i]['content'] = data[i].content_highlight;
      items[i]['thumbnail_url'] = data[i].thumbnail_url;
    }
    return items;
  }

  formatSimilarityItems(data) {
    let items = [];
    let repo_id = this.props.repoID;
    for (let i = 0; i < data.length; i++) {
      items[i] = {};
      items[i]['index'] = [i];
      items[i]['name'] = data[i].path.substring(data[i].path.lastIndexOf('/')+1);
      items[i]['path'] = data[i].path;
      items[i]['repo_id'] = repo_id;
      items[i]['repo_name'] = this.props.repoName;
      items[i]['is_dir'] = false;
      items[i]['link_content'] = decodeURI(data[i].path).substring(1);
      items[i]['content'] = data[i].sentence;
      items[i]['thumbnail_url'] = '';
    }
    return items;
  }

  formatQuestionAnsweringItems(data) {
    let items = [];
    let repo_id = this.props.repoID;

    for (let i = 0; i < data.length; i++) {
      const item = data[i];
      items[i] = {};
      items[i]['index'] = [i];
      items[i]['name'] = item.path.substring(data[i].path.lastIndexOf('/')+1);;
      items[i]['path'] = item.path;
      items[i]['repo_id'] = repo_id;
      items[i]['repo_name'] = this.props.repoName;
      items[i]['is_dir'] = false;
      items[i]['link_content'] = decodeURI(item.path).substring(1);
      items[i]['content'] = item.sentence;
      items[i]['thumbnail_url'] = '';
    }
    return items;
  }
  resetToDefault() {
    this.inputValue = '';
    this.setState({
      width: '',
      value: '',
      isMaskShow: false,
      isCloseShow: false,
      isResultShow: false,
      isResultGetted: false,
      resultItems: [],
      highlightIndex: 0,
      isSearchInputShow: false,
    });
  }

  renderSearchResult() {
<<<<<<< HEAD
    const { resultItems, highlightIndex, indexState, searchMode, width, answeringResult } = this.state;
    if (!width) return null;
    if (searchMode === SEARCH_MODE.SIMILARITY && indexState === INDEX_STATE.UNCREATED) {
=======
    const { resultItems, highlightIndex, indexState, width } = this.state;
    if (!width || width === 'default') return null;
    if (enableSeafileAI && indexState === INDEX_STATE.UNCREATED) {
>>>>>>> c79d841a
      return (
        <div className="search-mode-similarity-index-status index-status-uncreated" onClick={this.onCreateIndex}>
          {gettext('Click create index')}
        </div>
      );
    }

    if (enableSeafileAI && indexState === INDEX_STATE.RUNNING) {
      return (
        <div className="search-mode-similarity-index-status">
          {gettext('Indexing...')}
        </div>
      );
    }

    if (searchMode === SEARCH_MODE.QA && indexState === INDEX_STATE.UNCREATED) {
      return (
        <div className="search-mode-question-answering-index-status index-status-uncreated" onClick={this.onCreateIndex}>
          {gettext('Click create index')}
        </div>
      );
    }

    if (searchMode === SEARCH_MODE.QA && indexState === INDEX_STATE.RUNNING) {
      return (
        <div className="search-mode-question-answering-index-status">
          {gettext('Indexing...')}
        </div>
      );
    }

    if (!this.state.isResultShow) return null;
    if (!this.state.isResultGetted || this.getValueLength(this.inputValue) < 3) {
      return (
        <span className="loading-icon loading-tip"></span>
      );
    }
    if (!resultItems.length) {
      return (
        <div className="search-result-none">{gettext('No results matching.')}</div>
      );
    }

    const results = (
      <ul className="search-result-list" ref={this.searchResultListRef}>
        {resultItems.map((item, index) => {
          const isHighlight = index === highlightIndex;
          return (
            <SearchResultItem
              key={index}
              item={item}
              searchMode={searchMode}
              onItemClickHandler={this.onItemClickHandler}
              isHighlight={isHighlight}
              setRef={isHighlight ? (ref) => {this.highlightRef = ref;} : () => {}}
            />
          );
        })}
      </ul>
    );

    return (
      <>
        <MediaQuery query="(min-width: 768px)">
          <div className="search-result-list-container">{results}</div>
          {searchMode === SEARCH_MODE.QA && answeringResult && <span>{answeringResult}</span>}
        </MediaQuery>
        <MediaQuery query="(max-width: 767.8px)">
          {results}
          {searchMode === SEARCH_MODE.QA && answeringResult && <span>{answeringResult}</span>}
        </MediaQuery>
      </>
    );
  }

  onSearchToggle = () => {
    this.setState({
      isSearchInputShow: !this.state.isSearchInputShow,
      isMaskShow: !this.state.isMaskShow,
    });
  };

<<<<<<< HEAD
  onChangeSearchMode = (event) => {
    const searchMode = event.target.getAttribute('mode-type');
    if (searchMode === this.state.searchMode) return;
    const { repoID } = this.props;
    const { indexState: currentIndexState } = this.state;
    this.timer && clearTimeout(this.timer);
    this.setState({ searchMode }, () => {
      if (searchMode === SEARCH_MODE.NORMAL) {
        this.onSearch(true);
        this.indexStateTimer && clearInterval(this.indexStateTimer);
        return;
      }
  
      if (searchMode === SEARCH_MODE.SIMILARITY) {
        if (currentIndexState === INDEX_STATE.FINISHED) {
          this.onSearch(true);
          return;
        }
        seafileAPI.queryLibraryIndexState(repoID).then(res => {
          const { state: indexState, task_id: taskId } = res.data;
          this.setState({ indexState }, () => {
            if (indexState === INDEX_STATE.FINISHED) {
              this.onSearch(true);
              return;
            }
            if (indexState === INDEX_STATE.RUNNING) {
              this.queryIndexTaskStatus(taskId, () => this.onSearch(true));
              return;
            }
          });
        }).catch(error => {
          this.setState({ indexState: INDEX_STATE.UNCREATED });
        });
      }

      if (searchMode === SEARCH_MODE.QA) {
        if (currentIndexState === INDEX_STATE.FINISHED) {
          this.onSearch(true);
          return;
        }
        seafileAPI.queryLibraryIndexState(repoID).then(res => {
          const { state: indexState, task_id: taskId } = res.data;
          this.setState({ indexState }, () => {
            if (indexState === INDEX_STATE.FINISHED) {
              this.onSearch(true);
              return;
            }
            if (indexState === INDEX_STATE.RUNNING) {
              this.queryIndexTaskStatus(taskId, () => this.onSearch(true));
              return;
            }
          });
        }).catch(error => {
          this.setState({ indexState: INDEX_STATE.UNCREATED });
        });
      }
    });
  };

  queryIndexTaskStatus = (taskId, callback) => {
=======
  queryIndexTaskStatus = (taskId) => {
>>>>>>> c79d841a
    if (!taskId) return;
    this.indexStateTimer = setInterval(() => {
      seafileAPI.queryIndexTaskStatus(taskId).then(res => {
        const isFinished = res.data.is_finished;
        if (isFinished) {
          this.setState({ indexState: INDEX_STATE.FINISHED });
          this.indexStateTimer && clearInterval(this.indexStateTimer);
          this.indexStateTimer = null;
        }
      }).catch(error => {
        this.indexStateTimer && clearInterval(this.indexStateTimer);
        this.indexStateTimer = null;
        const errorMsg = Utils.getErrorMsg(error);
        toaster.danger(errorMsg);
        this.setState({ indexState: INDEX_STATE.UNCREATED });
      });
    }, 3000);
  };

  onCreateIndex = () => {
    this.setState({ indexState: INDEX_STATE.RUNNING });
    seafileAPI.createLibraryIndex(this.props.repoID).then(res => {
      const taskId = res.data.task_id;
      this.queryIndexTaskStatus(taskId);
    }).catch(error => {
      const errorMsg = Utils.getErrorMsg(error);
      toaster.danger(errorMsg);
      this.setState({ indexState: INDEX_STATE.UNCREATED });
    });
  };

  render() {
    let width = this.state.width !== 'default' ? this.state.width : '';
    let style = {'width': width};
    const { searchPageUrl, isMaskShow, indexState, isCloseShow, resultItems } = this.state;
    const placeholder = `${this.props.placeholder}${isMaskShow ? '' : ` (${controlKey} + f )`}`;
    return (
      <Fragment>
        <MediaQuery query="(min-width: 768px)">
          <div className="search">
            <div className={`search-mask ${isMaskShow ? 'show' : 'hide'}`} onClick={this.onCloseHandler}></div>
            <div className={`search-container ${isMaskShow ? 'show' : ''}`}>
              <div className={`input-icon ${isMaskShow ? 'mb-1' : ''}`}>
                <i className="search-icon-left input-icon-addon fas fa-search"></i>
                <input
                  type="text"
                  className="form-control search-input"
                  name="query"
                  placeholder={placeholder}
                  style={style}
                  value={this.state.value}
                  onFocus={this.onFocusHandler}
                  onChange={this.onChangeHandler}
                  autoComplete="off"
                  ref={this.inputRef}
<<<<<<< HEAD
                  readOnly={isCloseShow && enableSeafileAI && (SEARCH_MODE.SIMILARITY === searchMode || SEARCH_MODE.QA === searchMode) && indexState !== INDEX_STATE.FINISHED}
=======
                  readOnly={isCloseShow && this.props.isLibView && enableSeafileAI && indexState !== INDEX_STATE.FINISHED}
>>>>>>> c79d841a
                  onKeyDown={this.onKeydownHandler}
                />
                {(this.state.isCloseShow && username) &&
                  <a href={searchPageUrl} className="search-icon-right input-icon-addon fas fa-external-link-alt search-icon-arrow"></a>
                }
                {this.state.isCloseShow &&
                  <button type="button" className="search-icon-right input-icon-addon fas fa-times border-0 bg-transparent mr-4" onClick={this.onCloseHandler} aria-label={gettext('Close')}></button>
                }
              </div>
              <div
                className="search-result-container dropdown-search-result-container"
                onScroll={this.onResultListScroll}
                ref={this.searchContainer}
              >
<<<<<<< HEAD
                {isCloseShow && enableSeafileAI && this.props.isLibView &&
                  <div className="search-mode-container">
                    <div className={`search-mode-item ${SEARCH_MODE.NORMAL === searchMode ? 'search-mode-active' : ''}`} mode-type={SEARCH_MODE.NORMAL} onClick={this.onChangeSearchMode}>{gettext('Normal search')}</div>
                    <div className={`search-mode-item ${SEARCH_MODE.SIMILARITY === searchMode ? 'search-mode-active' : ''}`} mode-type={SEARCH_MODE.SIMILARITY} onClick={this.onChangeSearchMode}>{gettext('Similarity search')}</div>
                    <div className={`search-mode-item ${SEARCH_MODE.QA === searchMode ? 'search-mode-active' : ''}`} mode-type={SEARCH_MODE.QA} onClick={this.onChangeSearchMode}>{gettext('Question answering search')}</div>
                  </div>
                }
=======
>>>>>>> c79d841a
                {this.renderSearchResult()}
              </div>
            </div>
          </div>
        </MediaQuery>
        <MediaQuery query="(max-width: 767.8px)">
          <div className="search-icon-container">
            <i className="search-icon fas fa-search" onClick={this.onSearchToggle}></i>
          </div>
          {this.state.isSearchInputShow &&
            <div className="search">
              <div className={`search-mask ${isMaskShow ? '' : 'hide'}`} onClick={this.onCloseHandler}></div>
              <div className="search-container">
                <div className="input-icon">
                  <i className="search-icon-left input-icon-addon fas fa-search"></i>
                  <input
                    type="text"
                    className="form-control search-input"
                    name="query"
                    placeholder={placeholder}
                    style={style}
                    value={this.state.value}
                    onFocus={this.onFocusHandler}
                    onChange={this.onChangeHandler}
                    autoComplete="off"
                  />
                  {(this.state.isCloseShow && username) &&
                    <a href={searchPageUrl} className="search-icon-right input-icon-addon fas fa-external-link-alt search-icon-arrow"></a>
                  }
                  {this.state.isCloseShow &&
                    <button type="button" className="search-icon-right input-icon-addon fas fa-times border-0 bg-transparent" onClick={this.onCloseHandler} aria-label={gettext('Close')}></button>
                  }
                </div>
                <div className="search-result-container dropdown-search-result-container" onScroll={this.onResultListScroll}>
                  {this.renderSearchResult()}
                </div>
              </div>
            </div>
          }
        </MediaQuery>
      </Fragment>
    );
  }
}

Search.propTypes = propTypes;

export default Search;<|MERGE_RESOLUTION|>--- conflicted
+++ resolved
@@ -15,15 +15,11 @@
   FINISHED: 'finished'
 };
 
-<<<<<<< HEAD
 const SEARCH_MODE = {
   QA: 'question-answering',
-  SIMILARITY: 'similarity',
-  NORMAL: 'normal',
+  COMBINED: 'combined-search',
 };
 
-=======
->>>>>>> c79d841a
 const propTypes = {
   repoID: PropTypes.string,
   placeholder: PropTypes.string,
@@ -56,6 +52,7 @@
       isSearchInputShow: false, // for mobile
       searchPageUrl: this.baseSearchPageURL,
       indexState: '',
+      searchMode: SEARCH_MODE.NORMAL,
     };
     this.inputValue = '';
     this.highlightRef = null;
@@ -135,11 +132,10 @@
   };
 
   onFocusHandler = () => {
-<<<<<<< HEAD
     const { searchMode, indexState: currentIndexState } = this.state;
     const { repoID } = this.props;
     this.setState({ width: '570px', isMaskShow: true, isCloseShow: true }, () => {
-      if ((searchMode !== SEARCH_MODE.SIMILARITY) || (searchMode !== SEARCH_MODE.QA)) return;
+      if ((searchMode !== SEARCH_MODE.COMBINED) || (searchMode !== SEARCH_MODE.QA)) return;
       if (currentIndexState === INDEX_STATE.FINISHED) return;
       seafileAPI.queryLibraryIndexState(repoID).then(res => {
         const { state: indexState, task_id: taskId } = res.data;
@@ -151,9 +147,6 @@
         this.setState({ indexState: INDEX_STATE.UNCREATED });
       });
     });
-=======
-    this.setState({ width: '570px', isMaskShow: true, isCloseShow: true });
->>>>>>> c79d841a
   };
 
   onCloseHandler = () => {
@@ -301,15 +294,11 @@
       queryData['page'] = page;
       if (!enableSeafileAI || !this.props.isLibView) {
         this.onNormalSearch(queryData, cancelToken, page);
-<<<<<<< HEAD
-      } else if (this.state.searchMode === SEARCH_MODE.SIMILARITY) {
-        this.onSimilaritySearch(queryData, cancelToken, page);
-      } else {
+      }
+      else if (this.state.searchMode === SEARCH_MODE.QA) {
         this.onQuestionAnsweringSearch(queryData, cancelToken, page);
-=======
       } else {
         this.onCombinedSearch(queryData, cancelToken, page);
->>>>>>> c79d841a
       }
     }
   };
@@ -377,11 +366,7 @@
     });
   };
 
-<<<<<<< HEAD
-  onQuestionAnsweringSearch = (queryData, cancelToken, page) => {
-=======
   onCombinedSearch = (queryData, cancelToken, page) => {
->>>>>>> c79d841a
     const { indexState } = this.state;
     if (indexState === INDEX_STATE.UNCREATED) {
       toaster.warning(gettext('Please create index first.'));
@@ -391,7 +376,51 @@
       toaster.warning(gettext('Indexing, please try again later.'));
       return;
     }
-<<<<<<< HEAD
+    let results = []
+    let normalSearchQueryData = Object.assign({}, queryData, {'search_filename_only': true});
+    seafileAPI.searchFiles(normalSearchQueryData, cancelToken).then(res => {
+      if (res.data.total > 0) {
+        results = [...results, ...this.formatResultItems(res.data.results)]
+      }
+      seafileAPI.similaritySearchFiles(queryData, cancelToken).then(res => {
+        this.source = null;
+        if (res.data && res.data.children_list) {
+          results = [...results, ...this.formatSimilarityItems(res.data.children_list)]
+        }
+
+        let tempPathObj = {}
+        let searchResults = []
+        results.forEach(item => {
+          if (!tempPathObj[item.path]) {
+            tempPathObj[item.path] = true
+            searchResults.push(item)
+          }
+        })
+        this.setState({
+          resultItems: searchResults,
+          isResultGetted: true,
+          isLoading: false,
+          page: page + 1,
+          hasMore: false,
+        });
+      })
+    }).catch(error => {
+      /* eslint-disable */
+      console.log(error);
+      this.setState({ isLoading: false });
+    });
+  };
+
+  onQuestionAnsweringSearch = (queryData, cancelToken, page) => {
+    const { indexState } = this.state;
+    if (indexState === INDEX_STATE.UNCREATED) {
+      toaster.warning(gettext('Please create index first.'));
+      return;
+    }
+    if (indexState === INDEX_STATE.RUNNING) {
+      toaster.warning(gettext('Indexing, please try again later.'));
+      return;
+    }
     seafileAPI.questionAnsweringFiles(queryData, cancelToken).then(res => {
       this.source = null;
       if (res.data) {
@@ -424,37 +453,6 @@
         isResultGetted: true,
         hasMore: res.data.has_more,
       });
-=======
-
-    let results = []
-    let normalSearchQueryData = Object.assign({}, queryData, {'search_filename_only': true});
-    seafileAPI.searchFiles(normalSearchQueryData, cancelToken).then(res => {
-      if (res.data.total > 0) {
-        results = [...results, ...this.formatResultItems(res.data.results)]
-      }
-      seafileAPI.similaritySearchFiles(queryData, cancelToken).then(res => {
-        this.source = null;
-        if (res.data && res.data.children_list) {
-          results = [...results, ...this.formatSimilarityItems(res.data.children_list)]
-        }
-
-        let tempPathObj = {}
-        let searchResults = []
-        results.forEach(item => {
-          if (!tempPathObj[item.path]) {
-            tempPathObj[item.path] = true
-            searchResults.push(item)
-          }
-        })
-        this.setState({
-          resultItems: searchResults,
-          isResultGetted: true,
-          isLoading: false,
-          page: page + 1,
-          hasMore: false,
-        });
-      })
->>>>>>> c79d841a
     }).catch(error => {
       /* eslint-disable */
       console.log(error);
@@ -571,15 +569,9 @@
   }
 
   renderSearchResult() {
-<<<<<<< HEAD
-    const { resultItems, highlightIndex, indexState, searchMode, width, answeringResult } = this.state;
-    if (!width) return null;
-    if (searchMode === SEARCH_MODE.SIMILARITY && indexState === INDEX_STATE.UNCREATED) {
-=======
-    const { resultItems, highlightIndex, indexState, width } = this.state;
+    const { resultItems, highlightIndex, indexState, width, searchMode, answeringResult } = this.state;
     if (!width || width === 'default') return null;
-    if (enableSeafileAI && indexState === INDEX_STATE.UNCREATED) {
->>>>>>> c79d841a
+    if (enableSeafileAI && indexState === INDEX_STATE.UNCREATED && searchMode === SEARCH_MODE.COMBINED) {
       return (
         <div className="search-mode-similarity-index-status index-status-uncreated" onClick={this.onCreateIndex}>
           {gettext('Click create index')}
@@ -595,7 +587,7 @@
       );
     }
 
-    if (searchMode === SEARCH_MODE.QA && indexState === INDEX_STATE.UNCREATED) {
+    if (enableSeafileAI && searchMode === SEARCH_MODE.QA && indexState === INDEX_STATE.UNCREATED) {
       return (
         <div className="search-mode-question-answering-index-status index-status-uncreated" onClick={this.onCreateIndex}>
           {gettext('Click create index')}
@@ -603,7 +595,7 @@
       );
     }
 
-    if (searchMode === SEARCH_MODE.QA && indexState === INDEX_STATE.RUNNING) {
+    if (enableSeafileAI && searchMode === SEARCH_MODE.QA && indexState === INDEX_STATE.RUNNING) {
       return (
         <div className="search-mode-question-answering-index-status">
           {gettext('Indexing...')}
@@ -662,7 +654,6 @@
     });
   };
 
-<<<<<<< HEAD
   onChangeSearchMode = (event) => {
     const searchMode = event.target.getAttribute('mode-type');
     if (searchMode === this.state.searchMode) return;
@@ -670,13 +661,7 @@
     const { indexState: currentIndexState } = this.state;
     this.timer && clearTimeout(this.timer);
     this.setState({ searchMode }, () => {
-      if (searchMode === SEARCH_MODE.NORMAL) {
-        this.onSearch(true);
-        this.indexStateTimer && clearInterval(this.indexStateTimer);
-        return;
-      }
-  
-      if (searchMode === SEARCH_MODE.SIMILARITY) {
+      if (searchMode === SEARCH_MODE.COMBINED) {
         if (currentIndexState === INDEX_STATE.FINISHED) {
           this.onSearch(true);
           return;
@@ -723,9 +708,6 @@
   };
 
   queryIndexTaskStatus = (taskId, callback) => {
-=======
-  queryIndexTaskStatus = (taskId) => {
->>>>>>> c79d841a
     if (!taskId) return;
     this.indexStateTimer = setInterval(() => {
       seafileAPI.queryIndexTaskStatus(taskId).then(res => {
@@ -760,7 +742,7 @@
   render() {
     let width = this.state.width !== 'default' ? this.state.width : '';
     let style = {'width': width};
-    const { searchPageUrl, isMaskShow, indexState, isCloseShow, resultItems } = this.state;
+    const { searchPageUrl, isMaskShow, indexState, isCloseShow, searchMode, resultItems } = this.state;
     const placeholder = `${this.props.placeholder}${isMaskShow ? '' : ` (${controlKey} + f )`}`;
     return (
       <Fragment>
@@ -781,11 +763,7 @@
                   onChange={this.onChangeHandler}
                   autoComplete="off"
                   ref={this.inputRef}
-<<<<<<< HEAD
-                  readOnly={isCloseShow && enableSeafileAI && (SEARCH_MODE.SIMILARITY === searchMode || SEARCH_MODE.QA === searchMode) && indexState !== INDEX_STATE.FINISHED}
-=======
-                  readOnly={isCloseShow && this.props.isLibView && enableSeafileAI && indexState !== INDEX_STATE.FINISHED}
->>>>>>> c79d841a
+                  readOnly={isCloseShow && enableSeafileAI && this.props.isLibView && (SEARCH_MODE.COMBINED === searchMode || SEARCH_MODE.QA === searchMode) && indexState !== INDEX_STATE.FINISHED}
                   onKeyDown={this.onKeydownHandler}
                 />
                 {(this.state.isCloseShow && username) &&
@@ -800,16 +778,12 @@
                 onScroll={this.onResultListScroll}
                 ref={this.searchContainer}
               >
-<<<<<<< HEAD
                 {isCloseShow && enableSeafileAI && this.props.isLibView &&
                   <div className="search-mode-container">
-                    <div className={`search-mode-item ${SEARCH_MODE.NORMAL === searchMode ? 'search-mode-active' : ''}`} mode-type={SEARCH_MODE.NORMAL} onClick={this.onChangeSearchMode}>{gettext('Normal search')}</div>
-                    <div className={`search-mode-item ${SEARCH_MODE.SIMILARITY === searchMode ? 'search-mode-active' : ''}`} mode-type={SEARCH_MODE.SIMILARITY} onClick={this.onChangeSearchMode}>{gettext('Similarity search')}</div>
+                    <div className={`search-mode-item ${SEARCH_MODE.COMBINED === searchMode ? 'search-mode-active' : ''}`} mode-type={SEARCH_MODE.COMBINED} onClick={this.onChangeSearchMode}>{gettext('Aggregate search')}</div>
                     <div className={`search-mode-item ${SEARCH_MODE.QA === searchMode ? 'search-mode-active' : ''}`} mode-type={SEARCH_MODE.QA} onClick={this.onChangeSearchMode}>{gettext('Question answering search')}</div>
                   </div>
                 }
-=======
->>>>>>> c79d841a
                 {this.renderSearchResult()}
               </div>
             </div>
