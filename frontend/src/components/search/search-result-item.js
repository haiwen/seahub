import React from 'react';
import PropTypes from 'prop-types';
import classnames from 'classnames';
import { Utils } from '../../utils/utils';
import { gettext } from '../../utils/constants';
import IconBtn from '../icon-btn';

const propTypes = {
  item: PropTypes.object.isRequired,
  idx: PropTypes.number.isRequired,
  onItemClickHandler: PropTypes.func.isRequired,
  isHighlight: PropTypes.bool,
  setRef: PropTypes.func,
  onHighlightIndex: PropTypes.func,
  timer: PropTypes.number,
  onSetTimer: PropTypes.func,
  onDeleteItem: PropTypes.func,
};

class SearchResultItem extends React.Component {

  constructor(props) {
    super(props);
    this.controller = null;
  }

  onClickHandler = () => {
    this.props.onItemClickHandler(this.props.item);
  };

  onMouseEnter = () => {
    if (this.props.isHighlight) return;
    if (this.controller) {
      this.controller.abort();
    }
    this.controller = new AbortController();

    if (this.props.onHighlightIndex) {
      this.props.onHighlightIndex(this.props.idx);
    }
  };

  deleteItem = (e) => {
    e.stopPropagation();
    this.props.onDeleteItem(this.props.item);
  };

  render() {
    const { item, onDeleteItem, isHighlight, setRef = (() => {}) } = this.props;
    let folderIconUrl = item.link_content ? Utils.getFolderIconUrl(false, 192) : Utils.getDefaultLibIconUrl();
    let fileIconUrl = item.is_dir ? folderIconUrl : Utils.getFileIconUrl(item.name);
    let showName = item.repo_name + '/' + item.link_content;
    showName = showName.endsWith('/') ? showName.slice(0, showName.length - 1) : showName;

    if (item.thumbnail_url) {
      fileIconUrl = item.thumbnail_url;
    }

    return (
      <li
        className={classnames('search-result-item', { 'search-result-item-highlight': isHighlight })}
        onClick={this.onClickHandler}
        ref={ref => setRef(ref)}
        onMouseEnter={this.onMouseEnter}
        tabIndex={0}
        role="option"
        aria-selected={isHighlight}
        onKeyDown={Utils.onKeyDown}
      >
        <img className={item.link_content ? 'item-img' : 'lib-item-img'} src={fileIconUrl} alt="" />
        <div className="item-content">
          <div className="item-name ellipsis" title={item.name}>{item.name}</div>
          <div className="item-link ellipsis" title={showName}>{showName}</div>
          <div className="item-text ellipsis" dangerouslySetInnerHTML={{ __html: item.content }}></div>
        </div>
        {isHighlight && onDeleteItem && (
          <IconBtn
            symbol="x-01"
            className="search-icon-right"
            onClick={this.deleteItem}
            aria-label={gettext('Delete')}
<<<<<<< HEAD
          />
=======
            onKeyDown={Utils.onKeyDown}
          >
          </button>
>>>>>>> 1c52de22
        )}
      </li>
    );
  }
}

SearchResultItem.propTypes = propTypes;

export default SearchResultItem;<|MERGE_RESOLUTION|>--- conflicted
+++ resolved
@@ -79,13 +79,7 @@
             className="search-icon-right"
             onClick={this.deleteItem}
             aria-label={gettext('Delete')}
-<<<<<<< HEAD
           />
-=======
-            onKeyDown={Utils.onKeyDown}
-          >
-          </button>
->>>>>>> 1c52de22
         )}
       </li>
     );
