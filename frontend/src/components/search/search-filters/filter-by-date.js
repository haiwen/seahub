--- conflicted
+++ resolved
@@ -169,14 +169,6 @@
   return (
     <div className="search-filter filter-by-date-container">
       <Dropdown isOpen={isOpen} toggle={toggle}>
-<<<<<<< HEAD
-        <DropdownToggle tag="div" className={classNames('search-filter-toggle', {
-          'active': isOpen && value,
-          'highlighted': value,
-        })} onClick={toggle}>
-          <div className="filter-label" style={{ maxWidth: 300 }} title={label}>{label}</div>
-          <Icon symbol="down" className="w-3 h-3 ml-1" />
-=======
         <DropdownToggle
           tag="div"
           className={classNames('search-filter-toggle', {
@@ -190,18 +182,12 @@
           aria-expanded={isOpen}
         >
           <span className="filter-label" style={{ maxWidth: 300 }} title={label}>{label}</span>
-          <i className="sf3-font sf3-font-down pl-1"></i>
->>>>>>> 8a42db96
+          <Icon symbol="down" className="w-3 h-3 ml-1" />
         </DropdownToggle>
         <ModalPortal>
           <DropdownMenu className="search-filter-menu filter-by-date-menu">
             <div className="filter-by-date-menu-toolbar">
               <Dropdown isOpen={isTypeOpen} toggle={toggleType}>
-<<<<<<< HEAD
-                <DropdownToggle tag="div" className="search-filter-toggle filter-by-date-type-toggle">
-                  <div className="filter-label">{typeLabel}</div>
-                  <Icon symbol="down" className="ml-1" />
-=======
                 <DropdownToggle
                   tag="div"
                   className="search-filter-toggle filter-by-date-type-toggle"
@@ -211,8 +197,7 @@
                   aria-expanded={isTypeOpen}
                 >
                   <span className="filter-label">{typeLabel}</span>
-                  <i className="sf3-font sf3-font-down pl-1"></i>
->>>>>>> 8a42db96
+                  <Icon symbol="down" className="ml-1" />
                 </DropdownToggle>
                 <DropdownMenu>
                   {typeOptions.map((option) => {
@@ -226,17 +211,12 @@
                   })}
                 </DropdownMenu>
               </Dropdown>
-<<<<<<< HEAD
-              <div className="op-icon" onClick={onClearDate}>
-                <Icon symbol="delete1" />
-              </div>
-=======
               <OpIcon
-                className="op-icon sf3-font-delete1 sf3-font"
+                className="op-icon"
                 title={gettext('Delete')}
+                symbol="delete1"
                 op={onClearDate}
               />
->>>>>>> 8a42db96
             </div>
             {options.map((option, i) => {
               const isSelected = option.key === value;
