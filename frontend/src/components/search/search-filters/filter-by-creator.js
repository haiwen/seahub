import React, { useCallback, useEffect, useMemo, useState } from 'react';
import { Dropdown, DropdownItem, DropdownMenu, DropdownToggle } from 'reactstrap';
import PropTypes from 'prop-types';
import classNames from 'classnames';
import isHotkey from 'is-hotkey';
import { gettext } from '../../../utils/constants';
import { Utils } from '../../../utils/utils';
import UserItem from './user-item';
import { seafileAPI } from '../../../utils/seafile-api';
import ModalPortal from '../../modal-portal';
import toaster from '../../toast';
import { SEARCH_FILTERS_KEY } from '../../../constants';
import Icon from '../../icon';

const FilterByCreator = ({ creatorList, onChange }) => {
  const [isOpen, setIsOpen] = useState(false);
  const [options, setOptions] = useState([]);
  const [selectedOptions, setSelectedOptions] = useState(creatorList || []);
  const [searchValue, setSearchValue] = useState('');
  const [inputFocus, setInputFocus] = useState(false);

  const toggle = useCallback((e) => {
    setIsOpen(!isOpen);
  }, [isOpen]);

  const displayOptions = useMemo(() => {
    if (!searchValue) return null;
    return options.filter((option) => {
      return option.name.toLowerCase().includes(searchValue.toLowerCase());
    });
  }, [options, searchValue]);

  const onChangeOption = useCallback((e) => {
    e.preventDefault();
    e.stopPropagation();
    const name = Utils.getEventData(e, 'toggle') ?? e.currentTarget.getAttribute('data-toggle');
    let updated = [...selectedOptions];
    if (!updated.some((item) => item.name === name)) {
      const newOption = options.find((option) => option.name === name);
      updated = [...updated, newOption];
    } else {
      updated = updated.filter((option) => option.name !== name);
    }
    setSelectedOptions(updated);
    onChange(SEARCH_FILTERS_KEY.CREATOR_LIST, updated);
    if (displayOptions.length === 1) {
      setSearchValue('');
    }
  }, [selectedOptions, displayOptions, options, onChange]);

  const handleCancel = useCallback((e, name) => {
    const updated = selectedOptions.filter((option) => option.name !== name);
    setSelectedOptions(updated);
    onChange(SEARCH_FILTERS_KEY.CREATOR_LIST, updated);
  }, [selectedOptions, onChange]);

  const handleInputChange = useCallback((e) => {
    const v = e.target.value;
    setSearchValue(v);
    if (!selectedOptions) {
      setOptions([]);
    }
  }, [selectedOptions]);

  const handleInputKeyDown = useCallback((e) => {
    if (isHotkey('enter')(e)) {
      e.preventDefault();
      e.stopPropagation();
      setSearchValue('');
      toggle();
    }
  }, [toggle]);

  useEffect(() => {
    if (!searchValue) return;

    const getUsers = async () => {
      try {
        const res = await seafileAPI.searchUsers(searchValue);
        const userList = res.data.users.filter(user => user.name.toLowerCase().includes(searchValue.toLowerCase()));
        setOptions(userList);
      } catch (err) {
        toaster.danger(Utils.getErrorMsg(err));
      }
    };

    getUsers();
  // eslint-disable-next-line react-hooks/exhaustive-deps
  }, [searchValue]);

  return (
    <div className="search-filter filter-by-creator-container">
      <Dropdown isOpen={isOpen} toggle={toggle}>
<<<<<<< HEAD
        <DropdownToggle tag="div" className={classNames('search-filter-toggle', {
          'active': isOpen && selectedOptions.length > 0,
          'highlighted': selectedOptions.length > 0,
        })}>
          <div className="filter-label" title={gettext('Creator')}>{gettext('Creator')}</div>
          <Icon symbol="down" className="w-3 h-3 ml-1" />
=======
        <DropdownToggle
          tag="div"
          className={classNames('search-filter-toggle', {
            'active': isOpen && selectedOptions.length > 0,
            'highlighted': selectedOptions.length > 0,
          })}
          tabIndex={0}
          role="button"
          aria-haspopup={true}
          aria-expanded={isOpen}
        >
          <span className="filter-label" title={gettext('Creator')}>{gettext('Creator')}</span>
          <i className="sf3-font sf3-font-down sf3-font pl-1"></i>
>>>>>>> 8a42db96
        </DropdownToggle>
        <ModalPortal>
          <DropdownMenu className="search-filter-menu filter-by-creator-menu">
            <div className={classNames('input-container', { 'focus': inputFocus })}>
              {selectedOptions.map((option) => (
                <UserItem
                  key={option.name}
                  user={option}
                  isCancellable={true}
                  onCancel={handleCancel}
                />
              ))}
              <div className="search-input-wrapper">
                <input
                  type="text"
                  placeholder={selectedOptions.length ? '' : gettext('Search user')}
                  value={searchValue}
                  autoFocus
                  onChange={handleInputChange}
                  onKeyDown={handleInputKeyDown}
                  onFocus={() => setInputFocus(true)}
                  onBlur={() => setInputFocus(false)}
                />
              </div>
            </div>
            {displayOptions && displayOptions.map((option) => (
              <DropdownItem
                key={option.name}
                tag="div"
                tabIndex="-1"
                data-toggle={option.name}
                onMouseDown={(e) => e.preventDefault()}
                onClick={onChangeOption}
                toggle={false}
              >
                {isOpen && <UserItem user={option} />}
                {selectedOptions.includes(option.name) && <i className="dropdown-item-tick sf2-icon-tick"></i>}
              </DropdownItem>
            ))}
          </DropdownMenu>
        </ModalPortal>
      </Dropdown>
    </div>
  );
};

FilterByCreator.propTypes = {
  creatorList: PropTypes.array.isRequired,
  onChange: PropTypes.func.isRequired,
};

export default FilterByCreator;<|MERGE_RESOLUTION|>--- conflicted
+++ resolved
@@ -91,14 +91,6 @@
   return (
     <div className="search-filter filter-by-creator-container">
       <Dropdown isOpen={isOpen} toggle={toggle}>
-<<<<<<< HEAD
-        <DropdownToggle tag="div" className={classNames('search-filter-toggle', {
-          'active': isOpen && selectedOptions.length > 0,
-          'highlighted': selectedOptions.length > 0,
-        })}>
-          <div className="filter-label" title={gettext('Creator')}>{gettext('Creator')}</div>
-          <Icon symbol="down" className="w-3 h-3 ml-1" />
-=======
         <DropdownToggle
           tag="div"
           className={classNames('search-filter-toggle', {
@@ -111,8 +103,7 @@
           aria-expanded={isOpen}
         >
           <span className="filter-label" title={gettext('Creator')}>{gettext('Creator')}</span>
-          <i className="sf3-font sf3-font-down sf3-font pl-1"></i>
->>>>>>> 8a42db96
+          <Icon symbol="down" className="w-3 h-3 ml-1" />
         </DropdownToggle>
         <ModalPortal>
           <DropdownMenu className="search-filter-menu filter-by-creator-menu">
