--- conflicted
+++ resolved
@@ -5,11 +5,8 @@
 import { gettext } from '../../../utils/constants';
 import ModalPortal from '../../modal-portal';
 import { SEARCH_FILTERS_KEY } from '../../../constants';
-<<<<<<< HEAD
 import Icon from '../../icon';
-=======
 import { Utils } from '../../../utils/utils';
->>>>>>> 8a42db96
 
 const FilterBySuffix = ({ suffixes, onChange }) => {
   const [isOpen, setIsOpen] = useState(false);
@@ -43,14 +40,6 @@
   return (
     <div className="search-filter filter-by-suffix-container">
       <Dropdown isOpen={isOpen} toggle={toggle}>
-<<<<<<< HEAD
-        <DropdownToggle tag="div" className={classNames('search-filter-toggle', {
-          'active': isOpen && inputValue.length > 0,
-          'highlighted': inputValue.length > 0,
-        })} onClick={toggle}>
-          <div className="filter-label" title={gettext('File suffix')}>{gettext('File suffix')}</div>
-          <Icon symbol="down" className="w-3 h-3 ml-1" />
-=======
         <DropdownToggle
           tag="div"
           className={classNames('search-filter-toggle', {
@@ -64,8 +53,7 @@
           aria-expanded={isOpen}
         >
           <span className="filter-label" title={gettext('File suffix')}>{gettext('File suffix')}</span>
-          <i className="sf3-font sf3-font-down pl-1"></i>
->>>>>>> 8a42db96
+          <Icon symbol="down" className="w-3 h-3 ml-1" />
         </DropdownToggle>
         <ModalPortal>
           <DropdownMenu className="search-filter-menu filter-by-suffix-menu p-4">
