--- conflicted
+++ resolved
@@ -36,11 +36,6 @@
   return (
     <div className="search-filter filter-by-text-container">
       <Dropdown isOpen={isOpen} toggle={toggle}>
-<<<<<<< HEAD
-        <DropdownToggle tag="div" className="search-filter-toggle">
-          <div className="filter-label" title={label}>{label}</div>
-          <Icon symbol="down" className="w-3 h-3 ml-1" />
-=======
         <DropdownToggle
           tag="div"
           className="search-filter-toggle"
@@ -50,8 +45,7 @@
           aria-expanded={isOpen}
         >
           <span className="filter-label" title={label}>{label}</span>
-          <i className="sf3-font sf3-font-down sf3-font pl-1"></i>
->>>>>>> 8a42db96
+          <Icon symbol="down" className="w-3 h-3 ml-1" />
         </DropdownToggle>
         <ModalPortal>
           <DropdownMenu className="search-filter-menu filter-by-text-menu">
