import React, { Fragment } from 'react';
import PropTypes from 'prop-types';
import classnames from 'classnames';
import { siteRoot, gettext, username, enableSeadoc, thumbnailSizeForOriginal, thumbnailDefaultSize, fileServerRoot, enableWhiteboard } from '../../utils/constants';
import { Utils } from '../../utils/utils';
import TextTranslation from '../../utils/text-translation';
import toaster from '../toast';
import ModalPortal from '../modal-portal';
import ImageDialog from '../dialog/image-dialog';
import DirentListItem from './dirent-list-item';
import ContextMenu from '../context-menu/context-menu';
import { hideMenu, showMenu } from '../context-menu/actions';
import DirentsDraggedPreview from '../draggable/dirents-dragged-preview';
import { EVENT_BUS_TYPE } from '../common/event-bus-type';
import EmptyTip from '../empty-tip';
import imageAPI from '../../utils/image-api';
import { seafileAPI } from '../../utils/seafile-api';
import FixedWidthTable from '../common/fixed-width-table';
import { Dirent } from '../../models';
import Icon from '../icon';

const propTypes = {
  path: PropTypes.string.isRequired,
  repoID: PropTypes.string.isRequired,
  currentRepoInfo: PropTypes.object,
  isAllItemSelected: PropTypes.bool.isRequired,
  direntList: PropTypes.array.isRequired,
  sortBy: PropTypes.string.isRequired,
  sortOrder: PropTypes.string.isRequired,
  sortItems: PropTypes.func.isRequired,
  onItemDelete: PropTypes.func.isRequired,
  onAllItemSelected: PropTypes.func.isRequired,
  onItemSelected: PropTypes.func.isRequired,
  onItemRename: PropTypes.func.isRequired,
  onItemClick: PropTypes.func.isRequired,
  onItemMove: PropTypes.func.isRequired,
  onDirentClick: PropTypes.func.isRequired,
  updateDirent: PropTypes.func.isRequired,
  selectedDirentList: PropTypes.array.isRequired,
  onItemsMove: PropTypes.func.isRequired,
  onItemConvert: PropTypes.func.isRequired,
  onItemsDelete: PropTypes.func.isRequired,
  repoTags: PropTypes.array.isRequired,
  onFileTagChanged: PropTypes.func,
  enableDirPrivateShare: PropTypes.bool.isRequired,
  isGroupOwnedRepo: PropTypes.bool.isRequired,
  userPerm: PropTypes.string,
  showDirentDetail: PropTypes.func.isRequired,
  loadDirentList: PropTypes.func,
  fullDirentList: PropTypes.array,
  posX: PropTypes.string,
  posY: PropTypes.string,
  getMenuContainerSize: PropTypes.func,
  eventBus: PropTypes.object,
};

class DirentListView extends React.Component {

  constructor(props) {
    super(props);
    this.state = {
      isItemFreezed: false,
      isImagePopupOpen: false,
      imageItems: [],
      imageIndex: 0,
      downloadItems: [],
      activeDirent: null,
      isListDropTipShow: false,
      isShowDirentsDraggablePreview: false,
    };

    this.enteredCounter = 0; // Determine whether to enter the child element to avoid dragging bubbling bugs。
    this.isRepoOwner = props.currentRepoInfo.owner_email === username;
    this.isAdmin = props.currentRepoInfo.is_admin;
    this.repoEncrypted = props.currentRepoInfo.encrypted;

    this.clickedDirent = null;
    this.direntItems = [];
    this.currentItemRef = null;

    this.zipToken = null;

    const { userPerm } = props;
    this.canDrop = userPerm === 'rw';
    const { isCustomPermission, customPermission } = Utils.getUserPermission(userPerm);
    if (isCustomPermission) {
      const { modify } = customPermission.permission;
      this.canDrop = modify;
    }
  }

  componentDidMount() {
    this.unsubscribeEvent = this.props.eventBus.subscribe(EVENT_BUS_TYPE.RESTORE_IMAGE, this.recalculateImageItems);
  }

  recalculateImageItems = () => {
    if (!this.state.isImagePopupOpen) return;
    let imageItems = this.props.direntList
      .filter((item) => Utils.imageCheck(item.name))
      .map((item) => this.prepareImageItem(item));

    this.setState({
      imageItems: imageItems,
      imageIndex: this.state.imageIndex % imageItems.length,
    });
  };

  componentWillUnmount() {
    this.unsubscribeEvent();
  }

  freezeItem = () => {
    this.setState({ isItemFreezed: true });
  };

  unfreezeItem = () => {
    this.setState({ isItemFreezed: false });
  };

  onItemRename = (dirent, newName) => {
    let isDuplicated = this.props.direntList.some(item => {
      return item.name === newName;
    });
    if (isDuplicated) {
      let errMessage = gettext('The name "{name}" is already taken. Please choose a different name.');
      errMessage = errMessage.replace('{name}', Utils.HTMLescape(newName));
      toaster.danger(errMessage);
      return false;
    }
    this.props.onItemRename(dirent, newName);
  };

  onItemRenameToggle = () => {
    this.freezeItem();
  };

  onItemSelected = (dirent, event) => {
    this.setState({ activeDirent: null });
    this.props.onItemSelected(dirent, event);
  };

  onDirentClick = (dirent, event) => {
    hideMenu();
    this.props.onDirentClick(dirent, event);
  };

  sortByName = (e) => {
    e.preventDefault();
    const sortBy = 'name';
    const sortOrder = this.props.sortOrder == 'asc' ? 'desc' : 'asc';
    this.props.sortItems(sortBy, sortOrder);
  };

  sortByTime = (e) => {
    e.preventDefault();
    const sortBy = 'time';
    const sortOrder = this.props.sortOrder == 'asc' ? 'desc' : 'asc';
    this.props.sortItems(sortBy, sortOrder);
  };

  sortBySize = (e) => {
    e.preventDefault();
    const sortBy = 'size';
    const sortOrder = this.props.sortOrder == 'asc' ? 'desc' : 'asc';
    this.props.sortItems(sortBy, sortOrder);
  };

  // for image popup
  prepareImageItem = (item) => {
    const { path: parentDir, repoID, currentRepoInfo } = this.props;
    const { name, mtime, id, is_locked } = item;
    const repoEncrypted = currentRepoInfo.encrypted;
    const path = Utils.encodePath(Utils.joinPath(parentDir, name));
    const fileExt = name.substr(name.lastIndexOf('.') + 1).toLowerCase();

    let thumbnail = '';
    const isGIF = fileExt === 'gif';
    if (repoEncrypted || isGIF) {
      thumbnail = `${siteRoot}repo/${repoID}/raw${path}`;
    } else {
      thumbnail = `${siteRoot}thumbnail/${repoID}/${thumbnailSizeForOriginal}${path}?mtime=${mtime}`;
    }

    let src = '';
    const isTIFF = fileExt == 'tiff';
    if (isTIFF) {
      src = `${siteRoot}thumbnail/${repoID}/${thumbnailSizeForOriginal}${path}?mtime=${mtime}`;
    } else {
      src = `${siteRoot}repo/${repoID}/raw${path}`;
    }

    return {
      id,
      name,
      thumbnail,
      src,
      parentDir,
      is_locked,
      'url': `${siteRoot}lib/${repoID}/file${path}`,
      'downloadURL': `${fileServerRoot}repos/${repoID}/files${path}/?op=download`
    };
  };

  showImagePopup = (curItem) => {
    let items = this.props.fullDirentList.filter((item) => {
      return Utils.imageCheck(item.name);
    });

    const imageItems = items.map((item) => {
      return this.prepareImageItem(item);
    });

    this.setState({
      isImagePopupOpen: true,
      imageItems: imageItems,
      imageIndex: items.findIndex((item) => item.id === curItem.id),
    });
  };

  moveToPrevImage = () => {
    const imageItemsLength = this.state.imageItems.length;
    this.setState((prevState) => ({
      imageIndex: (prevState.imageIndex + imageItemsLength - 1) % imageItemsLength
    }));
  };

  moveToNextImage = () => {
    const imageItemsLength = this.state.imageItems.length;
    this.setState((prevState) => ({
      imageIndex: (prevState.imageIndex + 1) % imageItemsLength
    }));
  };

  deleteImage = (name) => {
    const item = this.props.fullDirentList.find((item) => item.name === name);
    this.props.onItemDelete(item);

    const newImageItems = this.props.fullDirentList
      .filter((item) => item.name !== name && Utils.imageCheck(item.name))
      .map((item) => this.prepareImageItem(item));

    this.setState((prevState) => ({
      isImagePopupOpen: newImageItems.length > 0,
      imageItems: newImageItems,
      imageIndex: prevState.imageIndex % newImageItems.length,
    }));
  };

  handleError = (error) => {
    toaster.danger(Utils.getErrorMsg(error));
  };

  rotateImage = (imageIndex, angle) => {
    if (imageIndex >= 0 && angle !== 0) {
      let { repoID } = this.props;
      let imageName = this.state.imageItems[imageIndex].name;
      let path = Utils.joinPath(this.props.path, imageName);
      imageAPI.rotateImage(repoID, path, 360 - angle).then((res) => {
        seafileAPI.createThumbnail(repoID, path, thumbnailDefaultSize).then((res) => {
          // Generate a unique query parameter to bust the cache
          const cacheBuster = new Date().getTime();
          const newThumbnailSrc = `${res.data.encoded_thumbnail_src}?t=${cacheBuster}`;
          this.setState((prevState) => {
            const updatedImageItems = [...prevState.imageItems];
            updatedImageItems[imageIndex].thumbnail = newThumbnailSrc;
            return { imageItems: updatedImageItems };
          });
          // Update the thumbnail URL with the cache-busting query parameter
          const item = this.props.direntList.find((item) => item.name === imageName);
          this.props.updateDirent(item, ['encoded_thumbnail_src', 'mtime'], [newThumbnailSrc, cacheBuster]);
          this.props.updateTreeNode(path, ['encoded_thumbnail_src', 'mtime'], [newThumbnailSrc, cacheBuster]);
        }).catch(error => {
          this.handleError(error);
        });
      }).catch(error => {
        this.handleError(error);
      });
    }
  };

  closeImagePopup = () => {
    this.setState({ isImagePopupOpen: false });
  };

  onCreateFolder = () => {
    const { path, direntList, eventBus } = this.props;
    eventBus.dispatch(EVENT_BUS_TYPE.CREATE_FOLDER, path, direntList);
  };

  onCreateFile = (fileType = '') => {
    const { path, direntList, eventBus } = this.props;
    eventBus.dispatch(EVENT_BUS_TYPE.CREATE_FILE, path, direntList, fileType);
  };

  onMove = () => {
    const { path, selectedDirentList, eventBus } = this.props;
    eventBus.dispatch(EVENT_BUS_TYPE.MOVE_FILE, path, selectedDirentList, true);
  };

  onCopy = () => {
    const { path, selectedDirentList, eventBus } = this.props;
    eventBus.dispatch(EVENT_BUS_TYPE.COPY_FILE, path, selectedDirentList, true);
  };

  onDownload = () => {
    const { path, selectedDirentList, eventBus } = this.props;
    const direntList = selectedDirentList.map(dirent => dirent instanceof Dirent ? dirent.toJson() : dirent);
    eventBus.dispatch(EVENT_BUS_TYPE.DOWNLOAD_FILE, path, direntList);
  };

  // common contextmenu handle
  onMouseDown = (event) => {
    if (event.button === 2) {
      event.stopPropagation();
      return;
    }
  };

  handleContextClick = (event, id, menuList, currentObject = null) => {
    event.preventDefault();
    event.stopPropagation();

    let x = event.clientX || (event.touches && event.touches[0].pageX);
    let y = event.clientY || (event.touches && event.touches[0].pageY);

    if (this.props.posX) {
      x -= this.props.posX;
    }
    if (this.props.posY) {
      y -= this.props.posY;
    }

    hideMenu();

    let showMenuConfig = {
      id: id,
      position: { x, y },
      target: event.target,
      currentObject: currentObject,
      menuList: menuList,
    };

    if (menuList.length === 0) {
      return;
    }

    showMenu(showMenuConfig);
  };

  // table-container contextmenu handle
  onContainerClick = () => {
    hideMenu();
    if (this.props.selectedDirentList.length > 0) {
      this.onDirentClick(null);
    }
  };

  onContainerMouseDown = (event) => {
    this.onMouseDown(event);
  };

  onContainerContextMenu = (event) => {
    event.preventDefault();
    // Display menu items based on the permissions of the current path
    let permission = this.props.userPerm;

    const { isCustomPermission, customPermission } = Utils.getUserPermission(this.props.userPerm);
    if (permission !== 'admin' && permission !== 'rw' && !isCustomPermission) {
      return;
    }

    const {
      NEW_FOLDER, NEW_FILE,
      NEW_MARKDOWN_FILE,
      NEW_EXCEL_FILE,
      NEW_POWERPOINT_FILE,
      NEW_WORD_FILE,
      NEW_SEADOC_FILE,
      NEW_TLDRAW_FILE,
      NEW_EXCALIDRAW_FILE,
    } = TextTranslation;

    const direntsContainerMenuList = [
      NEW_FOLDER, NEW_FILE, 'Divider',
    ];
    const { currentRepoInfo } = this.props;
    if (enableSeadoc && !currentRepoInfo.encrypted) {
      direntsContainerMenuList.push(NEW_SEADOC_FILE);
      direntsContainerMenuList.push(NEW_EXCALIDRAW_FILE);
    }
    direntsContainerMenuList.push(
      NEW_MARKDOWN_FILE,
      NEW_EXCEL_FILE,
      NEW_POWERPOINT_FILE,
      NEW_WORD_FILE,
    );

    if (enableWhiteboard) {
      direntsContainerMenuList.push(NEW_TLDRAW_FILE);
    }

    if (this.props.selectedDirentList.length === 0) {
      let id = 'dirent-container-menu';

      // custom permission judgement
      if (isCustomPermission) {
        const { create: canCreate } = customPermission.permission;
        if (!canCreate) return;
      }

      let menuList = direntsContainerMenuList;
      this.handleContextClick(event, id, menuList);
    } else {
      if (this.props.selectedDirentList.length === 1) {
        if (!this.state.activeDirent) {
          let id = 'dirent-item-menu';
          let dirent = this.props.selectedDirentList[0];
          let menuList = this.getDirentItemMenuList(dirent, true);
          this.handleContextClick(event, id, menuList, dirent);
        } else {
          this.onDirentClick(null);
          event.preventDefault();
          event.persist();

          // custom permission judgement
          if (isCustomPermission) {
            const { modify } = customPermission.permission;
            if (!modify) return;
          }

          setTimeout(() => {
            let id = 'dirent-container-menu';

            let menuList = direntsContainerMenuList;
            this.handleContextClick(event, id, menuList);
          }, 0);
        }
      } else {
        let id = 'dirents-menu';
        let menuList = [];
        if (isCustomPermission) {
          const { modify: canModify, copy: canCopy, download: canDownload, delete: canDelete } = customPermission.permission;
          canDownload && menuList.push(TextTranslation.DOWNLOAD);
          canDelete && menuList.push(TextTranslation.DELETE);
          canModify && menuList.push(TextTranslation.MOVE);
          canCopy && menuList.push(TextTranslation.COPY);
        } else {
          menuList = [TextTranslation.DOWNLOAD, TextTranslation.DELETE, TextTranslation.MOVE, TextTranslation.COPY];
        }

        this.handleContextClick(event, id, menuList);
      }
    }
  };

  onContainerMenuItemClick = (operation) => {
    switch (operation) {
      case 'New Folder':
        this.onCreateFolder();
        break;
      case 'New File':
        this.onCreateFile();
        break;
      case 'New Markdown File':
        this.onCreateFile('.md');
        break;
      case 'New Excel File':
        this.onCreateFile('.xlsx');
        break;
      case 'New PowerPoint File':
        this.onCreateFile('.pptx');
        break;
      case 'New Word File':
        this.onCreateFile('.docx');
        break;
      case 'New Docxf File':
        this.onCreateFile('.docxf');
        break;
      case 'New Whiteboard File':
        this.onCreateFile('.draw');
        break;
      case 'New Excalidraw File':
        this.onCreateFile('.exdraw');
        break;
      case 'New SeaDoc File':
        this.onCreateFile('.sdoc');
        break;
      default:
        break;
    }

    hideMenu();
  };

  onDirentsMenuItemClick = (operation) => {
    switch (operation) {
      case 'Move':
        this.onMove();
        break;
      case 'Copy':
        this.onCopy();
        break;
      case 'Download':
        this.onDownload();
        break;
      case 'Delete':
        this.props.onItemsDelete();
        break;
      default:
        break;
    }

    hideMenu();
  };

  // table-thread contextmenu handle -- Shield event
  onThreadMouseDown = (event) => {
    this.onMouseDown(event);
  };

  onThreadContextMenu = (event) => {
    event.stopPropagation();
  };

  // table-dirent-item contextmenu handle
  onItemMouseDown = (event) => {
    this.onMouseDown(event);
  };

  onItemContextMenu = (event, dirent) => {
    // Display menu items according to the current dirent permission
    if (this.props.selectedDirentList.length > 1) {
      return;
    }
    this.onDirentClick(dirent);
    let id = 'dirent-item-menu';
    let menuList = this.getDirentItemMenuList(dirent, true);
    this.handleContextClick(event, id, menuList, dirent);
  };

  setDirentItemRef = (index) => item => {
    this.direntItems[index] = item;
  };

  onMenuItemClick = (operation, currentObject, event) => {
    let index = this.getDirentIndex(currentObject);
    this.direntItems[index].onMenuItemClick(operation, event);

    hideMenu();
  };

  onShowMenu = (e) => {
    this.freezeItem();
  };

  onHideMenu = (e) => {
    this.unfreezeItem();
  };

  // contextmenu utils
  getDirentIndex = (dirent) => {
    let direntList = this.props.direntList;
    let index = 0;
    for (let i = 0; i < direntList.length; i++) {
      if (direntList[i].name === dirent.name) {
        index = i;
        break;
      }
    }
    return index;
  };

  getDirentItemMenuList = (dirent, isContextmenu) => {
    const isRepoOwner = this.isRepoOwner;
    const currentRepoInfo = this.props.currentRepoInfo;
    return Utils.getDirentOperationList(isRepoOwner, currentRepoInfo, dirent, isContextmenu);
  };

  onTableDragEnter = (e) => {
    if (Utils.isIEBrowser() || !this.canDrop) {
      return false;
    }
    this.enteredCounter++;
    if (this.enteredCounter !== 0) {
      if (this.state.isListDropTipShow) {
        return ;
      }
      this.setState({ isListDropTipShow: true });
    }
  };

  onTableDragOver = (e) => {
    if (Utils.isIEBrowser() || !this.canDrop) {
      return false;
    }
    if (e.dataTransfer.dropEffect === 'copy') {
      return;
    }
    e.preventDefault();
    e.dataTransfer.dropEffect = 'move';
  };

  onTableDragLeave = (e) => {
    if (Utils.isIEBrowser() || !this.canDrop) {
      return false;
    }
    this.enteredCounter--;
    if (this.enteredCounter === 0) {
      this.setState({ isListDropTipShow: false });
    }
  };

  tableDrop = (e) => {
    if (Utils.isIEBrowser() || !this.canDrop) {
      return false;
    }
    e.persist();
    this.enteredCounter = 0;
    this.setState({ isListDropTipShow: false });
    if (e.dataTransfer.files.length) { // uploaded files
      return;
    }
    let dragStartItemData = e.dataTransfer.getData('application/drag-item-info');
    dragStartItemData = JSON.parse(dragStartItemData);

    let { nodeDirent, nodeParentPath, nodeRootPath } = dragStartItemData;

    if (Array.isArray(dragStartItemData)) { // selected items
      return;
    }

    if (nodeRootPath === this.props.path || nodeParentPath === this.props.path) {
      return;
    }

    if (this.props.path.indexOf(nodeRootPath) !== -1) {
      return;
    }

    this.props.onItemMove(this.props.currentRepoInfo, nodeDirent, this.props.path, nodeParentPath);
  };

  onShowDirentsDraggablePreview = () => {
    this.setState({
      isShowDirentsDraggablePreview: true,
    });
  };

  onHideDirentsDraggablePreview = () => {
    this.setState({
      isShowDirentsDraggablePreview: false
    });
  };

  getHeaders = (isDesktop) => {
    const { direntList, sortBy, sortOrder, isAllItemSelected, selectedDirentList } = this.props;
    if (!isDesktop) {
      return [
        { isFixed: false, width: 0.12 },
        { isFixed: false, width: 0.8 },
        { isFixed: false, width: 0.08 },
      ];
    }

<<<<<<< HEAD
    const sortIcon = <span className="d-flex justify-content-center align-items-center ml-1"><Icon symbol="down" className={`w-3 h-3 ${sortOrder == 'asc' ? 'rotate-180' : ''}`} /></span>;
=======
    const hasSelectedItems = selectedDirentList.length > 0;
    const isPartiallySelected = hasSelectedItems && !isAllItemSelected;
    const sortIcon = <span className={`sf3-font sf3-font-down ${sortOrder == 'asc' ? 'rotate-180 d-inline-block' : ''}`}></span>;
>>>>>>> 4f41256d
    return [
      { isFixed: true,
        width: 31,
        className: 'pl10 pr-2 cursor-pointer',
        children: (
          <div
            className="select-all-checkbox-wrapper"
            onClick={this.props.onAllItemSelected}
            onKeyDown={Utils.onKeyDown}
            role="button"
            tabIndex={0}
            aria-label={isAllItemSelected ? gettext('Unselect all items') : gettext('Select all items')}
            title={isAllItemSelected ? gettext('Unselect all items') : gettext('Select all items')}
          >
            {isPartiallySelected ? (
              <Icon symbol="partially-selected" />
            ) : (
              <input
                type="checkbox"
                className="vam cursor-pointer"
                checked={isAllItemSelected}
                disabled={direntList.length === 0}
                onChange={() => {}}
                readOnly
              />
            )}
          </div>
        ),
      },
      {
        isFixed: true, width: 32, className: 'pl-2 pr-2', // star
      },
      {
        isFixed: true, width: 40, className: 'pl-2 pr-2', // icon
      },
      {
        isFixed: false,
        width: 0.5,
        children: (<a className="d-flex align-items-center table-sort-op" href="#" onClick={this.sortByName}>{gettext('Name')} {sortBy == 'name' && sortIcon}</a>),
      },
      {
        isFixed: false, width: 0.06, // tag
      },
      {
        isFixed: false, width: 0.18, // operation
      },
      {
        isFixed: false,
        width: 0.11,
        children: (<a className="d-flex align-items-center table-sort-op" href="#" onClick={this.sortBySize}>{gettext('Size')} {sortBy == 'size' && sortIcon}</a>)
      },
      {
        isFixed: false,
        width: 0.15,
        children: (<a className="d-flex align-items-center table-sort-op" href="#" onClick={this.sortByTime}>{gettext('Last Update')} {sortBy == 'time' && sortIcon}</a>)
      }
    ];
  };

  render() {
    const { direntList, userPerm } = this.props;
    const isDesktop = Utils.isDesktop();

    let canModifyFile = false;
    let canDeleteFile = false;
    const { isCustomPermission, customPermission } = Utils.getUserPermission(userPerm);
    if (['rw', 'cloud-edit'].indexOf(userPerm) != -1) {
      canModifyFile = true;
      canDeleteFile = true;
    } else {
      if (isCustomPermission) {
        const { modify, delete: canDelete } = customPermission.permission;
        canModifyFile = modify;
        canDeleteFile = canDelete;
      }
    }

    return (
      <div
        className={`table-container ${(this.state.isListDropTipShow && this.canDrop) ? 'table-drop-active' : ''}`}
        onMouseDown={this.onContainerMouseDown}
        onContextMenu={this.onContainerContextMenu}
        onClick={this.onContainerClick}
        onDragEnter={this.onTableDragEnter}
        onDragOver={this.onTableDragOver}
        onDragLeave={this.onTableDragLeave}
        onDrop={this.tableDrop}
      >
        {direntList.length > 0 && (
          <FixedWidthTable
            className={classnames('table-hover', { 'table-thead-hidden': !isDesktop })}
            headers={this.getHeaders(isDesktop)}
            theadOptions={isDesktop ? { onMouseDown: this.onThreadMouseDown, onContextMenu: this.onThreadContextMenu } : {}}
          >
            {direntList.map((dirent, index) => {
              return (
                <DirentListItem
                  ref={this.setDirentItemRef(index)}
                  key={dirent.name} // dirent.id is not unique, so use dirent.name as key
                  dirent={dirent}
                  path={this.props.path}
                  repoID={this.props.repoID}
                  currentRepoInfo={this.props.currentRepoInfo}
                  eventBus={this.props.eventBus}
                  isAdmin={this.isAdmin}
                  isRepoOwner={this.isRepoOwner}
                  repoEncrypted={this.repoEncrypted}
                  enableDirPrivateShare={this.props.enableDirPrivateShare}
                  isGroupOwnedRepo={this.props.isGroupOwnedRepo}
                  onItemClick={this.props.onItemClick}
                  onItemRenameToggle={this.onItemRenameToggle}
                  onItemSelected={this.onItemSelected}
                  onItemDelete={this.props.onItemDelete}
                  onItemRename={this.onItemRename}
                  onItemMove={this.props.onItemMove}
                  onItemConvert={this.props.onItemConvert}
                  updateDirent={this.props.updateDirent}
                  isItemFreezed={this.state.isItemFreezed}
                  freezeItem={this.freezeItem}
                  unfreezeItem={this.unfreezeItem}
                  onDirentClick={this.onDirentClick}
                  showImagePopup={this.showImagePopup}
                  onItemMouseDown={this.onItemMouseDown}
                  onItemContextMenu={this.onItemContextMenu}
                  selectedDirentList={this.props.selectedDirentList}
                  activeDirent={this.state.activeDirent}
                  repoTags={this.props.repoTags}
                  onFileTagChanged={this.props.onFileTagChanged}
                  getDirentItemMenuList={this.getDirentItemMenuList}
                  showDirentDetail={this.props.showDirentDetail}
                  onItemsMove={this.props.onItemsMove}
                  onShowDirentsDraggablePreview={this.onShowDirentsDraggablePreview}
                  loadDirentList={this.props.loadDirentList}
                  onAddFolder={this.props.onAddFolder}
                />
              );
            })}
          </FixedWidthTable>
        )}
        {direntList.length === 0 &&
          <EmptyTip text={gettext('No file')}/>
        }
        <Fragment>
          <ContextMenu
            id={'dirent-container-menu'}
            onMenuItemClick={this.onContainerMenuItemClick}
            getMenuContainerSize={this.props.getMenuContainerSize}
          />
          <ContextMenu
            id={'dirent-item-menu'}
            onMenuItemClick={this.onMenuItemClick}
            onShowMenu={this.onShowMenu}
            onHideMenu={this.onHideMenu}
            getMenuContainerSize={this.props.getMenuContainerSize}
          />
          <ContextMenu
            id={'dirents-menu'}
            onMenuItemClick={this.onDirentsMenuItemClick}
            getMenuContainerSize={this.props.getMenuContainerSize}
          />
          {this.state.isShowDirentsDraggablePreview &&
            <ModalPortal>
              <DirentsDraggedPreview
                selectedDirentList={this.props.selectedDirentList}
                onHideDirentsDraggablePreview={this.onHideDirentsDraggablePreview}
                dragStartPosition={this.state.dragStartPosition}
              />
            </ModalPortal>
          }
          {this.state.isImagePopupOpen && (
            <ModalPortal>
              <ImageDialog
                repoID={this.props.repoID}
                repoInfo={this.props.currentRepoInfo}
                imageItems={this.state.imageItems}
                imageIndex={this.state.imageIndex}
                closeImagePopup={this.closeImagePopup}
                moveToPrevImage={this.moveToPrevImage}
                moveToNextImage={this.moveToNextImage}
                onDeleteImage={(canDeleteFile && this.deleteImage) ? this.deleteImage : null}
                onRotateImage={this.rotateImage}
                enableRotate={canModifyFile}
                isCustomPermission={isCustomPermission}
              />
            </ModalPortal>
          )}
        </Fragment>
      </div>
    );
  }
}

DirentListView.propTypes = propTypes;

export default DirentListView;<|MERGE_RESOLUTION|>--- conflicted
+++ resolved
@@ -662,13 +662,9 @@
       ];
     }
 
-<<<<<<< HEAD
-    const sortIcon = <span className="d-flex justify-content-center align-items-center ml-1"><Icon symbol="down" className={`w-3 h-3 ${sortOrder == 'asc' ? 'rotate-180' : ''}`} /></span>;
-=======
     const hasSelectedItems = selectedDirentList.length > 0;
     const isPartiallySelected = hasSelectedItems && !isAllItemSelected;
-    const sortIcon = <span className={`sf3-font sf3-font-down ${sortOrder == 'asc' ? 'rotate-180 d-inline-block' : ''}`}></span>;
->>>>>>> 4f41256d
+    const sortIcon = <span className="d-flex justify-content-center align-items-center ml-1"><Icon symbol="down" className={`w-3 h-3 ${sortOrder == 'asc' ? 'rotate-180' : ''}`} /></span>;
     return [
       { isFixed: true,
         width: 31,
