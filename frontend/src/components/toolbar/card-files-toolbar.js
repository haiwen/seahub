--- conflicted
+++ resolved
@@ -170,32 +170,23 @@
 
   return (
     <div className="selected-dirents-toolbar">
-<<<<<<< HEAD
       <span className="cur-view-path-btn px-2" onClick={unSelect}>
         <span className="d-flex mr-2" aria-label={gettext('Unselect')} title={gettext('Unselect')}>
           <Icon symbol="x-01" />
         </span>
-=======
-      <OpElement
-        className="cur-view-path-btn px-2"
-        title={gettext('Unselect')}
-        op={unSelect}
-      >
-        <span className="sf3-font-x-01 sf3-font mr-2"></span>
->>>>>>> 1c52de22
         <span>{length}{' '}{gettext('selected')}</span>
-      </OpElement>
+      </span>
 
       {!isMultiple && !readOnly && (
         <>
           <OpIcon
-            className="cur-view-path-btn sf3-font-move1 sf3-font"
+            className="cur-view-path-btn sf3-font"
             title={gettext('Move')}
-<<<<<<< HEAD
+            op={toggleMoveDialog}
             aria-label={gettext('Move')}
           >
             <Icon symbol="move1" />
-          </span>
+          </OpIcon>
           <span
             className="cur-view-path-btn"
             onClick={toggleCopyDialog}
@@ -204,44 +195,27 @@
           >
             <Icon symbol="copy1" />
           </span>
-=======
-            op={toggleMoveDialog}
-          />
-          <OpIcon
-            className="cur-view-path-btn sf3-font-copy1 sf3-font"
-            title={gettext('Copy')}
-            op={toggleCopyDialog}
-          />
->>>>>>> 1c52de22
         </>
       )}
 
       <OpIcon
-        className="cur-view-path-btn sf3-font-download1 sf3-font"
+        className="cur-view-path-btn sf3-font"
         title={gettext('Download')}
-<<<<<<< HEAD
+        op={downloadRecords}
         aria-label={gettext('Download')}
       >
         <Icon symbol="download" />
-      </span>
-=======
-        op={downloadRecords}
-      />
->>>>>>> 1c52de22
+      </OpIcon>
 
       {!readOnly && (
         <OpIcon
-          className="cur-view-path-btn sf3-font-delete1 sf3-font"
+          className="cur-view-path-btn sf3-font"
           title={gettext('Delete')}
-<<<<<<< HEAD
+          op={deleteRecords}
           aria-label={gettext('Delete')}
         >
           <Icon symbol="delete1" />
-        </span>
-=======
-          op={deleteRecords}
-        />
->>>>>>> 1c52de22
+        </OpIcon>
       )}
 
       {length > 0 && (
