--- conflicted
+++ resolved
@@ -12,12 +12,9 @@
 import { checkIsDir } from '../../metadata/utils/row';
 import { getFileNameFromRecord } from '../../metadata/utils/cell';
 import { Utils } from '../../utils/utils';
-<<<<<<< HEAD
 import Icon from '../icon';
-=======
 import OpIcon from '../../components/op-icon';
 import OpElement from '../../components/op-element';
->>>>>>> 1c52de22
 
 const FaceRecognitionFilesToolbar = ({ repoID }) => {
   const [selectedRecordIds, setSelectedRecordIds] = useState([]);
@@ -163,24 +160,14 @@
   const length = selectedRecordIds.length;
   return (
     <div className="selected-dirents-toolbar">
-<<<<<<< HEAD
       <span className="cur-view-path-btn px-2" onClick={unSelect}>
         <span className="d-flex mr-2" aria-label={gettext('Unselect')} title={gettext('Unselect')}>
           <Icon symbol="x-01" />
         </span>
-=======
-      <OpElement
-        className="cur-view-path-btn px-2"
-        title={gettext('Unselect')}
-        op={unSelect}
-      >
-        <span className="sf3-font-x-01 sf3-font mr-2"></span>
->>>>>>> 1c52de22
         <span>{length}{' '}{gettext('selected')}</span>
-      </OpElement>
+      </span>
       {!readOnly && length === 1 && (
         <>
-<<<<<<< HEAD
           <span className="cur-view-path-btn" onClick={onMoveClick} title={gettext('Move')} aria-label={gettext('Move')}>
             <Icon symbol="move1" />
           </span>
@@ -196,33 +183,6 @@
         <span className="cur-view-path-btn" onClick={deleteRecords} title={gettext('Delete')} aria-label={gettext('Delete')}>
           <Icon symbol="delete1" />
         </span>
-=======
-          <OpIcon
-            className="cur-view-path-btn sf3-font-move1 sf3-font"
-            title={gettext('Move')}
-            op={onMoveClick}
-          />
-          <OpIcon
-            className="cur-view-path-btn sf3-font-copy1 sf3-font"
-            title={gettext('Copy')}
-            op={onCopyClick}
-          />
-        </>
-      )}
-
-      <OpIcon
-        className="cur-view-path-btn sf3-font-download1 sf3-font"
-        title={gettext('Download')}
-        op={handleDownload}
-      />
-
-      {!readOnly &&
-      <OpIcon
-        className="cur-view-path-btn sf3-font-delete1 sf3-font"
-        title={gettext('Delete')}
-        op={deleteRecords}
-      />
->>>>>>> 1c52de22
       }
       <ItemDropdownMenu
         ref={menuRef}
