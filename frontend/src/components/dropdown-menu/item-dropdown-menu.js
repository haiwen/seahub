import React from 'react';
import PropTypes from 'prop-types';
import classnames from 'classnames';
import { Dropdown, DropdownMenu, DropdownToggle, DropdownItem } from 'reactstrap';
import listener from '../context-menu/globalEventListener';
import { gettext } from '../../utils/constants';
import { Utils } from '../../utils/utils';
import ModalPortal from '../modal-portal';

import '../../css/item-dropdown-menu.css';

const propTypes = {
  tagName: PropTypes.string,
  item: PropTypes.object.isRequired,
  toggleClass: PropTypes.string,
  toggleChildren: PropTypes.object,
  isHandleContextMenuEvent: PropTypes.bool,
  getMenuList: PropTypes.func.isRequired,
  onMenuItemClick: PropTypes.func.isRequired,
  freezeItem: PropTypes.func,
  unfreezeItem: PropTypes.func,
  menuStyle: PropTypes.object,
  isDisplayFiles: PropTypes.bool,
};

class ItemDropdownMenu extends React.Component {

  static defaultProps = {
    isHandleContextMenuEvent: true,
    menuStyle: {},
    toggleClass: 'sf3-font-more sf3-font'
  };

  constructor(props) {
    super(props);
    this.state = {
      menuList: [],
      isItemMenuShow: false,
      isSubMenuShown: false,
      currentItem: ''
    };
    this.dropdownRef = React.createRef();
    this.subMenuDirection = 'right';
  }

  componentDidMount() {
    if (this.props.isHandleContextMenuEvent) {
      this.listenerId = listener.register(this.onShowMenu, this.onHideMenu);
    }
<<<<<<< HEAD
    this.setState({
      menuList: this.removeUselessDivider(this.props.getMenuList(this.props.item))
    });
=======
    let { item } = this.props;
    let menuList = this.props.getMenuList(item);
    this.setState({ menuList: menuList });
    setTimeout(() => {
      if (this.dropdownRef.current) {
        this.subMenuDirection = (window.innerWidth - this.dropdownRef.current.getBoundingClientRect().right < 400) ? 'left' : 'right';
      }
    }, 1);
>>>>>>> a8785ec8
  }

  UNSAFE_componentWillReceiveProps(nextProps) { // for toolbar item operation
    const nextMenuList = this.removeUselessDivider(nextProps.getMenuList(nextProps.item));
    if (nextProps.item.name !== this.props.item.name || this.state.menuList !== nextMenuList) {
      this.setState({ menuList: nextMenuList });
    }
  }

  componentWillUnmount() {
    if (this.props.isHandleContextMenuEvent && this.listenerId) {
      listener.unregister(this.listenerId);
    }
  }

  removeUselessDivider = (menuList) => {
    while (menuList && menuList[0] === 'Divider') {
      menuList.shift();
    }
    return menuList;
  };

  onShowMenu = () => {
    // nothing todo
  };

  onHideMenu = () => {
    if (this.state.isItemMenuShow) {
      this.setState({ isItemMenuShow: false });
      if (typeof(this.props.unfreezeItem) === 'function') {
        this.props.unfreezeItem();
      }
    }
  };

  onDropdownToggleKeyDown = (e) => {
    if (e.key == 'Enter' || e.key == 'Space') {
      this.onDropdownToggleClick(e);
    }
  };

  onDropdownToggleClick = (e) => {
    e.preventDefault();
    e.stopPropagation();

    this.toggleOperationMenu();
  };

  toggleOperationMenu = () => {
    this.setState(
      { isItemMenuShow: !this.state.isItemMenuShow },
      () => {
        if (this.state.isItemMenuShow && typeof(this.props.freezeItem) === 'function') {
          this.props.freezeItem();
        } else if (!this.state.isItemMenuShow && typeof(this.props.unfreezeItem) === 'function') {
          this.props.unfreezeItem();
        }
      }
    );
  };

  onMenuItemKeyDown = (e) => {
    if (e.key == 'Enter' || e.key == 'Space') {
      this.onMenuItemClick(e);
    }
  };

  onMenuItemClick = (event) => {
    let operation = Utils.getEventData(event, 'toggle') ?? event.currentTarget.getAttribute('data-toggle');
    let item = this.props.item;
    if (typeof(this.props.unfreezeItem) === 'function') {
      this.props.unfreezeItem();
    }
    this.props.onMenuItemClick(operation, event, item);
    this.setState({ isItemMenuShow: false });
  };

  onDropDownMouseMove = () => {
    if (this.state.isSubMenuShown) {
      this.setState({
        isSubMenuShown: false
      });
    }
  };

  toggleSubMenu = (e) => {
    e.stopPropagation();
    this.setState({
      isSubMenuShown: !this.state.isSubMenuShown
    });
  };

  toggleSubMenuShown = (item) => {
    this.setState({
      isSubMenuShown: true,
      currentItem: item.key
    });
  };

  render() {
    let menuList = this.state.menuList;
    let { toggleClass, toggleChildren, tagName, menuStyle } = this.props;
    toggleClass = 'sf-dropdown-toggle ' + toggleClass;

    if (!menuList.length) {
      return '';
    }

    if (tagName && tagName === 'button') {
      return (
        <Dropdown isOpen={this.state.isItemMenuShow} toggle={this.onDropdownToggleClick}>
          <DropdownToggle
            tag="span"
            className={this.props.toggleClass}
            data-toggle="dropdown"
            title={gettext('More operations')}
            aria-label={gettext('More operations')}
            aria-expanded={this.state.isItemMenuShow}
            onKeyDown={this.onDropdownToggleKeyDown}
          >
            {toggleChildren}
          </DropdownToggle>
          <DropdownMenu>
            {menuList.map((menuItem, index) => {
              if (menuItem === 'Divider') {
                return <DropdownItem key={index} divider />;
              } else {
                return (
                  <DropdownItem
                    key={index}
                    data-toggle={menuItem.key}
                    onClick={this.onMenuItemClick}
                    onKeyDown={this.onMenuItemKeyDown}
                  >
                    {menuItem.value}
                  </DropdownItem>
                );
              }
            })}
          </DropdownMenu>
        </Dropdown>
      );
    }

    return (
      <Dropdown tag="span" direction='down' isOpen={this.state.isItemMenuShow} toggle={this.onDropdownToggleClick} className="vam">
        <DropdownToggle
          tag={tagName || 'i'}
          role="button"
          tabIndex="0"
          className={toggleClass}
          title={gettext('More operations')}
          data-toggle="dropdown"
          aria-expanded={this.state.isItemMenuShow}
          aria-label={gettext('More operations')}
          onKeyDown={this.onDropdownToggleKeyDown}
          innerRef={this.dropdownRef}
        />
        <ModalPortal>
          <DropdownMenu
            style={menuStyle}
            className={`${this.props.menuClassname} position-fixed`}
            flip={false}
            modifiers={[{ name: 'preventOverflow', options: { boundary: document.body } }]}
          >
            {menuList.map((menuItem, index) => {
              if (menuItem === 'Divider') {
                return <DropdownItem key={index} divider />;
              } else if (menuItem.subOpList) {
                return (
                  <Dropdown
                    key={index}
                    direction={this.subMenuDirection}
                    className="w-100"
                    isOpen={this.state.isSubMenuShown && this.state.currentItem == menuItem.key}
                    toggle={this.toggleSubMenu}
                    onMouseMove={(e) => {e.stopPropagation();}}
                  >
                    <DropdownToggle
                      tag='span'
                      className="dropdown-item font-weight-normal rounded-0 d-flex align-items-center"
                      onMouseEnter={this.toggleSubMenuShown.bind(this, menuItem)}
                    >
                      <span className="mr-auto">{menuItem.value}</span>
                      <i className="sf3-font-down sf3-font rotate-270"></i>
                    </DropdownToggle>
                    <DropdownMenu
                      className="position-fixed"
                      flip={false}
                      modifiers={[{ name: 'preventOverflow', options: { boundary: document.body } }]}
                    >
                      {menuItem.subOpListHeader && <DropdownItem header>{menuItem.subOpListHeader}</DropdownItem>}
                      {menuItem.subOpList.map((item, index) => {
                        if (item == 'Divider') {
                          return <DropdownItem key={index} divider />;
                        } else {
                          return (
                            <DropdownItem key={index} data-toggle={item.key} onClick={this.onMenuItemClick} onKeyDown={this.onMenuItemKeyDown}>
                              {item.icon_dom || null}
                              <span>{item.value}</span>
                            </DropdownItem>
                          );
                        }
                      })}
                    </DropdownMenu>
                  </Dropdown>
                );
              } else {
                return (
                  <DropdownItem
                    key={index}
                    className={classnames({
                      'pl-5': this.props.isDisplayFiles != undefined,
                      'position-relative': this.props.isDisplayFiles
                    })}
                    data-toggle={menuItem.key}
                    onClick={this.onMenuItemClick}
                    onKeyDown={this.onMenuItemKeyDown}
                    onMouseMove={this.onDropDownMouseMove}
                  >
                    {menuItem.key === 'Display files' && this.props.isDisplayFiles && (
                      <i className="dropdown-item-tick sf2-icon-tick"></i>
                    )}
                    {menuItem.icon_dom || null}
                    {menuItem.value}
                  </DropdownItem>
                );
              }
            })}
          </DropdownMenu>
        </ModalPortal>
      </Dropdown>
    );
  }
}

ItemDropdownMenu.propTypes = propTypes;

export default ItemDropdownMenu;<|MERGE_RESOLUTION|>--- conflicted
+++ resolved
@@ -47,20 +47,14 @@
     if (this.props.isHandleContextMenuEvent) {
       this.listenerId = listener.register(this.onShowMenu, this.onHideMenu);
     }
-<<<<<<< HEAD
     this.setState({
       menuList: this.removeUselessDivider(this.props.getMenuList(this.props.item))
     });
-=======
-    let { item } = this.props;
-    let menuList = this.props.getMenuList(item);
-    this.setState({ menuList: menuList });
     setTimeout(() => {
       if (this.dropdownRef.current) {
         this.subMenuDirection = (window.innerWidth - this.dropdownRef.current.getBoundingClientRect().right < 400) ? 'left' : 'right';
       }
     }, 1);
->>>>>>> a8785ec8
   }
 
   UNSAFE_componentWillReceiveProps(nextProps) { // for toolbar item operation
