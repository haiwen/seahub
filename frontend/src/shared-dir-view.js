import React, { Fragment } from 'react';
import PropTypes from 'prop-types';
import MD5 from 'MD5';
<<<<<<< HEAD
import ReactDom from 'react-dom';
import { Dropdown, DropdownToggle, DropdownMenu, DropdownItem, UncontrolledTooltip } from 'reactstrap';
=======
import { createRoot } from 'react-dom/client';
import { Button, Dropdown, DropdownToggle, DropdownItem, UncontrolledTooltip } from 'reactstrap';
>>>>>>> 06410d21
import dayjs from 'dayjs';
import relativeTime from 'dayjs/plugin/relativeTime';
import Account from './components/common/account';
import { useGoFileserver, fileServerRoot, gettext, siteRoot, mediaUrl, logoPath, logoWidth, logoHeight, siteTitle,
  thumbnailSizeForOriginal, thumbnailDefaultSize, thumbnailSizeForGrid } from './utils/constants';
import { Utils } from './utils/utils';
import { seafileAPI } from './utils/seafile-api';
import Loading from './components/loading';
import toaster from './components/toast';
import ModalPortal from './components/modal-portal';
import ZipDownloadDialog from './components/dialog/zip-download-dialog';
import ImageDialog from './components/dialog/image-dialog';
import FileUploader from './components/shared-link-file-uploader/file-uploader';
import SaveSharedDirDialog from './components/dialog/save-shared-dir-dialog';
import CopyMoveDirentProgressDialog from './components/dialog/copy-move-dirent-progress-dialog';
import RepoInfoBar from './components/repo-info-bar';
import RepoTag from './models/repo-tag';
import { LIST_MODE } from './components/dir-view-mode/constants';
import { MetadataAIOperationsProvider } from './hooks/metadata-ai-operation';
import ViewModes from './components/view-modes';
import SortMenu from './components/sort-menu';
import { TreeHelper, TreeNode, TreeView } from './components/shared-dir-tree-view';
import ResizeBar from './components/resize-bar';
import {
  DRAG_HANDLER_HEIGHT, INIT_SIDE_PANEL_RATE, MAX_SIDE_PANEL_RATE, MIN_SIDE_PANEL_RATE
} from './components/resize-bar/constants';

import './css/layout.css';
import './css/header.css';
import './css/shared-dir-view.css';
import './css/grid-view.css';

dayjs.locale(window.app.config.lang);
dayjs.extend(relativeTime);

let loginUser = window.app.pageOptions.name;
let {
  token, dirName, dirPath, sharedBy,
  repoID, relativePath,
  mode, thumbnailSize,
  trafficOverLimit, canDownload,
  noQuota, canUpload, enableVideoThumbnail, enablePDFThumbnail
} = window.shared.pageOptions;

const showDownloadIcon = !trafficOverLimit && canDownload;

class SharedDirView extends React.Component {

  constructor(props) {
    super(props);
    this.state = {
      isTreeDataLoading: true,
      treeData: TreeHelper.buildTree(),

      // for resizing side/main panels
      inResizing: false,
      sidePanelRate: parseFloat(localStorage.getItem('sf_side_panel_rate') || INIT_SIDE_PANEL_RATE),

      isLoading: true,
      errorMsg: '',
      items: [],
      path: relativePath,

      isDropdownMenuOpen: false,
      currentMode: mode,

      isAllItemsSelected: false,
      selectedItems: [],

      sortBy: 'name', // 'name' or 'time' or 'size'
      sortOrder: 'asc', // 'asc' or 'desc'

      isZipDialogOpen: false,
      zipFolderPath: '',

      usedRepoTags: [],

      isSaveSharedDirDialogShow: false,
      itemsForSave: [],

      asyncCopyMoveTaskId: '',
      asyncOperationProgress: 0,
      asyncOperatedFilesLength: 0,
      isCopyMoveProgressDialogShow: false,

      isImagePopupOpen: false,
      imageItems: [],
      imageIndex: 0
    };

    this.resizeBarRef = React.createRef();
    this.dragHandlerRef = React.createRef();
  }

  componentDidMount() {
    if (trafficOverLimit) {
      toaster.danger(gettext('File download is disabled: the share link traffic of owner is used up.'), {
        duration: 3
      });
    }

    this.loadTreePanel();
    this.listItems();
    this.getShareLinkRepoTags();
  }

  loadTreePanel = () => {
    seafileAPI.listSharedDir(token, '/', thumbnailSize).then((res) => {
      const { dirent_list } = res.data;
      let tree = this.state.treeData;
      this.addResponseListToNode(dirent_list, tree.root);
      this.setState({
        isTreeDataLoading: false,
        treeData: tree
      });
    }).catch(() => {
      this.setState({ isTreeDataLoading: false });
    });
    /* keep it for now
    if (relativePath == '/') {
    } else {
      this.loadNodeAndParentsByPath(relativePath);
    }
    */
  };

  /*
  loadNodeAndParentsByPath = (path) => {
  };
  */

  addResponseListToNode = (list, node) => {
    node.isLoaded = true;
    node.isExpanded = true;

    // only display folders in the tree
    const dirList = list.filter(item => item.is_dir);
    const direntList = Utils.sortDirentsInSharedDir(dirList, this.state.sortBy, this.state.sortOrder);

    const nodeList = direntList.map(object => {
      return new TreeNode({ object });
    });
    node.addChildren(nodeList);
  };

  listItems = () => {
    const { path, currentMode } = this.state;
    const thumbnailSize = currentMode == LIST_MODE ? thumbnailDefaultSize : thumbnailSizeForGrid;
    seafileAPI.listSharedDir(token, path, thumbnailSize).then((res) => {
      const items = res.data['dirent_list'].map(item => {
        item.isSelected = false;
        return item;
      });
      this.setState({
        isLoading: false,
        errorMsg: '',
        items: Utils.sortDirentsInSharedDir(items, this.state.sortBy, this.state.sortOrder)
      });
      this.getThumbnails(thumbnailSize);
    }).catch((error) => {
      let errorMsg = Utils.getErrorMsg(error);
      this.setState({
        isLoading: false,
        errorMsg: errorMsg
      });
    });

    // update the URL
    let normalizedPath = '';
    if (path == '/') {
      normalizedPath = path;
    } else {
      normalizedPath = path[path.length - 1] === '/' ? path.slice(0, path.length - 1) : path;
    }
    let url = new URL(location.href);
    let searchParams = new URLSearchParams(url.search);
    searchParams.set('p', normalizedPath);
    searchParams.set('mode', currentMode);
    url.search = searchParams.toString();
    url = url.toString();
    window.history.pushState({ url: url, path: path }, path, url);
  };

  sortItems = (sortBy, sortOrder) => {
    this.setState({
      sortBy: sortBy,
      sortOrder: sortOrder,
      items: Utils.sortDirentsInSharedDir(this.state.items, sortBy, sortOrder)
    });
  };

  getThumbnails = (thumbnailSize) => {
    let items = this.state.items.filter((item) => {
      return !item.is_dir &&
        (Utils.imageCheck(item.file_name) ||
        (enableVideoThumbnail && Utils.videoCheck(item.file_name)) ||
        (enablePDFThumbnail && Utils.pdfCheck(item.file_name))) &&
        !item.encoded_thumbnail_src;
    });
    if (items.length == 0) {
      return ;
    }

    const len = items.length;
    const _this = this;
    let getThumbnail = function (i) {
      const curItem = items[i];
      seafileAPI.getShareLinkThumbnail(token, curItem.file_path, thumbnailSize).then((res) => {
        curItem.encoded_thumbnail_src = res.data.encoded_thumbnail_src;
      }).catch((error) => {
        // do nothing
      }).then(() => {
        if (i < len - 1) {
          getThumbnail(++i);
        } else {
          // when done, `setState()`
          _this.setState({
            items: _this.state.items
          });
        }
      });
    };
    getThumbnail(0);
  };

  toggleDropdownMenu = () => {
    this.setState({
      isDropdownMenuOpen: !this.state.isDropdownMenuOpen
    });
  };

  onDropdownToggleKeyDown = (e) => {
    if (e.key == 'Enter' || e.key == 'Space') {
      this.toggleDropdownMenu();
    }
  };

  onMenuItemKeyDown = (item, e) => {
    if (e.key == 'Enter' || e.key == 'Space') {
      item.onClick();
    }
  };

  visitFolder = (folderPath) => {
    this.setState({
      path: folderPath
    }, () => {
      this.listItems();
    });
  };

  renderPath = () => {
    let opList = [];
    if (showDownloadIcon) {
      opList.push({
        'icon': 'download1',
        'text': gettext('ZIP'),
        'onClick': this.zipDownloadFolder.bind(this, this.state.path)
      });

      if (canDownload && loginUser && (loginUser !== sharedBy)) {
        opList.push({
          'icon': 'save',
          'text': gettext('Save'),
          'onClick': this.saveAllItems
        });
      }
    }

    if (canUpload) {
      opList.push({
        'icon': 'upload-files',
        'disabled': noQuota,
        'title': noQuota ? gettext('The owner of this library has run out of space.') : '',
        'text': gettext('Upload'),
        'onClick': this.onUploadFile
      });
    }

    const zipped = []; // be compatible with the old code
    const rootItem = {
      path: '/',
      name: dirName
    };
    zipped.push(rootItem);
    const { path } = this.state;
    if (path != '/') {
      const normalizedPath = path[path.length - 1] === '/' ? path.slice(0, path.length - 1) : path;
      const pathList = normalizedPath.split('/');
      pathList.shift();
      let itemPath = '';
      const subItems = pathList.map((item, index) => {
        itemPath += '/' + item;
        return {
          path: itemPath + '/', // the ending '/' is necessary
          name: item
        };
      });
      zipped.push(...subItems);
    }

    return (
      <React.Fragment>
        {zipped.map((item, index) => {
          if (index != zipped.length - 1) {
            return (
              <React.Fragment key={index}>
                <span className="path-item" title={item.name} role="button" onClick={this.visitFolder.bind(this, item.path)}>{item.name}</span>
                <span className="path-split"> / </span>
              </React.Fragment>
            );
          }
          return null;
        })}
        {(!showDownloadIcon && !canUpload)
          ? <span className="path-item" title={zipped[zipped.length - 1].name}>{zipped[zipped.length - 1].name}</span>
          : (
            <Dropdown isOpen={this.state.isDropdownMenuOpen} toggle={this.toggleDropdownMenu}>
              <DropdownToggle
                tag="div"
                role="button"
                className="path-item path-item-dropdown-toggle"
                onClick={this.toggleDropdownMenu}
                onKeyDown={this.onDropdownToggleKeyDown}
                data-toggle="dropdown"
              >
                <span title={zipped[zipped.length - 1].name}>{zipped[zipped.length - 1].name}</span>
                {canUpload
                  ? <><i className="sf3-font-new sf3-font main-icon ml-2"></i><i className="sf3-font-down sf3-font"></i></>
                  : <i className="sf3-font-down sf3-font ml-1"></i>
                }
              </DropdownToggle>
              <DropdownMenu positionFixed={true}>
                {opList.map((item, index) => {
                  if (item == 'Divider') {
                    return <DropdownItem key={index} divider />;
                  } else {
                    return (
                      <DropdownItem
                        key={index}
                        onClick={item.onClick}
                        onKeyDown={this.onMenuItemKeyDown.bind(this, item)}
                        disabled={item.disabled || false}
                        title={item.title || ''}
                      >
                        <i className={`sf3-font-${item.icon} sf3-font mr-2 dropdown-item-icon`}></i>
                        {item.text}
                      </DropdownItem>
                    );
                  }
                })}
              </DropdownMenu>
            </Dropdown>
          )
        }
      </React.Fragment>
    );
  };

  zipDownloadFolder = (folderPath) => {
    if (!useGoFileserver) {
      this.setState({
        isZipDialogOpen: true,
        zipFolderPath: folderPath
      });
    }
    else {
      seafileAPI.getShareLinkZipTask(token, folderPath).then((res) => {
        const zipToken = res.data['zip_token'];
        location.href = `${fileServerRoot}zip/${zipToken}`;
      }).catch((error) => {
        let errorMsg = Utils.getErrorMsg(error);
        this.setState({
          isLoading: false,
          errorMsg: errorMsg
        });
      });
    }
  };

  zipDownloadSelectedItems = () => {
    const { path } = this.state;
    if (!useGoFileserver) {
      this.setState({
        isZipDialogOpen: true,
        zipFolderPath: path,
        selectedItems: this.state.items.filter(item => item.isSelected)
          .map(item => item.file_name || item.folder_name)
      });
    }
    else {
      let target = this.state.items.filter(item => item.isSelected).map(item => item.file_name || item.folder_name);
      seafileAPI.getShareLinkDirentsZipTask(token, path, target).then((res) => {
        const zipToken = res.data['zip_token'];
        location.href = `${fileServerRoot}zip/${zipToken}`;
      }).catch((error) => {
        let errorMsg = Utils.getErrorMsg(error);
        this.setState({
          isLoading: false,
          errorMsg: errorMsg
        });
      });
    }
  };

  async getAsyncCopyMoveProgress() {
    let { asyncCopyMoveTaskId } = this.state;
    try {
      let res = await seafileAPI.queryAsyncOperationProgress(asyncCopyMoveTaskId);
      let data = res.data;
      if (data.failed) {
        let message = gettext('Failed to copy files to another library.');
        toaster.danger(message);
        this.setState({
          asyncOperationProgress: 0,
          isCopyMoveProgressDialogShow: false,
        });
        return;
      }

      if (data.successful) {
        this.setState({
          asyncOperationProgress: 0,
          isCopyMoveProgressDialogShow: false,
        });
        let message = gettext('Successfully copied files to another library.');
        toaster.success(message);
        return;
      }
      // init state: total is 0
      let asyncOperationProgress = !data.total ? 0 : parseInt((data.done / data.total * 100).toFixed(2));

      this.getAsyncCopyMoveProgress();
      this.setState({ asyncOperationProgress: asyncOperationProgress });
    } catch (error) {
      this.setState({
        asyncOperationProgress: 0,
        isCopyMoveProgressDialogShow: false,
      });
    }
  }

  saveSelectedItems = () => {
    this.setState({
      isSaveSharedDirDialogShow: true,
      itemsForSave: this.state.items.filter(item => item.isSelected)
        .map(item => item.file_name || item.folder_name)
    });
  };

  saveAllItems = () => {
    this.setState({
      isSaveSharedDirDialogShow: true,
      itemsForSave: this.state.items
        .map(item => item.file_name || item.folder_name)
    });
  };

  toggleSaveSharedDirCancel = () => {
    this.setState({
      isSaveSharedDirDialogShow: false,
      itemsForSave: []
    });
  };

  handleSaveSharedDir = (destRepoID, dstPath) => {
    const { path, itemsForSave } = this.state;
    seafileAPI.saveSharedDir(destRepoID, dstPath, token, path, itemsForSave).then((res) => {
      this.setState({
        isSaveSharedDirDialogShow: false,
        itemsForSave: [],
        isCopyMoveProgressDialogShow: true,
        asyncCopyMoveTaskId: res.data.task_id,
        asyncOperatedFilesLength: itemsForSave.length,
      }, () => {
        this.getAsyncCopyMoveProgress();
      });
    }).catch((error) => {
      let errMessage = Utils.getErrorMsg(error);
      this.setState({ errMessage: errMessage });
    });
  };

  onProgressDialogToggle = () => {
    let { asyncOperationProgress } = this.state;
    if (asyncOperationProgress !== 100) {
      let taskId = this.state.asyncCopyMoveTaskId;
      seafileAPI.cancelCopyMoveOperation(taskId);
    }

    this.setState({
      asyncOperationProgress: 0,
      isCopyMoveProgressDialogShow: false,
    });
  };

  closeZipDialog = () => {
    this.setState({
      isZipDialogOpen: false,
      zipFolderPath: '',
      selectedItems: []
    });
  };

  // for image popup
  prepareImageItem = (item) => {
    const name = item.file_name;
    const fileExt = name.substr(name.lastIndexOf('.') + 1).toLowerCase();
    const isGIF = fileExt == 'gif';

    let src;
    const fileURL = `${siteRoot}d/${token}/files/?p=${encodeURIComponent(item.file_path)}`;
    if (!isGIF) {
      src = `${siteRoot}thumbnail/${token}/${thumbnailSizeForOriginal}${Utils.encodePath(item.file_path)}`;
    } else {
      src = `${fileURL}&raw=1`;
    }

    return {
      'name': name,
      'url': fileURL,
      'parentDir': item.file_path.slice(0, item.file_path.indexOf(name)),
      'thumbnail': `${siteRoot}thumbnail/${token}/${thumbnailSizeForOriginal}${Utils.encodePath(item.file_path)}`,
      'src': src,
      'downloadURL': fileURL + '&dl=1',
    };
  };

  showImagePopup = (curItem) => {
    const items = this.state.items.filter((item) => {
      return !item.is_dir && Utils.imageCheck(item.file_name);
    });
    const imageItems = items.map((item) => {
      return this.prepareImageItem(item);
    });

    this.setState({
      isImagePopupOpen: true,
      imageItems: imageItems,
      imageIndex: items.indexOf(curItem)
    });
  };

  closeImagePopup = () => {
    this.setState({
      isImagePopupOpen: false
    });
  };

  moveToPrevImage = () => {
    const imageItemsLength = this.state.imageItems.length;
    this.setState((prevState) => ({
      imageIndex: (prevState.imageIndex + imageItemsLength - 1) % imageItemsLength
    }));
  };

  moveToNextImage = () => {
    const imageItemsLength = this.state.imageItems.length;
    this.setState((prevState) => ({
      imageIndex: (prevState.imageIndex + 1) % imageItemsLength
    }));
  };

  unselectItems = () => {
    this.setState({
      isAllItemsSelected: false,
      items: this.state.items.map((item) => {
        item.isSelected = false;
        return item;
      })
    });
  };

  toggleAllSelected = () => {
    this.setState((prevState) => ({
      isAllItemsSelected: !prevState.isAllItemsSelected,
      items: this.state.items.map((item) => {
        item.isSelected = !prevState.isAllItemsSelected;
        return item;
      })
    }));
  };

  toggleItemSelected = (targetItem, isSelected) => {
    this.setState({
      items: this.state.items.map((item) => {
        if (item === targetItem) {
          item.isSelected = isSelected;
        }
        return item;
      })
    }, () => {
      this.setState({
        isAllItemsSelected: !this.state.items.some(item => !item.isSelected)
      });
    });
  };

  onUploadFile = (e) => {
    e.nativeEvent.stopImmediatePropagation();
    this.uploader.onFileUpload();
  };

  onFileUploadSuccess = (direntObject) => {
    const { path } = this.state;
    const { name, size } = direntObject;
    const newItem = {
      isSelected: false,
      file_name: name,
      file_path: Utils.joinPath(path, name),
      is_dir: false,
      last_modified: dayjs().format(),
      size: size
    };
    const folderItems = this.state.items.filter(item => { return item.is_dir; });
    // put the new file as the first file
    let items = Array.from(this.state.items);
    items.splice(folderItems.length, 0, newItem);
    this.setState({ items: items });
    seafileAPI.shareLinksUploadDone(token, Utils.joinPath(dirPath, name));
  };

  getShareLinkRepoTags = () => {
    seafileAPI.getShareLinkRepoTags(token).then(res => {
      let usedRepoTags = [];
      res.data.repo_tags.forEach(item => {
        let usedRepoTag = new RepoTag(item);
        if (usedRepoTag.fileCount > 0) {
          usedRepoTags.push(usedRepoTag);
        }
      });
      this.setState({ usedRepoTags: usedRepoTags });
    }).catch(error => {
      let errMessage = Utils.getErrorMsg(error);
      toaster.danger(errMessage);
    });
  };

  switchMode = (mode) => {
    const { currentMode } = this.state;
    if (mode == currentMode) {
      return;
    } else {
      this.setState({
        currentMode: mode,
        isLoading: true
      }, () => {
        this.listItems();
      });
    }
  };

  onSelectSortOption = (item) => {
    const [sortBy, sortOrder] = item.value.split('-');
    this.sortItems(sortBy, sortOrder);
  };

  onTreeNodeCollapse = (node) => {
    const tree = TreeHelper.collapseNode(this.state.treeData, node);
    this.setState({ treeData: tree });
  };

  onTreeNodeExpanded = (node) => {
    let tree = this.state.treeData.clone();
    node = tree.getNodeByPath(node.path);
    if (!node.isLoaded) {
      seafileAPI.listSharedDir(token, node.path, thumbnailSize).then((res) => {
        const { dirent_list } = res.data;
        this.addResponseListToNode(dirent_list, node);
        this.setState({ treeData: tree });
      }).catch(error => {
        let errMessage = Utils.getErrorMsg(error);
        toaster.danger(errMessage);
      });
    } else {
      tree.expandNode(node);
      this.setState({ treeData: tree });
    }
  };

  onTreeNodeClick = (node) => {
    if (node.object.is_dir) {
      if (node.isLoaded && node.path === this.state.path) {
        if (node.isExpanded) {
          let tree = TreeHelper.collapseNode(this.state.treeData, node);
          this.setState({ treeData: tree });
        } else {
          let tree = this.state.treeData.clone();
          node = tree.getNodeByPath(node.path);
          tree.expandNode(node);
          this.setState({ treeData: tree });
        }
      }

      if (!node.isLoaded) {
        let tree = this.state.treeData.clone();
        node = tree.getNodeByPath(node.path);
        seafileAPI.listSharedDir(token, node.path, thumbnailSize).then((res) => {
          const { dirent_list } = res.data;
          this.addResponseListToNode(dirent_list, node);
          tree.collapseNode(node);
          this.setState({ treeData: tree });
        }).catch(error => {
          let errMessage = Utils.getErrorMsg(error);
          toaster.danger(errMessage);
        });
      }

      if (node.path === this.state.path) {
        return;
      }
      this.visitFolder(node.path);
    }
  };

  onResizeMouseUp = () => {
    if (this.state.inResizing) {
      this.setState({
        inResizing: false
      });
    }
    localStorage.setItem('sf_side_panel_rate', this.state.sidePanelRate);
  };

  onResizeMouseDown = () => {
    this.setState({
      inResizing: true
    });
  };

  onResizeMouseMove = (e) => {
    let rate = e.nativeEvent.clientX / window.innerWidth;
    this.setState({
      sidePanelRate: Math.max(Math.min(rate, MAX_SIDE_PANEL_RATE), MIN_SIDE_PANEL_RATE),
    });
  };

  onResizeMouseOver = (event) => {
    if (!this.dragHandlerRef.current) return;
    const { top } = this.resizeBarRef.current.getBoundingClientRect();
    const dragHandlerRefTop = event.pageY - top - DRAG_HANDLER_HEIGHT / 2;
    this.setDragHandlerTop(dragHandlerRefTop);
  };

  setDragHandlerTop = (top) => {
    this.dragHandlerRef.current.style.top = top + 'px';
  };

  render() {
    const {
      usedRepoTags, currentMode: mode,
      sortBy, sortOrder, isTreeDataLoading, treeData, path,
      sidePanelRate, inResizing
    } = this.state;

    const mainPanelStyle = {
      userSelect: inResizing ? 'none' : '',
      flex: sidePanelRate ? `1 0 ${(1 - sidePanelRate) * 100}%` : `0 0 ${100 - INIT_SIDE_PANEL_RATE * 100}%`,
    };
    const sidePanelStyle = {
      userSelect: inResizing ? 'none' : '',
      flex: sidePanelRate ? `0 0 ${sidePanelRate * 100}%` : `0 0 ${INIT_SIDE_PANEL_RATE * 100}%`,
    };

    const isDesktop = Utils.isDesktop();
    const selectedItemsLength = this.state.items.filter(item => item.isSelected).length;
    const isRepoInfoBarShown = isDesktop && path == '/' && usedRepoTags.length != 0;

    return (
      <MetadataAIOperationsProvider repoID={repoID} enableMetadata={false} enableOCR={false} repoInfo={{ permission: 'r' }} >
        <div id="shared-dir-view" className="h-100 d-flex flex-column">
          <div className="top-header d-flex justify-content-between flex-shrink-0">
            <a href={siteRoot}>
              <img src={mediaUrl + logoPath} height={logoHeight} width={logoWidth} title={siteTitle} alt="logo" />
            </a>
            {loginUser && <Account />}
          </div>
          <div
            className="flex-fill d-flex o-hidden position-relative"
            onMouseMove={inResizing ? this.onResizeMouseMove : null}
            onMouseUp={this.onResizeMouseUp}
          >
            <div className="side-panel" style={sidePanelStyle}>
              <div className="meta-info py-4 mx-4">
                <h2 className="h3 text-truncate mb-4" title={dirName}>{dirName}</h2>
                <p className="m-0">{gettext('Shared by: ')}{sharedBy}</p>
              </div>
              <div className="p-4 flex-fill o-auto">
                {isTreeDataLoading ? <Loading /> : (
                  <TreeView
                    currentPath={path}
                    treeData={treeData}
                    onNodeExpanded={this.onTreeNodeExpanded}
                    onNodeCollapse={this.onTreeNodeCollapse}
                    onNodeClick={this.onTreeNodeClick}
                  />
                )}
              </div>
            </div>
            {isDesktop &&
            <ResizeBar
              resizeBarRef={this.resizeBarRef}
              dragHandlerRef={this.dragHandlerRef}
              resizeBarStyle={{ left: `calc(${sidePanelRate ? sidePanelRate * 100 + '%' : `${INIT_SIDE_PANEL_RATE * 100}%`} - 1px)` }}
              dragHandlerStyle={{ height: DRAG_HANDLER_HEIGHT }}
              onResizeMouseDown={this.onResizeMouseDown}
              onResizeMouseOver={this.onResizeMouseOver}
            />
            }
            <div className="main-panel cur-view-container" style={mainPanelStyle}>
              <div className="cur-view-path d-flex justify-content-between align-items-center">
                <div className="cur-view-path-left flex-fill o-hidden">
                  {(showDownloadIcon && this.state.items.some(item => item.isSelected))
                    ? (
                      <div className="selected-items-toolbar">
                        <span className="cur-view-path-btn px-1" onClick={this.unselectItems}>
                          <span className="sf3-font-x-01 sf3-font mr-2" aria-label={gettext('Unselect')} title={gettext('Unselect')}></span>
                          <span>{`${selectedItemsLength} ${gettext('selected')}`}</span>
                        </span>
                        <span className="cur-view-path-btn ml-4" onClick={this.zipDownloadSelectedItems}>
                          <span className="sf3-font-download1 sf3-font" aria-label={gettext('Download')} title={gettext('Download')}></span>
                        </span>
                        {(canDownload && loginUser && (loginUser !== sharedBy)) &&
                        <span className="cur-view-path-btn ml-4" onClick={this.saveSelectedItems}>
                          <span className="sf3-font-save sf3-font" aria-label={gettext('Save')} title={gettext('Save')}></span>
                        </span>
                        }
                      </div>
                    )
                    : (
                      <div className="path-container">
                        <span className="mr-2">{gettext('Current path: ')}</span>
                        {this.renderPath()}
                      </div>
                    )
                  }
                </div>
                <div className="cur-view-path-right">
                  {isDesktop && (
                    <>
                      <ViewModes currentViewMode={mode} switchViewMode={this.switchMode} />
                      <SortMenu sortBy={sortBy} sortOrder={sortOrder} onSelectSortOption={this.onSelectSortOption} />
                    </>
                  )}
                </div>
              </div>
              {!noQuota && canUpload && (
                <FileUploader
                  ref={uploader => this.uploader = uploader}
                  dragAndDrop={false}
                  token={token}
                  path={dirPath === '/' ? dirPath : dirPath.replace(/\/+$/, '')}
                  relativePath={path === '/' ? path : path.replace(/\/+$/, '')}
                  repoID={repoID}
                  onFileUploadSuccess={this.onFileUploadSuccess}
                />
              )}

              <div className="cur-view-content p-0">
                {isRepoInfoBarShown && (
                  <RepoInfoBar
                    repoID={repoID}
                    currentPath={'/'}
                    usedRepoTags={this.state.usedRepoTags}
                    shareLinkToken={token}
                    enableFileDownload={showDownloadIcon}
                  />
                )}

                <Content
                  isDesktop={isDesktop}
                  isLoading={this.state.isLoading}
                  errorMsg={this.state.errorMsg}
                  mode={mode}
                  items={this.state.items}
                  sortBy={this.state.sortBy}
                  sortOrder={this.state.sortOrder}
                  sortItems={this.sortItems}
                  isAllItemsSelected={this.state.isAllItemsSelected}
                  toggleAllSelected={this.toggleAllSelected}
                  toggleItemSelected={this.toggleItemSelected}
                  visitFolder={this.visitFolder}
                  zipDownloadFolder={this.zipDownloadFolder}
                  showImagePopup={this.showImagePopup}
                />
              </div>
            </div>
          </div>
        </div>
        {this.state.isZipDialogOpen &&
        <ModalPortal>
          <ZipDownloadDialog
            token={token}
            path={this.state.zipFolderPath}
            target={this.state.selectedItems}
            toggleDialog={this.closeZipDialog}
          />
        </ModalPortal>
        }
        {this.state.isSaveSharedDirDialogShow &&
          <SaveSharedDirDialog
            sharedToken={token}
            parentDir={path}
            items={this.state.itemsForSave}
            toggleCancel={this.toggleSaveSharedDirCancel}
            handleSaveSharedDir={this.handleSaveSharedDir}
          />
        }
        {this.state.isCopyMoveProgressDialogShow && (
          <CopyMoveDirentProgressDialog
            type='copy'
            asyncOperatedFilesLength={this.state.asyncOperatedFilesLength}
            asyncOperationProgress={this.state.asyncOperationProgress}
            toggleDialog={this.onProgressDialogToggle}
          />
        )}
        {this.state.isImagePopupOpen &&
        <ModalPortal>
          <ImageDialog
            imageItems={this.state.imageItems}
            imageIndex={this.state.imageIndex}
            closeImagePopup={this.closeImagePopup}
            moveToPrevImage={this.moveToPrevImage}
            moveToNextImage={this.moveToNextImage}
            enableRotate={false}
          />
        </ModalPortal>
        }
      </MetadataAIOperationsProvider>
    );
  }
}

class Content extends React.Component {

  constructor(props) {
    super(props);
  }

  sortByName = (e) => {
    e.preventDefault();
    const sortBy = 'name';
    const sortOrder = this.props.sortOrder == 'asc' ? 'desc' : 'asc';
    this.props.sortItems(sortBy, sortOrder);
  };

  sortByTime = (e) => {
    e.preventDefault();
    const sortBy = 'time';
    const sortOrder = this.props.sortOrder == 'asc' ? 'desc' : 'asc';
    this.props.sortItems(sortBy, sortOrder);
  };

  sortBySize = (e) => {
    e.preventDefault();
    const sortBy = 'size';
    const sortOrder = this.props.sortOrder == 'asc' ? 'desc' : 'asc';
    this.props.sortItems(sortBy, sortOrder);
  };

  render() {
    const {
      isDesktop,
      isLoading, errorMsg, mode, items,
      sortBy, sortOrder,
      isAllItemsSelected
    } = this.props;

    if (isLoading) {
      return <Loading />;
    }

    if (errorMsg) {
      return <p className="error mt-6 text-center">{errorMsg}</p>;
    }

    const tbody = (
      <tbody>
        {items.map((item, index) => {
          return <Item
            key={index}
            isDesktop={isDesktop}
            mode={mode}
            item={item}
            visitFolder={this.props.visitFolder}
            zipDownloadFolder={this.props.zipDownloadFolder}
            showImagePopup={this.props.showImagePopup}
            toggleItemSelected={this.props.toggleItemSelected}
          />;
        })}
      </tbody>
    );

    if (!isDesktop) {
      return (
        <table className="table-hover table-thead-hidden">
          <thead>
            <tr>
              <th width="12%"></th>
              <th width="80%"></th>
              <th width="8%"></th>
            </tr>
          </thead>
          {tbody}
        </table>
      );
    }

    const sortIcon = <span className={`sf3-font ${sortOrder == 'asc' ? 'sf3-font-down rotate-180 d-inline-block' : 'sf3-font-down'}`}></span>;
    return mode == LIST_MODE ? (
      <div className="table-container">
        <table className="table-hover">
          <thead>
            <tr>
              {showDownloadIcon &&
              <th width="3%" className="text-center">
                <input type="checkbox" checked={isAllItemsSelected} onChange={this.props.toggleAllSelected} />
              </th>
              }
              <th width="5%"></th>
              <th width={showDownloadIcon ? '50%' : '53%'}><a className="d-block table-sort-op" href="#" onClick={this.sortByName}>{gettext('Name')} {sortBy == 'name' && sortIcon}</a></th>
              <th width="8%"></th>
              <th width="14%"><a className="d-block table-sort-op" href="#" onClick={this.sortBySize}>{gettext('Size')} {sortBy == 'size' && sortIcon}</a></th>
              <th width="13%"><a className="d-block table-sort-op" href="#" onClick={this.sortByTime}>{gettext('Last Update')} {sortBy == 'time' && sortIcon}</a></th>
              <th width="7%"></th>
            </tr>
          </thead>
          {tbody}
        </table>
      </div>
    ) : (
      <ul className="grid-view">
        {items.map((item, index) => {
          return <GridItem
            key={index}
            mode={mode}
            item={item}
            visitFolder={this.props.visitFolder}
            zipDownloadFolder={this.props.zipDownloadFolder}
            showImagePopup={this.props.showImagePopup}
          />;
        })}
      </ul>
    );
  }
}

Content.propTypes = {
  isDesktop: PropTypes.bool,
  isLoading: PropTypes.bool,
  isAllItemsSelected: PropTypes.bool,
  errorMsg: PropTypes.string,
  mode: PropTypes.string,
  items: PropTypes.array,
  sortItems: PropTypes.func,
  sortBy: PropTypes.string,
  sortOrder: PropTypes.string,
  toggleAllSelected: PropTypes.func,
  toggleItemSelected: PropTypes.func,
  zipDownloadFolder: PropTypes.func,
  showImagePopup: PropTypes.func,
  visitFolder: PropTypes.func.isRequired
};

class Item extends React.Component {

  constructor(props) {
    super(props);
    this.state = {
      isIconShown: false,
      isOpMenuOpen: false
    };
  }

  toggleOpMenu = () => {
    this.setState({ isOpMenuOpen: !this.state.isOpMenuOpen });
  };

  handleMouseOver = () => {
    this.setState({ isIconShown: true });
  };

  handleMouseOut = () => {
    this.setState({ isIconShown: false });
  };

  zipDownloadFolder = (e) => {
    e.preventDefault();
    this.props.zipDownloadFolder.bind(this, this.props.item.folder_path)();
  };

  handleFileClick = (e) => {
    const item = this.props.item;
    if (!Utils.imageCheck(item.file_name)) {
      return;
    }

    e.preventDefault();
    this.props.showImagePopup(item);
  };

  toggleItemSelected = (e) => {
    this.props.toggleItemSelected(this.props.item, e.target.checked);
  };

  onFolderItemClick = (e) => {
    e.preventDefault();
    const { item } = this.props;
    const { folder_path } = item;
    this.props.visitFolder(folder_path);
  };

  render() {
    const { item, isDesktop, mode } = this.props;
    const { isIconShown } = this.state;

    let toolTipID = '';
    let tagTitle = '';
    if (item.file_tags && item.file_tags.length > 0) {
      toolTipID = MD5(item.file_name).slice(0, 7);
      tagTitle = item.file_tags.map(item => item.tag_name).join(' ');
    }

    if (item.is_dir) {
      return isDesktop ? (
        <tr onMouseOver={this.handleMouseOver} onMouseOut={this.handleMouseOut} onFocus={this.handleMouseOver}>
          {showDownloadIcon &&
            <td className="text-center">
              <input type="checkbox" checked={item.isSelected} onChange={this.toggleItemSelected} />
            </td>
          }
          <td className="text-center"><img src={Utils.getFolderIconUrl()} alt="" width="24" /></td>
          <td>
            <a href={`?p=${encodeURIComponent(item.folder_path.substr(0, item.folder_path.length - 1))}&mode=${mode}`} onClick={this.onFolderItemClick}>{item.folder_name}</a>
          </td>
          <td></td>
          <td></td>
          <td title={dayjs(item.last_modified).format('dddd, MMMM D, YYYY h:mm:ss A')}>{dayjs(item.last_modified).fromNow()}</td>
          <td>
            {showDownloadIcon &&
            <a role="button" className={`op-icon sf3-font sf3-font-download1${isIconShown ? '' : ' invisible'}`} href="#" onClick={this.zipDownloadFolder} title={gettext('Download')} aria-label={gettext('Download')}>
            </a>
            }
          </td>
        </tr>
      ) : (
        <tr>
          <td className="text-center"><img src={Utils.getFolderIconUrl()} alt="" width="24" /></td>
          <td>
            <a href={`?p=${encodeURIComponent(item.folder_path.substr(0, item.folder_path.length - 1))}&mode=${mode}`} onClick={this.onFolderItemClick}>{item.folder_name}</a>
            <br />
            <span className="item-meta-info">{dayjs(item.last_modified).fromNow()}</span>
          </td>
          <td>
            {showDownloadIcon &&
            <Dropdown isOpen={this.state.isOpMenuOpen} toggle={this.toggleOpMenu}>
              <DropdownToggle
                tag="i"
                className="sf-dropdown-toggle sf3-font sf3-font-more-vertical ml-0"
                title={gettext('More operations')}
                aria-label={gettext('More operations')}
                data-toggle="dropdown"
                aria-expanded={this.state.isOpMenuOpen}
              />
              <div className={this.state.isOpMenuOpen ? '' : 'd-none'} onClick={this.toggleOpMenu}>
                <div className="mobile-operation-menu-bg-layer"></div>
                <div className="mobile-operation-menu">
                  <DropdownItem className="mobile-menu-item" onClick={this.zipDownloadFolder}>{gettext('Download')}</DropdownItem>
                </div>
              </div>
            </Dropdown>
            }
          </td>
        </tr>
      );
    } else {
      const fileURL = `${siteRoot}d/${token}/files/?p=${encodeURIComponent(item.file_path)}`;
      const thumbnailURL = item.encoded_thumbnail_src ? `${siteRoot}${item.encoded_thumbnail_src}` : '';
      return isDesktop ? (
        <tr onMouseOver={this.handleMouseOver} onMouseOut={this.handleMouseOut} onFocus={this.handleMouseOver}>
          {showDownloadIcon &&
            <td className="text-center">
              <input type="checkbox" checked={item.isSelected} onChange={this.toggleItemSelected} />
            </td>
          }
          <td className="text-center">
            {thumbnailURL ?
              <img className="thumbnail" src={thumbnailURL} alt="" /> :
              <img src={Utils.getFileIconUrl(item.file_name)} alt="" width="24" />
            }
          </td>
          <td>
            <a href={fileURL} onClick={this.handleFileClick}>{item.file_name}</a>
          </td>
          <td className="tag-list-title">
            {(item.file_tags && item.file_tags.length > 0) && (
              <Fragment>
                <div id={`tag-list-title-${toolTipID}`} className="dirent-item tag-list tag-list-stacked">
                  {item.file_tags.map((fileTag, index) => {
                    let length = item.file_tags.length;
                    return (
                      <span className="file-tag" key={fileTag.file_tag_id} style={{ zIndex: length - index, backgroundColor: fileTag.tag_color }}></span>
                    );
                  })}
                </div>
                <UncontrolledTooltip target={`tag-list-title-${toolTipID}`} placement="bottom">
                  {tagTitle}
                </UncontrolledTooltip>
              </Fragment>
            )}
          </td>
          <td>{Utils.bytesToSize(item.size)}</td>
          <td title={dayjs(item.last_modified).format('dddd, MMMM D, YYYY h:mm:ss A')}>{dayjs(item.last_modified).fromNow()}</td>
          <td>
            {showDownloadIcon &&
            <a className={`op-icon sf3-font sf3-font-download1${isIconShown ? '' : ' invisible'}`} href={`${fileURL}&dl=1`} title={gettext('Download')} aria-label={gettext('Download')}></a>
            }
          </td>
        </tr>
      ) : (
        <tr>
          <td className="text-center">
            {thumbnailURL ?
              <img className="thumbnail" src={thumbnailURL} alt="" /> :
              <img src={Utils.getFileIconUrl(item.file_name)} alt="" width="24" />
            }
          </td>
          <td>
            <a href={fileURL} onClick={this.handleFileClick}>{item.file_name}</a>
            <br />
            <span className="item-meta-info">{Utils.bytesToSize(item.size)}</span>
            <span className="item-meta-info">{dayjs(item.last_modified).fromNow()}</span>
          </td>
          <td>
            {showDownloadIcon &&
            <Dropdown isOpen={this.state.isOpMenuOpen} toggle={this.toggleOpMenu}>
              <DropdownToggle
                tag="i"
                className="sf-dropdown-toggle sf3-font sf3-font-more-vertical ml-0"
                title={gettext('More operations')}
                aria-label={gettext('More operations')}
                data-toggle="dropdown"
                aria-expanded={this.state.isOpMenuOpen}
              />
              <div className={this.state.isOpMenuOpen ? '' : 'd-none'} onClick={this.toggleOpMenu}>
                <div className="mobile-operation-menu-bg-layer"></div>
                <div className="mobile-operation-menu">
                  <DropdownItem className="mobile-menu-item" tag="a" href={`${fileURL}&dl=1`}>{gettext('Download')}</DropdownItem>
                </div>
              </div>
            </Dropdown>
            }
          </td>
        </tr>
      );
    }
  }
}

Item.propTypes = {
  isDesktop: PropTypes.bool,
  mode: PropTypes.string,
  item: PropTypes.object,
  sortItems: PropTypes.func,
  sortBy: PropTypes.string,
  sortOrder: PropTypes.string,
  toggleAllSelected: PropTypes.func,
  toggleItemSelected: PropTypes.func,
  zipDownloadFolder: PropTypes.func,
  showImagePopup: PropTypes.func,
  visitFolder: PropTypes.func.isRequired
};

class GridItem extends React.Component {

  constructor(props) {
    super(props);
    this.state = {
      isIconShown: false
    };
  }

  handleMouseOver = () => {
    this.setState({ isIconShown: true });
  };

  handleMouseOut = () => {
    this.setState({ isIconShown: false });
  };

  zipDownloadFolder = (e) => {
    e.preventDefault();
    this.props.zipDownloadFolder.bind(this, this.props.item.folder_path)();
  };

  handleFileClick = (e) => {
    const item = this.props.item;
    if (!Utils.imageCheck(item.file_name)) {
      return;
    }

    e.preventDefault();
    this.props.showImagePopup(item);
  };

  onFolderItemClick = (e) => {
    e.preventDefault();
    const { item } = this.props;
    const { folder_path } = item;
    this.props.visitFolder(folder_path);
  };

  render() {
    const { item, mode } = this.props;
    const { isIconShown } = this.state;

    if (item.is_dir) {
      const folderURL = `?p=${encodeURIComponent(item.folder_path.substr(0, item.folder_path.length - 1))}&mode=${mode}`;
      return (
        <li className="grid-item" onMouseOver={this.handleMouseOver} onMouseOut={this.handleMouseOut} onFocus={this.handleMouseOver}>
          <a href={folderURL} className="grid-file-img-link d-block" onClick={this.onFolderItemClick}>
            <img src={Utils.getFolderIconUrl(false, 192)} alt="" width="80" height="80" />
          </a>
          <a href={folderURL} className="grid-file-name grid-file-name-link" onClick={this.onFolderItemClick}>{item.folder_name}</a>
          {showDownloadIcon &&
            <a role="button" className={`action-icon sf3-font sf3-font-download1${isIconShown ? '' : ' invisible'}`} href="#" onClick={this.zipDownloadFolder} title={gettext('Download')} aria-label={gettext('Download')}>
            </a>
          }
        </li>
      );
    } else {
      const fileURL = `${siteRoot}d/${token}/files/?p=${encodeURIComponent(item.file_path)}`;
      const thumbnailURL = item.encoded_thumbnail_src ? `${siteRoot}${item.encoded_thumbnail_src}` : '';
      return (
        <li className="grid-item" onMouseOver={this.handleMouseOver} onMouseOut={this.handleMouseOut} onFocus={this.handleMouseOver}>
          <a href={fileURL} className="grid-file-img-link d-block" onClick={this.handleFileClick}>
            {thumbnailURL ?
              <img className="thumbnail" src={thumbnailURL} alt="" /> :
              <img src={Utils.getFileIconUrl(item.file_name)} alt="" width="80" height="80" />
            }
          </a>
          <a href={fileURL} className="grid-file-name grid-file-name-link" onClick={this.handleFileClick}>{item.file_name}</a>
          {showDownloadIcon &&
            <a className={`action-icon sf3-font sf3-font-download1${isIconShown ? '' : ' invisible'}`} href={`${fileURL}&dl=1`} title={gettext('Download')} aria-label={gettext('Download')}>
            </a>
          }
        </li>
      );
    }
  }
}

GridItem.propTypes = {
  mode: PropTypes.string,
  item: PropTypes.object,
  zipDownloadFolder: PropTypes.func,
  showImagePopup: PropTypes.func,
  visitFolder: PropTypes.func.isRequired
};

const root = createRoot(document.getElementById('wrapper'));
root.render(<SharedDirView />);<|MERGE_RESOLUTION|>--- conflicted
+++ resolved
@@ -1,13 +1,8 @@
 import React, { Fragment } from 'react';
 import PropTypes from 'prop-types';
 import MD5 from 'MD5';
-<<<<<<< HEAD
-import ReactDom from 'react-dom';
+import { createRoot } from 'react-dom/client';
 import { Dropdown, DropdownToggle, DropdownMenu, DropdownItem, UncontrolledTooltip } from 'reactstrap';
-=======
-import { createRoot } from 'react-dom/client';
-import { Button, Dropdown, DropdownToggle, DropdownItem, UncontrolledTooltip } from 'reactstrap';
->>>>>>> 06410d21
 import dayjs from 'dayjs';
 import relativeTime from 'dayjs/plugin/relativeTime';
 import Account from './components/common/account';
