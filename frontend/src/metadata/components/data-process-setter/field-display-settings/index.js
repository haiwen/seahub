--- conflicted
+++ resolved
@@ -5,11 +5,8 @@
 import { Transition } from 'react-transition-group';
 import FieldItem from './field-item';
 import { gettext } from '@/utils/constants';
-<<<<<<< HEAD
 import Icon from '../../../../components/icon';
-=======
 import { Utils } from '../../../../utils/utils';
->>>>>>> 1c52de22
 
 import './index.css';
 
