import React, { useCallback, useEffect, useMemo, useState } from 'react';
import PropTypes from 'prop-types';
import { SliderSetter, FilterSetter, GroupbySetter, SortSetter, HideColumnSetter } from '../data-process-setter';
import { EVENT_BUS_TYPE } from '../../constants';

import './index.css';

const ViewToolBar = ({ viewId }) => {
  const [view, setView] = useState(null);
  const [collaborators, setCollaborators] = useState([]);

  const viewColumns = useMemo(() => {
    if (!view) return [];
    return view.columns;
  }, [view]);

  const onHeaderClick = useCallback(() => {
    window.sfMetadataContext.eventBus.dispatch(EVENT_BUS_TYPE.SELECT_NONE);
  }, []);

  const modifyFilters = useCallback((filters, filterConjunction, basicFilters) => {
    window.sfMetadataContext.eventBus.dispatch(EVENT_BUS_TYPE.MODIFY_FILTERS, filters, filterConjunction, basicFilters);
  }, []);

  const modifySorts = useCallback((sorts) => {
    window.sfMetadataContext.eventBus.dispatch(EVENT_BUS_TYPE.MODIFY_SORTS, sorts);
  }, []);

  const modifyGroupbys = useCallback((groupbys) => {
    window.sfMetadataContext.eventBus.dispatch(EVENT_BUS_TYPE.MODIFY_GROUPBYS, groupbys);
  }, []);

  const modifyHiddenColumns = useCallback((hiddenColumns) => {
    window.sfMetadataContext.eventBus.dispatch(EVENT_BUS_TYPE.MODIFY_HIDDEN_COLUMNS, hiddenColumns);
  }, []);

  const modifyColumnOrder = useCallback((sourceColumnKey, targetColumnKey) => {
    window.sfMetadataContext.eventBus.dispatch(EVENT_BUS_TYPE.MODIFY_COLUMN_ORDER, sourceColumnKey, targetColumnKey);
  }, []);

  const viewChange = useCallback((view) => {
    setView(view);
  }, []);

  useEffect(() => {
    let unsubscribeViewChange;
    let timer = setInterval(() => {
      if (window.sfMetadataContext && window.sfMetadataStore.data) {
        timer && clearInterval(timer);
        timer = null;
        setView(window.sfMetadataStore.data.view);
        setCollaborators(window.sfMetadataStore?.collaborators || []);
        unsubscribeViewChange = window.sfMetadataContext.eventBus.subscribe(EVENT_BUS_TYPE.VIEW_CHANGED, viewChange);
      }
    }, 300);
    return () => {
      timer && clearInterval(timer);
      unsubscribeViewChange && unsubscribeViewChange();
    };
  // eslint-disable-next-line react-hooks/exhaustive-deps
  }, [viewId]);

  if (!view) return null;

  const readOnly = !window.sfMetadataContext.canModifyView(view);

  return (
    <div
      className="sf-metadata-tool"
      onClick={onHeaderClick}
    >
      <div className="sf-metadata-tool-left-operations">
        {view.type === 'image' && <SliderSetter />}
        <FilterSetter
          isNeedSubmit={true}
          wrapperClass="sf-metadata-view-tool-operation-btn sf-metadata-view-tool-filter"
          filtersClassName="sf-metadata-filters"
          target="sf-metadata-filter-popover"
          readOnly={readOnly}
          filterConjunction={view.filter_conjunction}
          basicFilters={view.basic_filters}
          filters={view.filters}
          columns={viewColumns}
          modifyFilters={modifyFilters}
          collaborators={collaborators}
        />
        <SortSetter
          isNeedSubmit={true}
          wrapperClass="sf-metadata-view-tool-operation-btn sf-metadata-view-tool-sort"
          target="sf-metadata-sort-popover"
          readOnly={readOnly}
          sorts={view.sorts}
          columns={viewColumns}
          modifySorts={modifySorts}
        />
<<<<<<< HEAD
        {view.type !== 'image' && (
          <GroupbySetter
            isNeedSubmit={true}
            wrapperClass="sf-metadata-view-tool-operation-btn sf-metadata-view-tool-groupby"
            target="sf-metadata-groupby-popover"
            readOnly={readOnly}
            columns={viewColumns}
            groupbys={view.groupbys}
            modifyGroupbys={modifyGroupbys}
          />
        )}
        {view.type !== 'image' && (
          <HideColumnSetter
            wrapperClass="sf-metadata-view-tool-operation-btn sf-metadata-view-tool-hide-column"
            target="sf-metadata-hide-column-popover"
            readOnly={readOnly}
            columns={viewColumns.slice(1)}
            hiddenColumns={view.hidden_columns || []}
            modifyHiddenColumns={modifyHiddenColumns}
          />
        )}
=======
        <GroupbySetter
          isNeedSubmit={true}
          wrapperClass="sf-metadata-view-tool-operation-btn sf-metadata-view-tool-groupby"
          target="sf-metadata-groupby-popover"
          readOnly={readOnly}
          columns={viewColumns}
          groupbys={view.groupbys}
          modifyGroupbys={modifyGroupbys}
        />
        <HideColumnSetter
          wrapperClass="sf-metadata-view-tool-operation-btn sf-metadata-view-tool-hide-column"
          target="sf-metadata-hide-column-popover"
          readOnly={readOnly}
          columns={viewColumns.slice(1)}
          hiddenColumns={view.hidden_columns || []}
          modifyHiddenColumns={modifyHiddenColumns}
          modifyColumnOrder={modifyColumnOrder}
        />
>>>>>>> 31fdf97d
      </div>
      <div className="sf-metadata-tool-right-operations"></div>
    </div>
  );
};

ViewToolBar.propTypes = {
  viewId: PropTypes.string,
};

export default ViewToolBar;<|MERGE_RESOLUTION|>--- conflicted
+++ resolved
@@ -93,7 +93,6 @@
           columns={viewColumns}
           modifySorts={modifySorts}
         />
-<<<<<<< HEAD
         {view.type !== 'image' && (
           <GroupbySetter
             isNeedSubmit={true}
@@ -103,7 +102,7 @@
             columns={viewColumns}
             groupbys={view.groupbys}
             modifyGroupbys={modifyGroupbys}
-          />
+        />
         )}
         {view.type !== 'image' && (
           <HideColumnSetter
@@ -113,28 +112,9 @@
             columns={viewColumns.slice(1)}
             hiddenColumns={view.hidden_columns || []}
             modifyHiddenColumns={modifyHiddenColumns}
-          />
+            modifyColumnOrder={modifyColumnOrder}
+        />
         )}
-=======
-        <GroupbySetter
-          isNeedSubmit={true}
-          wrapperClass="sf-metadata-view-tool-operation-btn sf-metadata-view-tool-groupby"
-          target="sf-metadata-groupby-popover"
-          readOnly={readOnly}
-          columns={viewColumns}
-          groupbys={view.groupbys}
-          modifyGroupbys={modifyGroupbys}
-        />
-        <HideColumnSetter
-          wrapperClass="sf-metadata-view-tool-operation-btn sf-metadata-view-tool-hide-column"
-          target="sf-metadata-hide-column-popover"
-          readOnly={readOnly}
-          columns={viewColumns.slice(1)}
-          hiddenColumns={view.hidden_columns || []}
-          modifyHiddenColumns={modifyHiddenColumns}
-          modifyColumnOrder={modifyColumnOrder}
-        />
->>>>>>> 31fdf97d
       </div>
       <div className="sf-metadata-tool-right-operations"></div>
     </div>
