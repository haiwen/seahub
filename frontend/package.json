{
  "name": "seahub-frontend",
  "version": "0.1.0",
  "private": true,
  "dependencies": {
    "@reach/router": "^1.2.0",
    "@seafile/dtable": "0.0.34",
    "@seafile/resumablejs": "^1.1.9",
    "@seafile/seafile-editor": "^0.2.36",
    "MD5": "^1.3.0",
    "autoprefixer": "7.1.6",
    "classnames": "^2.2.6",
    "copy-to-clipboard": "^3.0.8",
    "css-loader": "0.28.7",
    "dotenv": "4.0.0",
    "dotenv-expand": "4.2.0",
    "faker": "^4.1.0",
    "file-loader": "1.1.5",
    "glamor": "^2.20.40",
    "html-webpack-plugin": "2.29.0",
    "immutability-helper": "^3.0.0",
    "jest": "20.0.4",
    "merge": "^1.2.1",
    "moment": "^2.22.2",
    "object-assign": "4.1.1",
    "postcss-flexbugs-fixes": "3.2.0",
    "postcss-loader": "2.0.8",
    "prismjs": "^1.15.0",
    "prop-types": "^15.6.2",
    "raf": "3.4.0",
    "react": "^16.8.6",
    "react-codemirror": "^1.0.0",
    "react-cookies": "^0.1.0",
    "react-dom": "^16.8.6",
    "react-image-lightbox": "^5.1.0",
    "react-moment": "^0.7.9",
    "react-responsive": "^6.1.1",
    "react-select": "^2.4.1",
    "reactstrap": "^6.4.0",
<<<<<<< HEAD
    "seafile-js": "^0.2.91",
=======
    "seafile-js": "^0.2.92",
>>>>>>> 0d6edf66
    "socket.io-client": "^2.2.0",
    "sw-precache-webpack-plugin": "0.11.4",
    "unified": "^7.0.0",
    "url-loader": "0.6.2",
    "url-parse": "^1.4.3",
    "vfile": "^3.0.0",
    "video.js": "^7.4.1",
    "watermark-dom": "^1.0.0",
    "whatwg-fetch": "2.0.3"
  },
  "scripts": {
    "start": "node scripts/start.js",
    "build": "node scripts/build.js",
    "test": "node scripts/test.js --env=jsdom",
    "dev": "export NODE_ENV=development && node config/server.js"
  },
  "jest": {
    "collectCoverageFrom": [
      "src/**/*.{js,jsx,mjs}"
    ],
    "setupFiles": [
      "<rootDir>/config/polyfills.js"
    ],
    "testMatch": [
      "<rootDir>/src/**/__tests__/**/*.{js,jsx,mjs}",
      "<rootDir>/src/**/?(*.)(spec|test).{js,jsx,mjs}"
    ],
    "testEnvironment": "node",
    "testURL": "http://localhost",
    "transform": {
      "^.+\\.(js|jsx|mjs)$": "<rootDir>/node_modules/babel-jest",
      "^.+\\.css$": "<rootDir>/config/jest/cssTransform.js",
      "^(?!.*\\.(js|jsx|mjs|css|json)$)": "<rootDir>/config/jest/fileTransform.js"
    },
    "transformIgnorePatterns": [
      "[/\\\\]node_modules[/\\\\].+\\.(js|jsx|mjs)$"
    ],
    "moduleNameMapper": {
      "^react-native$": "react-native-web"
    },
    "moduleFileExtensions": [
      "web.js",
      "mjs",
      "js",
      "json",
      "web.jsx",
      "jsx",
      "node"
    ]
  },
  "babel": {
    "presets": [
      "react-app"
    ]
  },
  "eslintConfig": {
    "extends": "react-app"
  },
  "devDependencies": {
    "babel-cli": "^6.26.0",
    "babel-core": "^6.26.3",
    "babel-eslint": "7.2.3",
    "babel-jest": "20.0.3",
    "babel-loader": "^7.1.2",
    "babel-preset-es2015": "^6.24.1",
    "babel-preset-react": "^6.24.1",
    "babel-preset-react-app": "^3.1.1",
    "babel-preset-react-hmre": "^1.1.1",
    "babel-preset-stage-0": "^6.24.1",
    "case-sensitive-paths-webpack-plugin": "2.1.1",
    "eslint": "4.10.0",
    "eslint-config-react-app": "^2.1.0",
    "eslint-loader": "1.9.0",
    "eslint-plugin-flowtype": "2.39.1",
    "eslint-plugin-import": "2.8.0",
    "eslint-plugin-jsx-a11y": "5.1.1",
    "eslint-plugin-react": "7.4.0",
    "extract-text-webpack-plugin": "3.0.2",
    "i18next": "^11.3.2",
    "i18next-browser-languagedetector": "^2.2.0",
    "i18next-xhr-backend": "^1.5.1",
    "react-app-polyfill": "^1.0.1",
    "react-dev-utils": "^5.0.0",
    "react-i18next": "^7.6.1",
    "webpack": "3.8.1",
    "webpack-bundle-tracker": "^0.4.2-beta",
    "webpack-dev-server": "2.9.4",
    "webpack-manifest-plugin": "1.3.2"
  }
}<|MERGE_RESOLUTION|>--- conflicted
+++ resolved
@@ -37,11 +37,7 @@
     "react-responsive": "^6.1.1",
     "react-select": "^2.4.1",
     "reactstrap": "^6.4.0",
-<<<<<<< HEAD
-    "seafile-js": "^0.2.91",
-=======
     "seafile-js": "^0.2.92",
->>>>>>> 0d6edf66
     "socket.io-client": "^2.2.0",
     "sw-precache-webpack-plugin": "0.11.4",
     "unified": "^7.0.0",
