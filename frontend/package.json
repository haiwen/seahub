--- conflicted
+++ resolved
@@ -38,11 +38,7 @@
     "react-responsive": "^6.1.2",
     "react-select": "^2.4.1",
     "reactstrap": "^6.4.0",
-<<<<<<< HEAD
-    "seafile-js": "^0.2.117",
-=======
     "seafile-js": "^0.2.118",
->>>>>>> d15a089b
     "socket.io-client": "^2.2.0",
     "sw-precache-webpack-plugin": "0.11.4",
     "unified": "^7.0.0",
