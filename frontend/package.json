{
  "name": "seahub-frontend",
  "version": "0.1.0",
  "private": true,
  "dependencies": {
    "@reach/router": "^1.2.0",
<<<<<<< HEAD
    "@seafile/resumablejs": "^1.1.13",
    "@seafile/seafile-editor": "^0.2.72",
=======
    "@seafile/resumablejs": "^1.1.15",
    "@seafile/seafile-editor": "^0.2.60",
>>>>>>> 9e24304d
    "MD5": "^1.3.0",
    "autoprefixer": "7.1.6",
    "classnames": "^2.2.6",
    "copy-to-clipboard": "^3.0.8",
    "css-loader": "0.28.7",
    "dotenv": "4.0.0",
    "dotenv-expand": "4.2.0",
    "faker": "^4.1.0",
    "file-loader": "1.1.5",
    "glamor": "^2.20.40",
    "html-webpack-plugin": "2.29.0",
    "i18next": "^17.0.13",
    "i18next-browser-languagedetector": "^3.0.3",
    "i18next-xhr-backend": "^3.1.2",
    "immutability-helper": "^3.0.0",
    "jest": "20.0.4",
    "merge": "^1.2.1",
    "moment": "^2.22.2",
    "object-assign": "4.1.1",
    "postcss-flexbugs-fixes": "3.2.0",
    "postcss-loader": "2.0.8",
    "prismjs": "^1.15.0",
    "prop-types": "^15.6.2",
    "raf": "3.4.0",
    "react": "^16.8.6",
    "react-codemirror": "^1.0.0",
    "react-cookies": "^0.1.0",
    "react-dom": "^16.8.6",
    "react-i18next": "^10.12.2",
    "react-image-lightbox": "^5.1.0",
    "react-mentions": "^3.0.2",
    "react-moment": "^0.7.9",
    "react-responsive": "^6.1.2",
    "react-select": "^2.4.1",
    "reactstrap": "^6.4.0",
<<<<<<< HEAD
    "seafile-js": "^0.2.128",
=======
    "seafile-js": "^0.2.129",
>>>>>>> 9e24304d
    "socket.io-client": "^2.2.0",
    "sw-precache-webpack-plugin": "0.11.4",
    "unified": "^7.0.0",
    "url-loader": "0.6.2",
    "url-parse": "^1.4.3",
    "vfile": "^3.0.0",
    "video.js": "^7.4.1",
    "watermark-dom": "^1.0.0",
    "whatwg-fetch": "2.0.3"
  },
  "scripts": {
    "start": "node scripts/start.js",
    "build": "node scripts/build.js",
    "test": "node scripts/test.js --env=jsdom",
    "dev": "export NODE_ENV=development && node config/server.js"
  },
  "jest": {
    "collectCoverageFrom": [
      "src/**/*.{js,jsx,mjs}"
    ],
    "setupFiles": [
      "<rootDir>/config/polyfills.js"
    ],
    "testMatch": [
      "<rootDir>/src/**/__tests__/**/*.{js,jsx,mjs}",
      "<rootDir>/src/**/?(*.)(spec|test).{js,jsx,mjs}"
    ],
    "testEnvironment": "node",
    "testURL": "http://localhost",
    "transform": {
      "^.+\\.(js|jsx|mjs)$": "<rootDir>/node_modules/babel-jest",
      "^.+\\.css$": "<rootDir>/config/jest/cssTransform.js",
      "^(?!.*\\.(js|jsx|mjs|css|json)$)": "<rootDir>/config/jest/fileTransform.js"
    },
    "transformIgnorePatterns": [
      "[/\\\\]node_modules[/\\\\].+\\.(js|jsx|mjs)$"
    ],
    "moduleNameMapper": {
      "^react-native$": "react-native-web"
    },
    "moduleFileExtensions": [
      "web.js",
      "mjs",
      "js",
      "json",
      "web.jsx",
      "jsx",
      "node"
    ]
  },
  "babel": {
    "presets": [
      "react-app"
    ]
  },
  "eslintConfig": {
    "extends": "react-app"
  },
  "devDependencies": {
    "babel-cli": "^6.26.0",
    "babel-core": "^6.26.3",
    "babel-eslint": "7.2.3",
    "babel-jest": "20.0.3",
    "babel-loader": "^7.1.2",
    "babel-preset-es2015": "^6.24.1",
    "babel-preset-react": "^6.24.1",
    "babel-preset-react-app": "^3.1.1",
    "babel-preset-react-hmre": "^1.1.1",
    "babel-preset-stage-0": "^6.24.1",
    "case-sensitive-paths-webpack-plugin": "2.1.1",
    "eslint": "4.10.0",
    "eslint-config-react-app": "^2.1.0",
    "eslint-loader": "1.9.0",
    "eslint-plugin-flowtype": "2.39.1",
    "eslint-plugin-import": "2.8.0",
    "eslint-plugin-jsx-a11y": "5.1.1",
    "eslint-plugin-react": "7.4.0",
    "extract-text-webpack-plugin": "3.0.2",
    "react-app-polyfill": "^1.0.1",
    "react-dev-utils": "^5.0.0",
    "webpack": "3.8.1",
    "webpack-bundle-tracker": "^0.4.2-beta",
    "webpack-dev-server": "2.9.4",
    "webpack-manifest-plugin": "1.3.2"
  }
}<|MERGE_RESOLUTION|>--- conflicted
+++ resolved
@@ -4,13 +4,8 @@
   "private": true,
   "dependencies": {
     "@reach/router": "^1.2.0",
-<<<<<<< HEAD
-    "@seafile/resumablejs": "^1.1.13",
+    "@seafile/resumablejs": "^1.1.15",
     "@seafile/seafile-editor": "^0.2.72",
-=======
-    "@seafile/resumablejs": "^1.1.15",
-    "@seafile/seafile-editor": "^0.2.60",
->>>>>>> 9e24304d
     "MD5": "^1.3.0",
     "autoprefixer": "7.1.6",
     "classnames": "^2.2.6",
@@ -46,11 +41,7 @@
     "react-responsive": "^6.1.2",
     "react-select": "^2.4.1",
     "reactstrap": "^6.4.0",
-<<<<<<< HEAD
-    "seafile-js": "^0.2.128",
-=======
     "seafile-js": "^0.2.129",
->>>>>>> 9e24304d
     "socket.io-client": "^2.2.0",
     "sw-precache-webpack-plugin": "0.11.4",
     "unified": "^7.0.0",
