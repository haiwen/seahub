from seahub.notifications.models import (
    UserNotification, repo_share_msg_to_json, file_comment_msg_to_json,
<<<<<<< HEAD
    repo_share_to_group_msg_to_json, file_uploaded_msg_to_json,
    group_join_request_to_json, add_user_to_group_to_json, group_msg_to_json)

=======
    repo_share_to_group_msg_to_json
)
from seahub.share.utils import share_dir_to_user, share_dir_to_group
>>>>>>> 3ee97bc4
from seahub.test_utils import BaseTestCase


class UserNotificationTest(BaseTestCase):
    def setUp(self):
        self.clear_cache()

    def test_format_file_comment_msg(self):
        detail = file_comment_msg_to_json(self.repo.id, self.file,
                                          self.user.username, 'test comment')
        notice = UserNotification.objects.add_file_comment_msg('a@a.com', detail)

        msg = notice.format_file_comment_msg()
        assert msg is not None
        assert 'new comment from user' in msg

<<<<<<< HEAD
    def test_format_file_uploaded_msg(self):
        upload_to = '/'
        detail = file_uploaded_msg_to_json('upload_msg', self.repo.id, upload_to)
        notice = UserNotification.objects.add_file_uploaded_msg('file@upload.com', detail)

        msg = notice.format_file_uploaded_msg()
        assert '/#common/lib/%(repo_id)s/%(path)s' % {'repo_id': self.repo.id,
                                                      'path': upload_to.strip('/')} in msg

    def test_format_repo_share_msg(self):
        detail = repo_share_msg_to_json('share@share.com', self.repo.id, '/', -1)
        notice = UserNotification.objects.add_repo_share_msg('to@to.com', detail)

        msg = notice.format_repo_share_msg()
        assert '/#common/lib/%(repo_id)s/%(path)s' % {'repo_id': self.repo.id,
                                                      'path': ''} in msg

    def test_format_repo_share_to_group_msg(self):
        detail = repo_share_to_group_msg_to_json('repo@share.com', self.repo.id, self.group.id, '/', -1)
        notice = UserNotification.objects.add_repo_share_to_group_msg('group@share.com', detail)

        msg = notice.format_repo_share_to_group_msg()
        assert '/#common/lib/%(repo_id)s/%(path)s' % {'repo_id': self.repo.id, 'path': ''} in msg
        assert '/#group/%(group_id)s/' % {'group_id': self.group.id} in msg

    def test_format_group_message_title(self):
        detail = group_msg_to_json(self.group.id, 'from@email.com', 'message')
        notice = UserNotification(to_user= 'to@user.com', msg_type='group_msg', detail=detail)
        msg = notice.format_group_message_title()
        assert '/#group/%(group_id)s/discussions/' % {'group_id': self.group.id} in msg

    def test_format_group_join_request(self):
        detail = group_join_request_to_json('group_join', self.group.id, 'join_request_msg')
        notice = UserNotification.objects.add_group_join_request_notice('group_join',
                                                                        detail=detail)
        msg = notice.format_group_join_request()
        assert '/#group/%(group_id)s/members/' % {'group_id': self.group.id} in msg

    def test_format_add_user_to_group(self):
        detail = add_user_to_group_to_json(self.user.username, self.group.id)
        notice = UserNotification.objects.set_add_user_to_group_notice(self.user.username,
                                                                       detail=detail)
        msg = notice.format_add_user_to_group()
        assert '/#group/%(group_id)s/' % {'group_id': self.group.id} in msg
=======
    def test_format_repo_share_msg(self):
        notice = UserNotification.objects.add_repo_share_msg(
            self.user.username,
            repo_share_msg_to_json('bar@bar.com', self.repo.id, '/', None))

        msg = notice.format_repo_share_msg()
        assert msg is not None
        assert 'bar has shared a library named' in msg

    def test_format_repo_share_msg_with_folder(self):
        folder_path = self.folder
        share_dir_to_user(self.repo, folder_path, self.user.username,
                          self.user.username, 'bar@bar.com', 'rw', None)
        notice = UserNotification.objects.add_repo_share_msg(
            self.user.username,
            repo_share_msg_to_json('bar@bar.com', self.repo.id, folder_path, None))
        msg = notice.format_repo_share_msg()

        assert msg is not None
        assert 'bar has shared a folder named' in msg

    def test_format_repo_share_to_group_msg(self):
        notice = UserNotification.objects.add_repo_share_to_group_msg(
            self.user.username,
            repo_share_to_group_msg_to_json('bar@bar.com', self.repo.id, self.group.id, '/', None))

        msg = notice.format_repo_share_to_group_msg()
        assert msg is not None
        assert 'bar has shared a library named' in msg

    def test_format_repo_share_to_group_msg_with_folder(self):
        folder_path = self.folder
        share_dir_to_group(self.repo, folder_path, self.user.username,
                           self.user.username, self.group.id, 'rw', None)
        notice = UserNotification.objects.add_repo_share_to_group_msg(
            self.user.username,
            repo_share_to_group_msg_to_json('bar@bar.com', self.repo.id, self.group.id, folder_path, None))
        msg = notice.format_repo_share_to_group_msg()

        assert msg is not None
        assert 'bar has shared a folder named' in msg
>>>>>>> 3ee97bc4
<|MERGE_RESOLUTION|>--- conflicted
+++ resolved
@@ -1,14 +1,8 @@
 from seahub.notifications.models import (
     UserNotification, repo_share_msg_to_json, file_comment_msg_to_json,
-<<<<<<< HEAD
     repo_share_to_group_msg_to_json, file_uploaded_msg_to_json,
     group_join_request_to_json, add_user_to_group_to_json, group_msg_to_json)
-
-=======
-    repo_share_to_group_msg_to_json
-)
 from seahub.share.utils import share_dir_to_user, share_dir_to_group
->>>>>>> 3ee97bc4
 from seahub.test_utils import BaseTestCase
 
 
@@ -25,7 +19,6 @@
         assert msg is not None
         assert 'new comment from user' in msg
 
-<<<<<<< HEAD
     def test_format_file_uploaded_msg(self):
         upload_to = '/'
         detail = file_uploaded_msg_to_json('upload_msg', self.repo.id, upload_to)
@@ -35,25 +28,9 @@
         assert '/#common/lib/%(repo_id)s/%(path)s' % {'repo_id': self.repo.id,
                                                       'path': upload_to.strip('/')} in msg
 
-    def test_format_repo_share_msg(self):
-        detail = repo_share_msg_to_json('share@share.com', self.repo.id, '/', -1)
-        notice = UserNotification.objects.add_repo_share_msg('to@to.com', detail)
-
-        msg = notice.format_repo_share_msg()
-        assert '/#common/lib/%(repo_id)s/%(path)s' % {'repo_id': self.repo.id,
-                                                      'path': ''} in msg
-
-    def test_format_repo_share_to_group_msg(self):
-        detail = repo_share_to_group_msg_to_json('repo@share.com', self.repo.id, self.group.id, '/', -1)
-        notice = UserNotification.objects.add_repo_share_to_group_msg('group@share.com', detail)
-
-        msg = notice.format_repo_share_to_group_msg()
-        assert '/#common/lib/%(repo_id)s/%(path)s' % {'repo_id': self.repo.id, 'path': ''} in msg
-        assert '/#group/%(group_id)s/' % {'group_id': self.group.id} in msg
-
     def test_format_group_message_title(self):
         detail = group_msg_to_json(self.group.id, 'from@email.com', 'message')
-        notice = UserNotification(to_user= 'to@user.com', msg_type='group_msg', detail=detail)
+        notice = UserNotification(to_user='to@user.com', msg_type='group_msg', detail=detail)
         msg = notice.format_group_message_title()
         assert '/#group/%(group_id)s/discussions/' % {'group_id': self.group.id} in msg
 
@@ -70,7 +47,7 @@
                                                                        detail=detail)
         msg = notice.format_add_user_to_group()
         assert '/#group/%(group_id)s/' % {'group_id': self.group.id} in msg
-=======
+
     def test_format_repo_share_msg(self):
         notice = UserNotification.objects.add_repo_share_msg(
             self.user.username,
@@ -79,6 +56,8 @@
         msg = notice.format_repo_share_msg()
         assert msg is not None
         assert 'bar has shared a library named' in msg
+        assert '/#common/lib/%(repo_id)s/%(path)s' % {'repo_id': self.repo.id,
+                                                      'path': ''} in msg
 
     def test_format_repo_share_msg_with_folder(self):
         folder_path = self.folder
@@ -100,6 +79,7 @@
         msg = notice.format_repo_share_to_group_msg()
         assert msg is not None
         assert 'bar has shared a library named' in msg
+        assert '/#group/%(group_id)s/' % {'group_id': self.group.id} in msg
 
     def test_format_repo_share_to_group_msg_with_folder(self):
         folder_path = self.folder
@@ -111,5 +91,4 @@
         msg = notice.format_repo_share_to_group_msg()
 
         assert msg is not None
-        assert 'bar has shared a folder named' in msg
->>>>>>> 3ee97bc4
+        assert 'bar has shared a folder named' in msg